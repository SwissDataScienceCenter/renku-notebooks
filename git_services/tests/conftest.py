from pathlib import Path
from subprocess import check_call
import pytest
import shutil

from git_services.cli import GitCLI


@pytest.fixture
def git_cli(tmp_path):
    repo_dir = tmp_path / "repo"
    repo_dir.mkdir(parents=True, exist_ok=True)
    yield GitCLI(repo_dir)
    shutil.rmtree(repo_dir, ignore_errors=False)


@pytest.fixture
def create_file(git_cli: GitCLI):
    def _create_file(name: Path, contents: str):
        print("Creating files in create file")
        print(f"Creating file {git_cli.repo_directory / name}")
        with open(git_cli.repo_directory / name, "w") as f:
            f.write(contents)

    return _create_file


@pytest.fixture
def commit_everything(git_cli: GitCLI):
    def _commit_everything():
        print("Commiting everything")
        git_cli._execute_command("git add .")
        git_cli._execute_command("git commit -m 'test commit'")

    return _commit_everything


@pytest.fixture
def make_branch():
    def _make_branch(git_cli: GitCLI, name: str):
        git_cli.git_checkout(f"-b {name}")

    return _make_branch


@pytest.fixture
<<<<<<< HEAD
def init_git_repo(git_cli: GitCLI, create_file, commit_everything, monkeypatch):
    monkeypatch.setenv("GIT_RPC_MOUNT_PATH", str(git_cli.repo_directory.absolute()))

=======
def init_git_repo(git_cli: GitCLI, create_file, commit_everything):
>>>>>>> 4e515f71
    def _init_git_repo(init_renku=False):
        git_cli.git_init()
        git_cli.git_config("user.name 'Test User'")
        git_cli.git_config("user.email 'test.user@renku.ch'")
        if init_renku:
            check_call(
                args=[
                    "renku",
                    "init",
                    "--template-id=minimal",
<<<<<<< HEAD
                    ".",
                ],
                cwd=git_cli.repo_directory,
=======
                    str(git_cli.repo_directory.absolute()),
                ]
>>>>>>> 4e515f71
            )
        print("Creating files in init git repo")
        create_file("file1", "Sample file 1")
        create_file("file2", "Sample file 2")
        commit_everything()
        return git_cli

    return _init_git_repo


@pytest.fixture
def clone_git_repo(git_cli: GitCLI, monkeypatch):
    monkeypatch.setenv("GIT_RPC_MOUNT_PATH", str(git_cli.repo_directory.absolute()))

    def _clone_git_repo(url: str) -> GitCLI:
        git_cli.git_clone(f"{url} .")
        git_cli.git_config("user.name 'Test User'")
        git_cli.git_config("user.email 'test.user@renku.ch'")
        return git_cli

    return _clone_git_repo<|MERGE_RESOLUTION|>--- conflicted
+++ resolved
@@ -44,13 +44,9 @@
 
 
 @pytest.fixture
-<<<<<<< HEAD
 def init_git_repo(git_cli: GitCLI, create_file, commit_everything, monkeypatch):
     monkeypatch.setenv("GIT_RPC_MOUNT_PATH", str(git_cli.repo_directory.absolute()))
 
-=======
-def init_git_repo(git_cli: GitCLI, create_file, commit_everything):
->>>>>>> 4e515f71
     def _init_git_repo(init_renku=False):
         git_cli.git_init()
         git_cli.git_config("user.name 'Test User'")
@@ -61,14 +57,8 @@
                     "renku",
                     "init",
                     "--template-id=minimal",
-<<<<<<< HEAD
-                    ".",
-                ],
-                cwd=git_cli.repo_directory,
-=======
                     str(git_cli.repo_directory.absolute()),
                 ]
->>>>>>> 4e515f71
             )
         print("Creating files in init git repo")
         create_file("file1", "Sample file 1")
