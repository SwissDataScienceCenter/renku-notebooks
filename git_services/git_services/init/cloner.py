import json
import logging
import re
from contextlib import contextmanager
from dataclasses import dataclass
from pathlib import Path
from shutil import disk_usage
<<<<<<< HEAD
=======
from time import sleep
from typing import Optional
>>>>>>> 09f60179
from urllib.parse import urljoin, urlparse

import requests

from git_services.cli import GitCLI, GitCommandError
from git_services.init import errors
from git_services.init.config import Provider
from git_services.init.config import Repository as ConfigRepo
from git_services.init.config import User


@dataclass
class Repository:
    """Information required to clone a repository."""

    url: str
    dirname: str
    absolute_path: Path
    provider: str | None
    branch: str | None = None
    commit_sha: str | None = None
    _git_cli: GitCLI | None = None

    @classmethod
<<<<<<< HEAD
    def from_config_repo(cls, data: ConfigRepo, workspace_mount_path: Path):
        dirname = data.dirname or cls._make_dirname(data.url)
        provider = data.provider
        branch = data.branch
        commit_sha = data.commit_sha
=======
    def from_dict(cls, data: dict[str, str], workspace_mount_path: Path) -> "Repository":
>>>>>>> 09f60179
        return cls(
            url=data.url,
            dirname=dirname,
            absolute_path=workspace_mount_path / dirname,
            provider=provider,
            branch=branch,
            commit_sha=commit_sha,
        )

    @property
    def git_cli(self) -> GitCLI:
        if not self._git_cli:
            if not self.absolute_path.exists():
                logging.info(f"{self.absolute_path} does not exist, creating it.")
                self.absolute_path.mkdir(parents=True, exist_ok=True)

            self._git_cli = GitCLI(self.absolute_path)

        return self._git_cli

    def exists(self) -> bool:
        try:
            is_inside = self.git_cli.git_rev_parse("--is-inside-work-tree")
        except GitCommandError:
            return False
        return is_inside.lower().strip() == "true"

    @staticmethod
    def _make_dirname(url: str) -> str:
        path = urlparse(url).path
        path = path.removesuffix(".git")
        return path.rsplit("/", maxsplit=1).pop()


class GitCloner:
    remote_name = "origin"
    remote_origin_prefix = f"remotes/{remote_name}"
    proxy_url = "http://localhost:8080"

    def __init__(
        self,
<<<<<<< HEAD
        repositories: list[ConfigRepo],
        git_providers: list[Provider],
=======
        repositories: list[dict[str, str]],
>>>>>>> 09f60179
        workspace_mount_path: str,
        user: User,
        lfs_auto_fetch=False,
        is_git_proxy_enabled=False,
    ):
        base_path = Path(workspace_mount_path)
        logging.basicConfig(level=logging.INFO)
        self.repositories: list[Repository] = [
<<<<<<< HEAD
            Repository.from_config_repo(r, workspace_mount_path=base_path) for r in repositories
=======
            Repository.from_dict(r, workspace_mount_path=base_path) for r in repositories
>>>>>>> 09f60179
        ]
        self.git_providers = {p.id: p for p in git_providers}
        self.workspace_mount_path = Path(workspace_mount_path)
        self.user = user
        self.lfs_auto_fetch = lfs_auto_fetch
<<<<<<< HEAD
        self.is_git_proxy_enabled = is_git_proxy_enabled
        self._access_tokens: dict[str, str | None] = dict()
=======
        self._wait_for_server()

    def _wait_for_server(self, timeout_minutes=None):
        if not self.repositories:
            return
        start = datetime.now()

        while True:
            logging.info(f"Waiting for git to become available with timeout minutes {timeout_minutes}...")
            res = requests.get(self.repository_url)
            if 200 <= res.status_code < 400:
                logging.info("Git is available")
                return
            if timeout_minutes is not None:
                timeout_delta = timedelta(minutes=timeout_minutes)
                if datetime.now() - start > timeout_delta:
                    raise errors.GitServerUnavailableError
            sleep(5)
>>>>>>> 09f60179

    def _initialize_repo(self, repository: Repository):
        logging.info("Initializing repo")

        repository.git_cli.git_init()

        # NOTE: For anonymous sessions email and name are not known for the user
        if self.user.email is not None:
            logging.info(f"Setting email {self.user.email} in git config")
            repository.git_cli.git_config("user.email", self.user.email)
        if self.user.full_name is not None:
            logging.info(f"Setting name {self.user.full_name} in git config")
            repository.git_cli.git_config("user.name", self.user.full_name)
        repository.git_cli.git_config("push.default", "simple")

    @staticmethod
    def _exclude_storages_from_git(repository: Repository, storages: list[str]):
        """Git ignore cloud storage mount folders."""
        if not storages:
            return

        with open(repository.absolute_path / ".git" / "info" / "exclude", "a") as exclude_file:
            exclude_file.write("\n")

            for storage in storages:
                storage_path = Path(storage)
                if repository.absolute_path not in storage_path.parents:
                    # The storage path is not inside the repo, no need to gitignore
                    continue
                exclude_path = storage_path.relative_to(repository.absolute_path).as_posix()
                exclude_file.write(f"{exclude_path}\n")

    def _get_access_token(self, provider_id: str):
        if provider_id in self._access_tokens:
            return self._access_tokens[provider_id]
        if provider_id not in self.git_providers:
            return None

        provider = self.git_providers[provider_id]
        request_url = provider.access_token_url
        headers = {"Authorization": f"bearer {self.user.renku_token}"}
        logging.info(f"Requesting token for provider {provider_id}")
        res = requests.get(request_url, headers=headers)
        if res.status_code != 200:
            logging.warning(f"Could not get access token for provider {provider_id}")
            del self._access_tokens[provider_id]
            return None
        token = res.json()
        logging.info(f"Got token response for {provider_id}")
        self._access_tokens[provider_id] = token["access_token"]
        return self._access_tokens[provider_id]

    @contextmanager
    def _temp_plaintext_credentials(
        self, repository: Repository, git_user: str, git_access_token: str
    ):
        # NOTE: If "lfs." is included in urljoin it does not work properly
        lfs_auth_setting = "lfs." + urljoin(f"{repository.url}/", "info/lfs.access")
        credential_loc = Path("/tmp/git-credentials")
        try:
            with open(credential_loc, "w") as f:
                git_host = urlparse(repository.url).netloc
                f.write(f"https://{git_user}:{git_access_token}@{git_host}")
            # NOTE: This is required to let LFS know that it should use basic auth to pull data.
            # If not set LFS will try to pull data without any auth and will then set this field
            # automatically but the password and username will be required for every git
            # operation. Setting this option when basic auth is used to clone with the context
            # manager and then unsetting it prevents getting in trouble when the user is in the
            # session by having this setting left over in the session after initialization.
            repository.git_cli.git_config(lfs_auth_setting, "basic")
            yield repository.git_cli.git_config("credential.helper", f"store --file={credential_loc}")
        finally:
            # NOTE: Temp credentials MUST be cleaned up on context manager exit
            logging.info("Cleaning up git credentials after cloning.")
            credential_loc.unlink(missing_ok=True)
            try:
                repository.git_cli.git_config("--unset", "credential.helper")
                repository.git_cli.git_config("--unset", lfs_auth_setting)
            except GitCommandError as err:
                # INFO: The repo is fully deleted when an error occurs so when the context
                # manager exits then this results in an unnecessary error that masks the true
                # error, that is why this is ignored.
                logging.warning(
                    "Git plaintext credentials were deleted but could not be "
                    "unset in the repository's config, most likely because the repository has "
                    f"been deleted. Detailed error: {err}"
                )

    @staticmethod
    def _get_lfs_total_size_bytes(repository: Repository) -> int:
        """Get the total size of all LFS files in bytes."""
        try:
            res = repository.git_cli.git_lfs("ls-files", "--json")
        except GitCommandError:
            return 0
        res_json = json.loads(res)
        size_bytes = 0
        files = res_json.get("files", [])
        if not files:
            return 0
        for f in files:
            size_bytes += f.get("size", 0)
        return size_bytes

    @staticmethod
    def _get_default_branch(repository: Repository, remote_name: str) -> str:
        """Get the default branch of the repository."""
        try:
            repository.git_cli.git_remote("set-head", remote_name, "--auto")
            res = repository.git_cli.git_symbolic_ref(f"refs/remotes/{remote_name}/HEAD")
        except GitCommandError as err:
            raise errors.BranchDoesNotExistError from err
        r = re.compile(r"^refs/remotes/origin/(?P<branch>.*)$")
        match = r.match(res)
        if match is None:
            raise errors.BranchDoesNotExistError
        match_dict = match.groupdict()
        return match_dict["branch"]

    def _clone(self, repository: Repository):
        logging.info(f"Cloning repository {repository.dirname} from {repository.url}")
        if self.lfs_auto_fetch:
            repository.git_cli.git_lfs("install", "--local")
        else:
            repository.git_cli.git_lfs("install", "--skip-smudge", "--local")
        repository.git_cli.git_remote("add", self.remote_name, repository.url)
        try:
            repository.git_cli.git_fetch(self.remote_name)
        except GitCommandError as err:
            raise errors.GitFetchError from err
        branch = repository.branch or self._get_default_branch(
            repository=repository, remote_name=self.remote_name
        )
        logging.info(f"Checking out branch {branch}")
        try:
            repository.git_cli.git_checkout(branch)
        except GitCommandError as err:
            if err.returncode != 0 or len(err.stderr) != 0:
                if "no space left on device" in str(err.stderr).lower():
                    # INFO: not enough disk space
                    raise errors.NoDiskSpaceError from err
                else:
                    raise errors.BranchDoesNotExistError from err
        if self.lfs_auto_fetch:
            total_lfs_size_bytes = self._get_lfs_total_size_bytes(repository)
            _, _, free_space_bytes = disk_usage(repository.absolute_path.as_posix())
            if free_space_bytes < total_lfs_size_bytes:
                raise errors.NoDiskSpaceError
            repository.git_cli.git_lfs("install", "--local")
            repository.git_cli.git_lfs("pull")
        try:
            logging.info("Dealing with submodules")
            repository.git_cli.git_submodule("init")
            repository.git_cli.git_submodule("update")
        except GitCommandError as err:
            logging.error(msg="Couldn't initialize submodules", exc_info=err)

    def run(self, storage_mounts: list[str]):
        for repository in self.repositories:
            self.run_helper(repository, storage_mounts=storage_mounts)

    def run_helper(self, repository: Repository, *, storage_mounts: list[str]):
        logging.info("Checking if the repo already exists.")
        if repository.exists():
            # NOTE: This will run when a session is resumed, removing the repo here
            # will result in lost work if there is uncommitted work.
            logging.info("The repo already exists - exiting.")
            return

        # TODO: Is this something else for non-GitLab providers?
        git_user = "oauth2"
        git_access_token = (
            self._get_access_token(repository.provider) if repository.provider else None
        )

        self._initialize_repo(repository)
        try:
            if self.user.is_anonymous:
                self._clone(repository)
                if repository.commit_sha:
                    repository.git_cli.git_reset("--hard", repository.commit_sha)
            elif git_access_token is None:
                self._clone(repository)
            else:
                with self._temp_plaintext_credentials(repository, git_user, git_access_token):
                    self._clone(repository)
        except errors.GitFetchError as err:
            logging.error(msg=f"Cannot clone {repository.url}", exc_info=err)
            with open(repository.absolute_path / "ERROR", mode="w", encoding="utf-8") as f:
                import traceback

                traceback.print_exception(err, file=f)
            return

        # NOTE: If the storage mount location already exists it means that the repo folder/file
        # or another existing file will be overwritten, so raise an error here and crash.
        for a_mount in storage_mounts:
            if Path(a_mount).exists():
                raise errors.CloudStorageOverwritesExistingFilesError

        logging.info(f"Excluding cloud storage from git: {storage_mounts} for {repository}")
        if storage_mounts:
            self._exclude_storages_from_git(repository, storage_mounts)

        self._setup_proxy(repository)

    def _setup_proxy(self, repository: Repository):
        if not self.is_git_proxy_enabled:
            logging.info("Skipping git proxy setup")
            return
        logging.info(f"Setting up git proxy to {self.proxy_url}")
        repository.git_cli.git_config("http.proxy", self.proxy_url)
        repository.git_cli.git_config("http.sslVerify", "false")<|MERGE_RESOLUTION|>--- conflicted
+++ resolved
@@ -5,11 +5,6 @@
 from dataclasses import dataclass
 from pathlib import Path
 from shutil import disk_usage
-<<<<<<< HEAD
-=======
-from time import sleep
-from typing import Optional
->>>>>>> 09f60179
 from urllib.parse import urljoin, urlparse
 
 import requests
@@ -34,15 +29,11 @@
     _git_cli: GitCLI | None = None
 
     @classmethod
-<<<<<<< HEAD
     def from_config_repo(cls, data: ConfigRepo, workspace_mount_path: Path):
         dirname = data.dirname or cls._make_dirname(data.url)
         provider = data.provider
         branch = data.branch
         commit_sha = data.commit_sha
-=======
-    def from_dict(cls, data: dict[str, str], workspace_mount_path: Path) -> "Repository":
->>>>>>> 09f60179
         return cls(
             url=data.url,
             dirname=dirname,
@@ -84,12 +75,8 @@
 
     def __init__(
         self,
-<<<<<<< HEAD
         repositories: list[ConfigRepo],
         git_providers: list[Provider],
-=======
-        repositories: list[dict[str, str]],
->>>>>>> 09f60179
         workspace_mount_path: str,
         user: User,
         lfs_auto_fetch=False,
@@ -98,39 +85,15 @@
         base_path = Path(workspace_mount_path)
         logging.basicConfig(level=logging.INFO)
         self.repositories: list[Repository] = [
-<<<<<<< HEAD
-            Repository.from_config_repo(r, workspace_mount_path=base_path) for r in repositories
-=======
-            Repository.from_dict(r, workspace_mount_path=base_path) for r in repositories
->>>>>>> 09f60179
+            Repository.from_config_repo(r, workspace_mount_path=base_path)
+            for r in repositories
         ]
         self.git_providers = {p.id: p for p in git_providers}
         self.workspace_mount_path = Path(workspace_mount_path)
         self.user = user
         self.lfs_auto_fetch = lfs_auto_fetch
-<<<<<<< HEAD
         self.is_git_proxy_enabled = is_git_proxy_enabled
         self._access_tokens: dict[str, str | None] = dict()
-=======
-        self._wait_for_server()
-
-    def _wait_for_server(self, timeout_minutes=None):
-        if not self.repositories:
-            return
-        start = datetime.now()
-
-        while True:
-            logging.info(f"Waiting for git to become available with timeout minutes {timeout_minutes}...")
-            res = requests.get(self.repository_url)
-            if 200 <= res.status_code < 400:
-                logging.info("Git is available")
-                return
-            if timeout_minutes is not None:
-                timeout_delta = timedelta(minutes=timeout_minutes)
-                if datetime.now() - start > timeout_delta:
-                    raise errors.GitServerUnavailableError
-            sleep(5)
->>>>>>> 09f60179
 
     def _initialize_repo(self, repository: Repository):
         logging.info("Initializing repo")
@@ -152,7 +115,9 @@
         if not storages:
             return
 
-        with open(repository.absolute_path / ".git" / "info" / "exclude", "a") as exclude_file:
+        with open(
+            repository.absolute_path / ".git" / "info" / "exclude", "a"
+        ) as exclude_file:
             exclude_file.write("\n")
 
             for storage in storages:
@@ -160,7 +125,9 @@
                 if repository.absolute_path not in storage_path.parents:
                     # The storage path is not inside the repo, no need to gitignore
                     continue
-                exclude_path = storage_path.relative_to(repository.absolute_path).as_posix()
+                exclude_path = storage_path.relative_to(
+                    repository.absolute_path
+                ).as_posix()
                 exclude_file.write(f"{exclude_path}\n")
 
     def _get_access_token(self, provider_id: str):
@@ -201,7 +168,9 @@
             # manager and then unsetting it prevents getting in trouble when the user is in the
             # session by having this setting left over in the session after initialization.
             repository.git_cli.git_config(lfs_auth_setting, "basic")
-            yield repository.git_cli.git_config("credential.helper", f"store --file={credential_loc}")
+            yield repository.git_cli.git_config(
+                "credential.helper", f"store --file={credential_loc}"
+            )
         finally:
             # NOTE: Temp credentials MUST be cleaned up on context manager exit
             logging.info("Cleaning up git credentials after cloning.")
@@ -240,7 +209,9 @@
         """Get the default branch of the repository."""
         try:
             repository.git_cli.git_remote("set-head", remote_name, "--auto")
-            res = repository.git_cli.git_symbolic_ref(f"refs/remotes/{remote_name}/HEAD")
+            res = repository.git_cli.git_symbolic_ref(
+                f"refs/remotes/{remote_name}/HEAD"
+            )
         except GitCommandError as err:
             raise errors.BranchDoesNotExistError from err
         r = re.compile(r"^refs/remotes/origin/(?P<branch>.*)$")
@@ -315,11 +286,15 @@
             elif git_access_token is None:
                 self._clone(repository)
             else:
-                with self._temp_plaintext_credentials(repository, git_user, git_access_token):
+                with self._temp_plaintext_credentials(
+                    repository, git_user, git_access_token
+                ):
                     self._clone(repository)
         except errors.GitFetchError as err:
             logging.error(msg=f"Cannot clone {repository.url}", exc_info=err)
-            with open(repository.absolute_path / "ERROR", mode="w", encoding="utf-8") as f:
+            with open(
+                repository.absolute_path / "ERROR", mode="w", encoding="utf-8"
+            ) as f:
                 import traceback
 
                 traceback.print_exception(err, file=f)
@@ -331,7 +306,9 @@
             if Path(a_mount).exists():
                 raise errors.CloudStorageOverwritesExistingFilesError
 
-        logging.info(f"Excluding cloud storage from git: {storage_mounts} for {repository}")
+        logging.info(
+            f"Excluding cloud storage from git: {storage_mounts} for {repository}"
+        )
         if storage_mounts:
             self._exclude_storages_from_git(repository, storage_mounts)
 
