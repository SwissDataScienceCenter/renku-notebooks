from dataclasses import dataclass, field
import dataconf
import shlex
from typing import Optional, Union, List

from git_services.cli.sentry import SentryConfig


@dataclass
class User:
    """Class for keep track of basic user info used in cloning a repo."""

    username: str
    oauth_token: Optional[str] = None
    full_name: Optional[str] = None
    email: Optional[str] = None

    def __post_init__(self):
        # NOTE: Sanitize user input that is used in running git shell commands with shlex
        # NOTE: shlex.quote(None) == "''"
        if self.full_name is not None:
            self.full_name = shlex.quote(self.full_name)
        if self.email is not None:
            self.email = shlex.quote(self.email)

    @property
    def is_anonymous(self) -> bool:
        return self.oauth_token is None or self.oauth_token == ""


@dataclass
class Config:
    repository_url: str
    commit_sha: str
    branch: str
    git_url: str
    user: User
    sentry: SentryConfig
    lfs_auto_fetch: Union[str, bool] = "0"
    mount_path: str = "/work"
    s3_mount: List[str] = field(default_factory=list)

    def __post_init__(self):
        allowed_string_flags = ["0", "1"]
        if self.lfs_auto_fetch not in allowed_string_flags:
<<<<<<< HEAD
            raise ValueError(
                "lfs_auto_fetch can only be a string with values '0' or '1'"
            )
        if isinstance(self.git_autosave, str):
            self.git_autosave = self.git_autosave == "1"
=======
            raise ValueError("lfs_auto_fetch can only be a string with values '0' or '1'")
>>>>>>> 81010293
        if isinstance(self.lfs_auto_fetch, str):
            self.lfs_auto_fetch = self.lfs_auto_fetch == "1"


def config_from_env() -> Config:
    return dataconf.env("GIT_CLONE_", Config)<|MERGE_RESOLUTION|>--- conflicted
+++ resolved
@@ -43,15 +43,7 @@
     def __post_init__(self):
         allowed_string_flags = ["0", "1"]
         if self.lfs_auto_fetch not in allowed_string_flags:
-<<<<<<< HEAD
-            raise ValueError(
-                "lfs_auto_fetch can only be a string with values '0' or '1'"
-            )
-        if isinstance(self.git_autosave, str):
-            self.git_autosave = self.git_autosave == "1"
-=======
             raise ValueError("lfs_auto_fetch can only be a string with values '0' or '1'")
->>>>>>> 81010293
         if isinstance(self.lfs_auto_fetch, str):
             self.lfs_auto_fetch = self.lfs_auto_fetch == "1"
 
