# -*- coding: utf-8 -*-
#
# Copyright 2019 - Swiss Data Science Center (SDSC)
# A partnership between École Polytechnique Fédérale de Lausanne (EPFL) and
# Eidgenössische Technische Hochschule Zürich (ETHZ).
#
# Licensed under the Apache License, Version 2.0 (the "License");
# you may not use this file except in compliance with the License.
# You may obtain a copy of the License at
#
#     http://www.apache.org/licenses/LICENSE-2.0
#
# Unless required by applicable law or agreed to in writing, software
# distributed under the License is distributed on an "AS IS" BASIS,
# WITHOUT WARRANTIES OR CONDITIONS OF ANY KIND, either express or implied.
# See the License for the specific language governing permissions and
# limitations under the License.
"""Notebooks service flask app."""

<<<<<<< HEAD
from flask import Flask
from flask_apispec import FlaskApiSpec
=======
from flask import Flask, jsonify, Blueprint
>>>>>>> 0a8b42b0
from apispec.ext.marshmallow import MarshmallowPlugin
from apispec_webframeworks.flask import FlaskPlugin
from apispec import APISpec
import os

from . import config
from .api.schemas import (
    LaunchNotebookRequest,
    LaunchNotebookResponse,
    ServersGetRequest,
    ServersGetResponse,
    ServerLogs,
    ServerOptionsUI,
    FailedParsing,
    AutosavesList,
)
from .api.notebooks import (
    user_servers,
    user_server,
    launch_notebook,
    stop_server,
    server_options,
    server_logs,
    autosave_info,
    delete_autosave,
)
from .error_handling import handle_exception


# From: http://flask.pocoo.org/snippets/35/
class _ReverseProxied(object):
    """Wrap the application in this middleware and configure the
    front-end server to add these headers, to let you quietly bind
    this to a URL other than / and to an HTTP scheme that is
    different than what is used locally.

    :param app: the WSGI application
    """

    def __init__(self, app):
        self.app = app

    def __call__(self, environ, start_response):
        script_name = environ.get("HTTP_X_SCRIPT_NAME", "")
        if script_name:
            environ["SCRIPT_NAME"] = script_name
            path_info = environ["PATH_INFO"]
            if path_info.startswith(script_name):
                environ["PATH_INFO"] = path_info[len(script_name) :]

        scheme = environ.get("HTTP_X_SCHEME", "")
        if scheme:
            environ["wsgi.url_scheme"] = scheme
        return self.app(environ, start_response)


def create_app():
    """Bootstrap the flask app."""

    # Wait for the VS Code debugger to attach if requested
    VSCODE_DEBUG = os.environ.get("VSCODE_DEBUG") == "1"
    if VSCODE_DEBUG:
        import ptvsd

        print("Waiting for debugger attach")
        ptvsd.enable_attach(address=("localhost", 5678), redirect_output=True)
        ptvsd.wait_for_attach()

    app = Flask(__name__)
    app.wsgi_app = _ReverseProxied(app.wsgi_app)

    app.config.from_object(config)

    from .api import blueprints

    for bp in blueprints:
        app.register_blueprint(bp)

    # Return errors as JSON
    app.errorhandler(Exception)(handle_exception)

    app.logger.debug(app.config)

    if app.config.get("SENTRY_ENABLED"):
        import sentry_sdk
        from sentry_sdk.integrations.flask import FlaskIntegration

        sentry_sdk.init(
            dsn=app.config.get("SENTRY_DSN"),
            environment=app.config.get("SENTRY_ENV"),
            integrations=[FlaskIntegration()],
            traces_sample_rate=app.config.get("SENTRY_SAMPLE_RATE"),
        )
    return app


def register_swagger(app):
    spec = APISpec(
        title="Renku Notebooks API",
        openapi_version="3.0.2",
        version="v1",
        plugins=[FlaskPlugin(), MarshmallowPlugin()],
        info={
            "description": "An API to launch and manage Jupyter servers for Renku. "
            "To get authorized select the `OAuth2, authorizationCode` flow and the "
            "`openid` scope. Scroll up to find the proper flow in the list. "
            "If the deployment supports anonymous sessions you can also use the API "
            "without getting authorized at all."
        },
        security=[{"oauth2-swagger": ["openid"]}],
        servers=[{"url": "/api"}],
    )
    # Register schemas
    spec.components.schema("LaunchNotebookRequest", schema=LaunchNotebookRequest)
    spec.components.schema("LaunchNotebookResponse", schema=LaunchNotebookResponse)
    spec.components.schema("ServersGetRequest", schema=ServersGetRequest)
    spec.components.schema("ServersGetResponse", schema=ServersGetResponse)
    spec.components.schema("ServerLogs", schema=ServerLogs)
    spec.components.schema("ServerOptionsUI", schema=ServerOptionsUI)
    spec.components.schema("FailedParsing", schema=FailedParsing)
    spec.components.schema("AutosavesList", schema=AutosavesList)
    # Register endpoints
    with app.test_request_context():
        spec.path(view=user_server)
        spec.path(view=user_servers)
        spec.path(view=launch_notebook)
        spec.path(view=stop_server)
        spec.path(view=server_options)
        spec.path(view=server_logs)
        spec.path(view=autosave_info)
        spec.path(view=delete_autosave)
    # Register security scheme
    security_scheme = {
        "type": "openIdConnect",
        "description": "PKCE flow for swagger.",
        "openIdConnectUrl": config.OIDC_CONFIG_URL,
    }
    spec.components.security_scheme("oauth2-swagger", security_scheme)

    bp = Blueprint("swagger_blueprint", __name__, url_prefix=config.SERVICE_PREFIX)

    @bp.route("spec.json")
    def render_openapi_spec():
        return jsonify(spec.to_dict())

    app.register_blueprint(bp)
    return app<|MERGE_RESOLUTION|>--- conflicted
+++ resolved
@@ -17,12 +17,7 @@
 # limitations under the License.
 """Notebooks service flask app."""
 
-<<<<<<< HEAD
-from flask import Flask
-from flask_apispec import FlaskApiSpec
-=======
 from flask import Flask, jsonify, Blueprint
->>>>>>> 0a8b42b0
 from apispec.ext.marshmallow import MarshmallowPlugin
 from apispec_webframeworks.flask import FlaskPlugin
 from apispec import APISpec
