# -*- coding: utf-8 -*-
#
# Copyright 2019 - Swiss Data Science Center (SDSC)
# A partnership between École Polytechnique Fédérale de Lausanne (EPFL) and
# Eidgenössische Technische Hochschule Zürich (ETHZ).
#
# Licensed under the Apache License, Version 2.0 (the "License");
# you may not use this file except in compliance with the License.
# You may obtain a copy of the License at
#
#     http://www.apache.org/licenses/LICENSE-2.0
#
# Unless required by applicable law or agreed to in writing, software
# distributed under the License is distributed on an "AS IS" BASIS,
# WITHOUT WARRANTIES OR CONDITIONS OF ANY KIND, either express or implied.
# See the License for the specific language governing permissions and
# limitations under the License.
"""Notebooks service flask app."""

import os

from apispec import APISpec
from apispec.ext.marshmallow import MarshmallowPlugin
from apispec_webframeworks.flask import FlaskPlugin
from flask import Blueprint, Flask, jsonify

from . import config
from .api.notebooks import (
    autosave_info,
    check_docker_image,
    delete_autosave,
    launch_notebook,
    server_logs,
    server_options,
    stop_server,
    user_server,
    user_servers,
)
from .api.schemas.autosave import AutosavesList
from .api.schemas.config_server_options import ServerOptionsEndpointResponse
from .api.schemas.logs import ServerLogs
from .api.schemas.servers_get import (
    NotebookResponse,
    ServersGetRequest,
    ServersGetResponse,
)
from .api.schemas.servers_post import LaunchNotebookRequest
from .api.schemas.version import VersionResponse
<<<<<<< HEAD
from .api.notebooks import (
    check_docker_image,
    user_servers,
    user_server,
    launch_notebook,
    stop_server,
    server_options,
    server_logs,
    autosave_info,
    delete_autosave,
)
from .errors.utils import handle_exception
from .errors.user import MissingResourceError
from .errors.intermittent import DeleteServerError
=======
>>>>>>> 2218dfed


# From: http://flask.pocoo.org/snippets/35/
class _ReverseProxied(object):
    """Wrap the application in this middleware and configure the
    front-end server to add these headers, to let you quietly bind
    this to a URL other than / and to an HTTP scheme that is
    different than what is used locally.

    :param app: the WSGI application
    """

    def __init__(self, app):
        self.app = app

    def __call__(self, environ, start_response):
        script_name = environ.get("HTTP_X_SCRIPT_NAME", "")
        if script_name:
            environ["SCRIPT_NAME"] = script_name
            path_info = environ["PATH_INFO"]
            if path_info.startswith(script_name):
                environ["PATH_INFO"] = path_info[len(script_name) :]

        scheme = environ.get("HTTP_X_SCHEME", "")
        if scheme:
            environ["wsgi.url_scheme"] = scheme
        return self.app(environ, start_response)


def create_app():
    """Bootstrap the flask app."""

    # Wait for the VS Code debugger to attach if requested
    VSCODE_DEBUG = os.environ.get("VSCODE_DEBUG") == "1"
    if VSCODE_DEBUG:
        import ptvsd

        print("Waiting for debugger attach")
        ptvsd.enable_attach(address=("localhost", 5678), redirect_output=True)
        ptvsd.wait_for_attach()

    app = Flask(__name__)
    app.wsgi_app = _ReverseProxied(app.wsgi_app)

    app.config.from_object(config)

    from .api.auth import bp as auth_bp
    from .api.health import bp as health_bp
    from .api.notebooks import bp as notebooks_bp

    for bp in [auth_bp, health_bp, notebooks_bp]:
        app.register_blueprint(bp)

    # Return errors as JSON
    app.errorhandler(Exception)(handle_exception)

    app.logger.debug(app.config)

    if app.config.get("SENTRY_ENABLED"):
        import sentry_sdk
        from sentry_sdk.integrations.flask import FlaskIntegration

        sentry_sdk.init(
            dsn=app.config.get("SENTRY_DSN"),
            environment=app.config.get("SENTRY_ENV"),
            integrations=[FlaskIntegration()],
            traces_sample_rate=app.config.get("SENTRY_SAMPLE_RATE"),
        )
    return app


def register_swagger(app):
    spec = APISpec(
        title="Renku Notebooks API",
        openapi_version="3.0.2",
        version="v1",
        plugins=[FlaskPlugin(), MarshmallowPlugin()],
        info={
            "description": "An API to launch and manage Jupyter servers for Renku. "
            "To get authorized select the `OAuth2, authorizationCode` flow and the "
            "`openid` scope. Scroll up to find the proper flow in the list. "
            "If the deployment supports anonymous sessions you can also use the API "
            "without getting authorized at all."
        },
        security=[{"oauth2-swagger": ["openid"]}],
        servers=[{"url": "/api"}],
    )
    # Register schemas
    spec.components.schema("LaunchNotebookRequest", schema=LaunchNotebookRequest)
    spec.components.schema("NotebookResponse", schema=NotebookResponse)
    spec.components.schema("ServersGetRequest", schema=ServersGetRequest)
    spec.components.schema("ServersGetResponse", schema=ServersGetResponse)
    spec.components.schema("ServerLogs", schema=ServerLogs)
    spec.components.schema(
        "ServerOptionsEndpointResponse", schema=ServerOptionsEndpointResponse
    )
    spec.components.schema("AutosavesList", schema=AutosavesList)
    spec.components.schema("VersionResponse", schema=VersionResponse)
    spec.components.schema("MissingResourceError", schema=MissingResourceError)
    spec.components.schema("DeleteServerError", schema=DeleteServerError)
    # Register endpoints
    with app.test_request_context():
        spec.path(view=user_server)
        spec.path(view=user_servers)
        spec.path(view=launch_notebook)
        spec.path(view=stop_server)
        spec.path(view=server_options)
        spec.path(view=server_logs)
        spec.path(view=autosave_info)
        spec.path(view=delete_autosave)
        spec.path(view=check_docker_image)
    # Register security scheme
    security_scheme = {
        "type": "openIdConnect",
        "description": "PKCE flow for swagger.",
        "openIdConnectUrl": config.OIDC_CONFIG_URL,
    }
    spec.components.security_scheme("oauth2-swagger", security_scheme)

    bp = Blueprint("swagger_blueprint", __name__, url_prefix=config.SERVICE_PREFIX)

    @bp.route("spec.json")
    def render_openapi_spec():
        return jsonify(spec.to_dict())

    app.register_blueprint(bp)
    return app<|MERGE_RESOLUTION|>--- conflicted
+++ resolved
@@ -46,23 +46,9 @@
 )
 from .api.schemas.servers_post import LaunchNotebookRequest
 from .api.schemas.version import VersionResponse
-<<<<<<< HEAD
-from .api.notebooks import (
-    check_docker_image,
-    user_servers,
-    user_server,
-    launch_notebook,
-    stop_server,
-    server_options,
-    server_logs,
-    autosave_info,
-    delete_autosave,
-)
 from .errors.utils import handle_exception
+from .errors.intermittent import DeleteServerError
 from .errors.user import MissingResourceError
-from .errors.intermittent import DeleteServerError
-=======
->>>>>>> 2218dfed
 
 
 # From: http://flask.pocoo.org/snippets/35/
