--- conflicted
+++ resolved
@@ -1,10 +1,5 @@
-<<<<<<< HEAD
-from dataclasses import dataclass
-from typing import Any, Callable, Dict, Optional
-=======
 from dataclasses import dataclass, field
 from typing import Optional, Callable, Dict, Any, List
->>>>>>> fc52c560
 
 from marshmallow import Schema, fields, post_load
 
@@ -200,9 +195,7 @@
             memory=data["memory"] * 1000000000,
             gpu=data["gpu"],
             storage=data["default_storage"] * 1000000000,
-            node_affinities=[
-                NodeAffinity(**a) for a in data.get("node_affinities", [])
-            ],
+            node_affinities=[NodeAffinity(**a) for a in data.get("node_affinities", [])],
             tolerations=[Toleration(t) for t in data.get("tolerations", [])],
         )
 
