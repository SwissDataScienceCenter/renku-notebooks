from dataclasses import dataclass
from typing import Optional, Callable, Dict, Any

from marshmallow import Schema, fields, post_load

from ...config import config
from .custom_fields import ByteSizeField, CpuField, GpuField


@dataclass
class ServerOptions:
    """Server options. Memory and storage are in bytes."""

    cpu: float
    memory: int
    gpu: int
    storage: Optional[int] = None
    default_url: Optional[str] = None
    lfs_auto_fetch: bool = False
    gigabytes: bool = False
    priority_class: Optional[str] = None

    def __post_init__(self):
        if self.default_url is None:
            self.default_url = config.server_options.defaults["defaultUrl"]
        if self.lfs_auto_fetch is None:
            self.lfs_auto_fetch = config.server_options.defaults["lfs_auto_fetch"]
        if self.storage is None and self.gigabytes:
            self.storage = 1
        elif self.storage is None and not self.gigabytes:
            self.storage = 1_000_000_000

    def __compare(
        self,
        other: "ServerOptions",
        compare_func: Callable[["ServerOptions", "ServerOptions"], bool],
    ) -> bool:
        results = [
            compare_func(self.cpu, other.cpu),
            compare_func(self.memory, other.memory),
            compare_func(self.gpu, other.gpu),
        ]
        self_storage = 0 if self.storage is None else self.storage
        other_storage = 0 if other.storage is None else other.storage
        results.append(compare_func(self_storage, other_storage))
        return all(results)

    def to_gigabytes(self) -> "ServerOptions":
        if self.gigabytes:
            return self
        return ServerOptions(
            cpu=self.cpu,
            gpu=self.gpu,
            default_url=self.default_url,
            lfs_auto_fetch=self.lfs_auto_fetch,
            memory=self.memory / 1000000000,
            storage=self.storage / 1000000000 if self.storage is not None else None,
            gigabytes=True,
        )

    def set_storage(self, storage: int, gigabytes: bool = False):
        if self.gigabytes and not gigabytes:
            self.storage = round(storage / 1_000_000_000)
        elif not self.gigabytes and gigabytes:
            self.storage = round(storage * 1_000_000_000)
        else:
            self.storage = storage

    def __sub__(self, other: "ServerOptions") -> "ServerOptions":
        self_storage = 0 if self.storage is None else self.storage
        other_storage = 0 if other.storage is None else other.storage
        return ServerOptions(
            cpu=self.cpu - other.cpu,
            memoory=self.memory - other.memory,
            gpu=self.gpu - other.gpu,
            storage=self_storage - other_storage,
        )

    def __ge__(self, other: "ServerOptions"):
        return self.__compare(other, lambda x, y: x >= y)

    def __gt__(self, other: "ServerOptions"):
        return self.__compare(other, lambda x, y: x > y)

    def __lt__(self, other: "ServerOptions"):
        return self.__compare(other, lambda x, y: x < y)

    def __le__(self, other: "ServerOptions"):
        return self.__compare(other, lambda x, y: x <= y)

    def __eq__(self, other: "ServerOptions"):
        numeric_value_equal = self.__compare(other, lambda x, y: x == y)
        return (
            numeric_value_equal
            and self.default_url == other.default_url
            and self.lfs_auto_fetch == other.lfs_auto_fetch
            and self.gigabytes == other.gigabytes
            and self.priority_class == other.priority_class
        )

    @classmethod
    def from_resource_class(cls, data: Dict[str, Any]) -> "ServerOptions":
        """Convert a CRC resource class to server options. CRC users GB for storage and memory
        whereas the notebook service uses bytes so we convert to bytes here."""
        return cls(
            cpu=data["cpu"],
            memory=data["memory"] * 1000000000,
            gpu=data["gpu"],
            storage=data["default_storage"] * 1000000000,
        )

    @classmethod
    def from_request(cls, data: Dict[str, Any]) -> "ServerOptions":
        """Convert a server options request dictionary to the model."""
        return ServerOptions(
            cpu=data["cpu_request"],
            gpu=data["gpu_request"],
            memory=data["mem_request"],
            default_url=data["defaultUrl"],
            lfs_auto_fetch=data["lfs_auto_fetch"],
            storage=data["disk_request"],
        )


class LaunchNotebookRequestServerOptions(Schema):
    """This is the old-style API server options and are only used to find suitable
    # resource class form the crc service. "Suitable" in this case is any resource
    # class where all its parameters are greather than or equal to the request. So
    # by assigning a value of 0 to a server option we are ensuring that CRC will
    # be able to easily find a match."""

    defaultUrl = fields.Str(
        required=False,
        load_default=config.server_options.defaults["defaultUrl"],
    )
    cpu_request = CpuField(
        required=False,
<<<<<<< HEAD
        load_default=config.server_options.defaults["cpu_request"],
        validate=get_validator(
            "cpu_request",
            config.server_options.ui_choices,
            config.server_options.defaults,
        ),
    )
    mem_request = ByteSizeField(
        required=False,
        load_default=config.server_options.defaults["mem_request"],
        validate=get_validator(
            "mem_request",
            config.server_options.ui_choices,
            config.server_options.defaults,
        ),
    )
    disk_request = ByteSizeField(
        required=False,
        load_default=config.server_options.defaults["disk_request"],
        validate=get_validator(
            "disk_request",
            config.server_options.ui_choices,
            config.server_options.defaults,
        ),
    )
    lfs_auto_fetch = fields.Bool(
        required=False, load_default=config.server_options.defaults["lfs_auto_fetch"]
    )
    gpu_request = GpuField(
        required=False,
        load_default=config.server_options.defaults["gpu_request"],
        validate=get_validator(
            "gpu_request",
            config.server_options.ui_choices,
            config.server_options.defaults,
        ),
    )
=======
        load_default=0,
    )
    mem_request = ByteSizeField(
        required=False,
        load_default=0,
    )
    disk_request = ByteSizeField(
        required=False,
        load_default=1_000_000_000,
    )
    lfs_auto_fetch = fields.Bool(
        required=False,
        load_default=config.server_options.defaults["lfs_auto_fetch"],
    )
    gpu_request = GpuField(
        required=False,
        load_default=0,
    )

    @post_load
    def make_dataclass(slef, data, **kwargs):
        return ServerOptions.from_request(data)
>>>>>>> 0dec7f47
<|MERGE_RESOLUTION|>--- conflicted
+++ resolved
@@ -135,45 +135,6 @@
     )
     cpu_request = CpuField(
         required=False,
-<<<<<<< HEAD
-        load_default=config.server_options.defaults["cpu_request"],
-        validate=get_validator(
-            "cpu_request",
-            config.server_options.ui_choices,
-            config.server_options.defaults,
-        ),
-    )
-    mem_request = ByteSizeField(
-        required=False,
-        load_default=config.server_options.defaults["mem_request"],
-        validate=get_validator(
-            "mem_request",
-            config.server_options.ui_choices,
-            config.server_options.defaults,
-        ),
-    )
-    disk_request = ByteSizeField(
-        required=False,
-        load_default=config.server_options.defaults["disk_request"],
-        validate=get_validator(
-            "disk_request",
-            config.server_options.ui_choices,
-            config.server_options.defaults,
-        ),
-    )
-    lfs_auto_fetch = fields.Bool(
-        required=False, load_default=config.server_options.defaults["lfs_auto_fetch"]
-    )
-    gpu_request = GpuField(
-        required=False,
-        load_default=config.server_options.defaults["gpu_request"],
-        validate=get_validator(
-            "gpu_request",
-            config.server_options.ui_choices,
-            config.server_options.defaults,
-        ),
-    )
-=======
         load_default=0,
     )
     mem_request = ByteSizeField(
@@ -195,5 +156,4 @@
 
     @post_load
     def make_dataclass(slef, data, **kwargs):
-        return ServerOptions.from_request(data)
->>>>>>> 0dec7f47
+        return ServerOptions.from_request(data)