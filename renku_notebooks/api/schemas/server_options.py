--- conflicted
+++ resolved
@@ -4,13 +4,9 @@
 from marshmallow import Schema, fields, post_load
 
 from ...config import config
-<<<<<<< HEAD
 from ...config.dynamic import CPUEnforcement
 from .custom_fields import ByteSizeField, CpuField, GpuField
-=======
->>>>>>> 97e3a506
 from ...errors.programming import ProgrammingError
-from .custom_fields import ByteSizeField, CpuField, GpuField
 
 
 @dataclass
