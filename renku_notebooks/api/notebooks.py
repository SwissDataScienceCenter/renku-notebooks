#
# Copyright 2019 - Swiss Data Science Center (SDSC)
# A partnership between École Polytechnique Fédérale de Lausanne (EPFL) and
# Eidgenössische Technische Hochschule Zürich (ETHZ).
#
# Licensed under the Apache License, Version 2.0 (the "License");
# you may not use this file except in compliance with the License.
# You may obtain a copy of the License at
#
#     http://www.apache.org/licenses/LICENSE-2.0
#
# Unless required by applicable law or agreed to in writing, software
# distributed under the License is distributed on an "AS IS" BASIS,
# WITHOUT WARRANTIES OR CONDITIONS OF ANY KIND, either express or implied.
# See the License for the specific language governing permissions and
# limitations under the License.
"""Notebooks service API."""

import json
import logging
from datetime import UTC, datetime
from pathlib import Path
from typing import Optional

import requests
from flask import Blueprint, current_app, jsonify
from gitlab.const import Visibility as GitlabVisibility
from marshmallow import ValidationError, fields, validate
from webargs.flaskparser import use_args

from renku_notebooks.api.classes.user import AnonymousUser
from renku_notebooks.api.schemas.cloud_storage import RCloneStorage
from renku_notebooks.util.repository import get_status

from ..config import config
from ..errors.intermittent import AnonymousUserPatchError, PVDisabledError
from ..errors.programming import ProgrammingError
from ..errors.user import MissingResourceError, UserInputError
from ..util.kubernetes_ import make_server_name, renku_2_make_server_name
from .auth import authenticated
from .classes.auth import GitlabToken, RenkuTokens
from .classes.image import Image
from .classes.server import Renku2UserServer, Repository, UserServer
from .classes.server_manifest import UserServerManifest
from .schemas.config_server_options import ServerOptionsEndpointResponse
from .schemas.logs import ServerLogs
from .schemas.secrets import K8sUserSecrets
from .schemas.server_options import ServerOptions
from .schemas.servers_get import NotebookResponse, ServersGetRequest, ServersGetResponse
from .schemas.servers_patch import PatchServerRequest, PatchServerStatusEnum
from .schemas.servers_post import LaunchNotebookRequest, Renku2LaunchNotebookRequest
from .schemas.version import VersionResponse

bp = Blueprint("notebooks_blueprint", __name__, url_prefix=config.service_prefix)


@bp.route("/version")
def version():
    """Return notebook services version.

    ---
    get:
      description: Information about notebooks service.
      responses:
        200:
          description: Notebooks service info.
          content:
            application/json:
              schema: VersionResponse
    """
    culling = config.sessions.culling
    info = {
        "name": "renku-notebooks",
        "versions": [
            {
                "version": config.version,
                "data": {
                    "anonymousSessionsEnabled": config.anonymous_sessions_enabled,
                    "cloudstorageEnabled": config.cloud_storage.enabled,
                    "cloudstorageClass": config.cloud_storage.storage_class,
                    "sshEnabled": config.ssh_enabled,
                    "registeredUsersIdleThreshold": culling.registered.idle_seconds,
                    "registeredUsersHibernationThreshold": culling.registered.hibernated_seconds,
                    "anonymousUsersIdleThreshold": culling.anonymous.idle_seconds,
                    "anonymousUsersHibernationThreshold": culling.anonymous.hibernated_seconds,
                },
            }
        ],
    }
    return VersionResponse().dump(info), 200


@bp.route("servers", methods=["GET"])
@use_args(ServersGetRequest(), location="query", as_kwargs=True)
@authenticated
def user_servers(user, **query_params):
    """Return a JSON of running servers for the user.

    ---
    get:
      description: Information about all active servers for a user.
      parameters:
        - in: query
          schema: ServersGetRequest
      responses:
        200:
          description: Map of all servers for a user.
          content:
            application/json:
              schema: ServersGetResponse
      tags:
        - servers

    """
    servers = [
        UserServerManifest(s)
        for s in config.k8s.client.list_servers(user.safe_username)
    ]
    filter_attrs = list(filter(lambda x: x[1] is not None, query_params.items()))
    filtered_servers = {}
    ann_prefix = config.session_get_endpoint_annotations.renku_annotation_prefix
    for server in servers:
<<<<<<< HEAD
        if all(
            [
                server.annotations.get(f"{ann_prefix}{key}") == value
                for key, value in filter_attrs
            ]
        ):
=======
        if all([server.annotations.get(f"{ann_prefix}{key}") == value for key, value in filter_attrs]):
>>>>>>> c0421582
            filtered_servers[server.server_name] = server
    return ServersGetResponse().dump({"servers": filtered_servers})


@bp.route("servers/<server_name>", methods=["GET"])
@use_args(
    {"server_name": fields.Str(required=True)}, location="view_args", as_kwargs=True
)
@authenticated
def user_server(user, server_name):
    """Returns a user server based on its ID.

    ---
    get:
      description: Information about an active server.
      parameters:
        - in: path
          schema:
            type: string
          required: true
          name: server_name
          description: The name of the server for which additional information is required.
      responses:
        200:
          description: Server properties.
          content:
            application/json:
              schema: NotebookResponse
        404:
          description: The specified server does not exist.
          content:
            application/json:
              schema: ErrorResponse
      tags:
        - servers

    """
    server = config.k8s.client.get_server(server_name, user.safe_username)
    if server is None:
        raise MissingResourceError(message=f"The server {server_name} does not exist.")
    server = UserServerManifest(server)
    return jsonify(NotebookResponse().dump(server))


@bp.route("servers", methods=["POST"])
@use_args(LaunchNotebookRequest(), location="json", as_kwargs=True)
@authenticated
def launch_notebook(
    user,
    namespace,
    project,
    branch,
    commit_sha,
    notebook,
    image,
    resource_class_id,
    storage,
    environment_variables,
    default_url,
    lfs_auto_fetch,
    cloudstorage=None,
    server_options=None,
    user_secrets=None,
):
    server_name = make_server_name(
        user.safe_username, namespace, project, branch, commit_sha
    )
    gl_project = user.get_renku_project(f"{namespace}/{project}")
    gl_project_path = gl_project.path
    server_class = UserServer

    return launch_notebook_helper(
        server_name=server_name,
        gl_project=gl_project,
        gl_project_path=gl_project_path,
        server_class=server_class,
        user=user,
        namespace=namespace,
        project=project,
        branch=branch,
        commit_sha=commit_sha,
        notebook=notebook,
        image=image,
        resource_class_id=resource_class_id,
        storage=storage,
        environment_variables=environment_variables,
        user_secrets=user_secrets,
        default_url=default_url,
        lfs_auto_fetch=lfs_auto_fetch,
        cloudstorage=cloudstorage,
        server_options=server_options,
        project_id=None,
        launcher_id=None,
        repositories=None,
    )


@bp.route("/v2/servers", methods=["POST"])
@use_args(Renku2LaunchNotebookRequest(), location="json", as_kwargs=True)
@authenticated
def renku_2_launch_notebook_helper(
    user,
    notebook,
    image,
    resource_class_id,
    storage,
    environment_variables,
    default_url,
    lfs_auto_fetch,
    cloudstorage=None,
    server_options=None,
    user_secrets=None,
    project_id: Optional[str] = None,  # Renku 2
    launcher_id: Optional[str] = None,  # Renku 2
    repositories: Optional[list[dict[str, str]]] = None,  # Renku 2
):
    server_name = renku_2_make_server_name(
        safe_username=user.safe_username, project_id=project_id, launcher_id=launcher_id
    )
    gl_project = None
    gl_project_path = ""
    server_class = Renku2UserServer

    return launch_notebook_helper(
        server_name=server_name,
        gl_project=gl_project,
        gl_project_path=gl_project_path,
        server_class=server_class,
        user=user,
        namespace=None,
        project=None,
        branch=None,
        commit_sha=None,
        notebook=notebook,
        image=image,
        resource_class_id=resource_class_id,
        storage=storage,
        environment_variables=environment_variables,
        user_secrets=user_secrets,
        default_url=default_url,
        lfs_auto_fetch=lfs_auto_fetch,
        cloudstorage=cloudstorage,
        server_options=server_options,
        project_id=project_id,
        launcher_id=launcher_id,
        repositories=repositories,
    )


def launch_notebook_helper(
    server_name: str,
    gl_project,
    gl_project_path: str,
    server_class: type[UserServer],
    user,
    namespace,
    project,
    branch,
    commit_sha,
    notebook,
    image,
    resource_class_id,
    storage,
    environment_variables,
    user_secrets,
    default_url,
    lfs_auto_fetch,
    cloudstorage,
    server_options,
    project_id: Optional[str],  # Renku 2
    launcher_id: Optional[str],  # Renku 2
    repositories: Optional[list[dict[str, str]]],  # Renku 2
):
    """Helper function to launch a Jupyter server."""
    server = config.k8s.client.get_server(server_name, user.safe_username)

    if server:
        return NotebookResponse().dump(UserServerManifest(server)), 200

    # Add annotation for old and new notebooks
    is_image_private = False
    using_default_image = False
    if image:
        # A specific image was requested
        parsed_image = Image.from_path(image)
        image_repo = parsed_image.repo_api()
        image_exists_publicly = image_repo.image_exists(parsed_image)
        image_exists_privately = False
        if not image_exists_publicly and parsed_image.hostname == config.git.registry and user.git_token:
            image_repo = image_repo.with_oauth2_token(user.git_token)
            image_exists_privately = image_repo.image_exists(parsed_image)
        if not image_exists_privately and not image_exists_publicly:
            using_default_image = True
            image = config.sessions.default_image
            parsed_image = Image.from_path(image)
        if image_exists_privately:
            is_image_private = True
    else:
        # An image was not requested specifically, use the one automatically built for the commit
        image = f"{config.git.registry}/{gl_project.path_with_namespace.lower()}:{commit_sha[:7]}"
        parsed_image = Image(
            config.git.registry,
            gl_project.path_with_namespace.lower(),
            commit_sha[:7],
        )
        # NOTE: a project pulled from the Gitlab API without credentials has no visibility attribute
        # and by default it can only be public since only public projects are visible to
        # non-authenticated users. Also, a nice footgun from the Gitlab API Python library.
<<<<<<< HEAD
        is_image_private = (
            getattr(gl_project, "visibility", GitlabVisibility.PUBLIC)
            != GitlabVisibility.PUBLIC
        )
=======
        is_image_private = getattr(gl_project, "visibility", GitlabVisibility.PUBLIC) != GitlabVisibility.PUBLIC
>>>>>>> c0421582
        image_repo = parsed_image.repo_api()
        if is_image_private and user.git_token:
            image_repo = image_repo.with_oauth2_token(user.git_token)
        if not image_repo.image_exists(parsed_image):
            raise MissingResourceError(
                message=(
                    f"Cannot start the session because the following the image {image} does not "
                    "exist or the user does not have the permissions to access it."
                )
            )

    if resource_class_id is not None:
        # A resource class ID was passed in, validate with CRC service
        parsed_server_options = config.crc_validator.validate_class_storage(user, resource_class_id, storage)
    elif server_options is not None:
        if isinstance(server_options, dict):
            requested_server_options = ServerOptions(
                memory=server_options["mem_request"],
                storage=server_options["disk_request"],
                cpu=server_options["cpu_request"],
                gpu=server_options["gpu_request"],
                lfs_auto_fetch=server_options["lfs_auto_fetch"],
                default_url=server_options["defaultUrl"],
            )
        elif isinstance(server_options, ServerOptions):
            requested_server_options = server_options
        else:
            raise ProgrammingError(
                message="Got an unexpected type of server options when " f"launching sessions: {type(server_options)}"
            )
        # The old style API was used, try to find a matching class from the CRC service
        parsed_server_options = config.crc_validator.find_acceptable_class(user, requested_server_options)
        if parsed_server_options is None:
            raise UserInputError(
                message="Cannot find suitable server options based on your request and "
                "the available resource classes.",
                detail="You are receiving this error because you are using the old API for "
                "selecting resources. Updating to the new API which includes specifying only "
                "a specific resource class ID and storage is preferred and more convenient.",
            )
    else:
        # No resource class ID specified or old-style server options, use defaults from CRC
        default_resource_class = config.crc_validator.get_default_class()
        max_storage_gb = default_resource_class.get("max_storage", 0)
        if storage is not None and storage > max_storage_gb:
            raise UserInputError(
                "The requested storage amount is higher than the "
                f"allowable maximum for the default resource class of {max_storage_gb}GB."
            )
        if storage is None:
            storage = default_resource_class.get("default_storage")
        parsed_server_options = ServerOptions.from_resource_class(
            default_resource_class
        )
        # Storage in request is in GB
        parsed_server_options.set_storage(storage, gigabytes=True)

    if default_url is not None:
        parsed_server_options.default_url = default_url

    if lfs_auto_fetch is not None:
        parsed_server_options.lfs_auto_fetch = lfs_auto_fetch

    image_work_dir = image_repo.image_workdir(parsed_image) or Path("/")
    mount_path = image_work_dir / "work"

    server_work_dir = mount_path / gl_project_path

    storages = []
    if cloudstorage:
        gl_project_id = gl_project.id if gl_project is not None else 0
        try:
            for storage in cloudstorage:
                storages.append(
                    RCloneStorage.storage_from_schema(
                        storage,
                        user=user,
                        project_id=gl_project_id,
                        work_dir=server_work_dir.absolute(),
                    )
                )
        except ValidationError as e:
            raise UserInputError(f"Couldn't load cloud storage config: {str(e)}")
        mount_points = set(s.mount_folder for s in storages if s.mount_folder and s.mount_folder != "/")
        if len(mount_points) != len(storages):
            raise UserInputError(
                "Storage mount points must be set, can't be at the root of the project and must be unique."
            )
        if any(s1.mount_folder.startswith(s2.mount_folder) for s1 in storages for s2 in storages if s1 != s2):
            raise UserInputError("Cannot mount a cloud storage into the mount point of another cloud storage.")

    repositories = repositories or []

    k8s_user_secret = None
    if user_secrets:
        k8s_user_secret = K8sUserSecrets(f"{server_name}-secret", **user_secrets)

    server = server_class(
        user=user,
        notebook=notebook,
        image=image,
        project_id=project_id,
        launcher_id=launcher_id,
        server_name=server_name,
        server_options=parsed_server_options,
        environment_variables=environment_variables,
        user_secrets=k8s_user_secret,
        cloudstorage=storages,
        k8s_client=config.k8s.client,
        workspace_mount_path=mount_path,
        work_dir=server_work_dir,
        using_default_image=using_default_image,
        is_image_private=is_image_private,
        repositories=[Repository.from_schema(r) for r in repositories],
        namespace=namespace,
        project=project,
        branch=branch,
        commit_sha=commit_sha,
    )

    if len(server.safe_username) > 63:
        raise UserInputError(
            message="A username cannot be longer than 63 characters, "
            f"your username is {len(server.safe_username)} characters long.",
            detail="This can occur if your username has been changed manually or by an admin.",
        )

    manifest = server.start()

    current_app.logger.debug(f"Server {server.server_name} has been started")

    if k8s_user_secret is not None:
        owner_reference = {
            "apiVersion": "amalthea.dev/v1alpha1",
            "kind": "JupyterServer",
            "name": server.server_name,
            "uid": manifest["metadata"]["uid"],
            "controller": True,
        }
        request_data = {
            "name": k8s_user_secret.name,
            "namespace": server.k8s_client.preferred_namespace,
            "secret_ids": [str(id_) for id_ in k8s_user_secret.user_secret_ids],
            "owner_references": [owner_reference],
        }
        headers = {"Authorization": f"bearer {user.access_token}"}

        def _on_error(error_msg):
            config.k8s.client.delete_server(server.server_name, forced=True, safe_username=user.safe_username)
            raise RuntimeError(error_msg)

        try:
            response = requests.post(
                config.user_secrets.secrets_storage_service_url + "/api/secrets/kubernetes",
                json=request_data,
                headers=headers,
            )
        except requests.exceptions.ConnectionError as exc:
            _on_error(f"User secrets storage service could not be contacted {exc}")

        if response.status_code != 201:
            _on_error(f"User secret could not be created {response.json()}")

    return NotebookResponse().dump(UserServerManifest(manifest)), 201


@bp.route("servers/<server_name>", methods=["PATCH"])
@use_args(
    {"server_name": fields.Str(required=True)}, location="view_args", as_kwargs=True
)
@use_args(PatchServerRequest(), location="json", arg_name="patch_body")
@authenticated
def patch_server(user, server_name, patch_body):
    """Patch a user server by name based on the query param.

    ---
    patch:
      description: Patch a running server by name.
      requestBody:
        content:
          application/json:
            schema: PatchServerRequest
      parameters:
        - in: path
          schema:
            type: string
          name: server_name
          required: true
          description: The name of the server that should be patched.
      responses:
        200:
          description: The server was patched successfully.
          content:
            application/json:
              schema: NotebookResponse
        400:
          description: Invalid json argument value.
          content:
            application/json:
              schema: ErrorResponse
        404:
          description: The server cannot be found.
          content:
            application/json:
              schema: ErrorResponse
        500:
          description: The server exists but could not be successfully hibernated.
          content:
            application/json:
              schema: ErrorResponse
      tags:
        - servers
    """
    if not config.sessions.storage.pvs_enabled:
        raise PVDisabledError()

    if isinstance(user, AnonymousUser):
        raise AnonymousUserPatchError()

    server = config.k8s.client.get_server(server_name, user.safe_username)
    new_server = server
    currently_hibernated = (
        server.get("spec", {}).get("jupyterServer", {}).get("hibernated", False)
    )
    currently_failing = server.get("status", {}).get("state", "running") == "failed"
    state = patch_body.get("state")
    resource_class_id = patch_body.get("resource_class_id")
    if server and not (currently_hibernated or currently_failing) and resource_class_id:
        raise UserInputError("The resource class can be changed only if the server is hibernated or failing")

    if resource_class_id:
        parsed_server_options = config.crc_validator.validate_class_storage(
            user,
            resource_class_id,
            storage=None,  # we do not care about validating storage
        )
        js_patch = [
            {
                "op": "replace",
                "path": "/spec/jupyterServer/resources",
                "value": parsed_server_options.to_k8s_resources(
                    config.sessions.enforce_cpu_limits
                ),
            },
            {
                "op": "replace",
                # NOTE: ~1 is how you escape '/' in json-patch
                "path": "/metadata/annotations/renku.io~1resourceClassId",
                "value": str(resource_class_id),
            },
        ]
        if parsed_server_options.priority_class:
            js_patch.append(
                {
                    "op": "replace",
                    # NOTE: ~1 is how you escape '/' in json-patch
                    "path": "/metadata/labels/renku.io~1quota",
                    "value": parsed_server_options.priority_class,
                }
            )
        elif server.get("metadata", {}).get("labels", {}).get("renku.io/quota"):
            js_patch.append(
                {
                    "op": "remove",
                    # NOTE: ~1 is how you escape '/' in json-patch
                    "path": "/metadata/labels/renku.io~1quota",
                }
            )
        new_server = config.k8s.client.patch_server(
            server_name=server_name, safe_username=user.safe_username, patch=js_patch
        )
        ss_patch = [
            {
                "op": "replace",
                "path": "/spec/template/spec/priorityClassName",
                "value": parsed_server_options.priority_class,
            }
        ]
        config.k8s.client.patch_statefulset(server_name=server_name, patch=ss_patch)

    if state == PatchServerStatusEnum.Hibernated.value:
        # NOTE: Do nothing if server is already hibernated
        currently_hibernated = server.get("spec", {}).get("jupyterServer", {}).get("hibernated", False)
        if server and currently_hibernated:
            logging.warning(f"Server {server_name} is already hibernated.")

            return NotebookResponse().dump(UserServerManifest(server)), 200

        hibernation = {"branch": "", "commit": "", "dirty": "", "synchronized": ""}

        status = get_status(server_name=server_name, access_token=user.access_token)
        if status:
            hibernation = {
                "branch": status.get("branch", ""),
                "commit": status.get("commit", ""),
                "dirty": not status.get("clean", True),
                "synchronized": status.get("ahead", 0) == status.get("behind", 0) == 0,
            }

        hibernation["date"] = datetime.now(UTC).isoformat(timespec="seconds")

        patch = {
            "metadata": {
                "annotations": {
                    "renku.io/hibernation": json.dumps(hibernation),
                    "renku.io/hibernationBranch": hibernation["branch"],
                    "renku.io/hibernationCommitSha": hibernation["commit"],
                    "renku.io/hibernationDirty": str(hibernation["dirty"]).lower(),
                    "renku.io/hibernationSynchronized": str(
                        hibernation["synchronized"]
                    ).lower(),
                    "renku.io/hibernationDate": hibernation["date"],
                },
            },
            "spec": {
                "jupyterServer": {
                    "hibernated": True,
                },
            },
        }

        new_server = config.k8s.client.patch_server(
            server_name=server_name, safe_username=user.safe_username, patch=patch
        )
    elif state == PatchServerStatusEnum.Running.value:
        # NOTE: We clear hibernation annotations in Amalthea to avoid flickering in the UI (showing
        # the repository as dirty when resuming a session for a short period of time).
        patch = {
            "spec": {
                "jupyterServer": {
                    "hibernated": False,
                },
            },
        }
        # NOTE: The tokens in the session could expire if the session is hibernated long enough,
        # here we inject new ones to make sure everything is valid when the session starts back up.
<<<<<<< HEAD
        renku_tokens = RenkuTokens(
            access_token=user.access_token, refresh_token=user.refresh_token
        )
        gitlab_token = GitlabToken(
            access_token=user.git_token, expires_at=user.git_token_expires_at
        )
=======
        renku_tokens = RenkuTokens(access_token=user.access_token, refresh_token=user.refresh_token)
        gitlab_token = GitlabToken(access_token=user.git_token, expires_at=user.git_token_expires_at)
>>>>>>> c0421582
        config.k8s.client.patch_tokens(server_name, renku_tokens, gitlab_token)
        new_server = config.k8s.client.patch_server(
            server_name=server_name, safe_username=user.safe_username, patch=patch
        )

    return NotebookResponse().dump(UserServerManifest(new_server)), 200


@bp.route("servers/<server_name>", methods=["DELETE"])
@use_args(
    {"server_name": fields.Str(required=True)}, location="view_args", as_kwargs=True
)
@use_args(
    {"forced": fields.Boolean(load_default=False)}, location="query", as_kwargs=True
)
@authenticated
def stop_server(user, forced, server_name):
    """Stop user server by name.

    ---
    delete:
      description: Stop a running server by name.
      parameters:
        - in: path
          schema:
            type: string
          name: server_name
          required: true
          description: The name of the server that should be deleted.
        - in: query
          schema:
            type: boolean
            default: false
          name: forced
          required: false
          description: |
            If true, delete immediately disregarding the grace period
            of the underlying JupyterServer resource.
      responses:
        204:
          description: The server was stopped successfully.
        404:
          description: The server cannot be found.
          content:
            application/json:
              schema: ErrorResponse
        500:
          description: The server exists but could not be successfully deleted.
          content:
            application/json:
              schema: ErrorResponse
      tags:
        - servers

    """
    config.k8s.client.delete_server(
        server_name, forced=forced, safe_username=user.safe_username
    )
    return "", 204


@bp.route("server_options", methods=["GET"])
@authenticated
def server_options(_):
    """Return a set of configurable server options.

    ---
    get:
      description: Get the options available to customize when starting a server.
      responses:
        200:
          description: Server options such as CPU, memory, storage, etc.
          content:
            application/json:
              schema: ServerOptionsEndpointResponse
      tags:
        - servers
    """
    # TODO: append image-specific options to the options json
    return ServerOptionsEndpointResponse().dump(
        {
            **config.server_options.ui_choices,
            "cloudstorage": {
                "enabled": config.cloud_storage.enabled,
            },
        },
    )


@bp.route("logs/<server_name>", methods=["GET"])
@use_args(
    {
        "max_lines": fields.Integer(
            load_default=250,
            validate=validate.Range(min=0, max=None, min_inclusive=True),
        )
    },
    as_kwargs=True,
    location="query",
)
@use_args(
    {
        "server_name": fields.Str(required=True),
    },
    location="view_args",
    as_kwargs=True,
)
@authenticated
def server_logs(user, max_lines, server_name):
    """Return the logs of the running server.

    ---
    get:
      description: Server logs.
      parameters:
        - in: path
          schema:
            type: string
          required: true
          name: server_name
          description: The name of the server whose logs should be fetched.
        - in: query
          schema:
            type: integer
            default: 250
            minimum: 0
          name: max_lines
          required: false
          description: |
            The maximum number of (most recent) lines to return from the logs.
      responses:
        200:
          description: Server logs. An array of strings where each element is a line of the logs.
          content:
            application/json:
              schema: ServerLogs
        404:
          description: The specified server does not exist.
          content:
            application/json:
              schema: ErrorResponse
      tags:
        - logs

    """
    logs = config.k8s.client.get_server_logs(
        server_name=server_name,
        max_log_lines=max_lines,
        safe_username=user.safe_username,
    )
    return jsonify(ServerLogs().dump(logs))


@bp.route("images", methods=["GET"])
@use_args({"image_url": fields.String(required=True)}, as_kwargs=True, location="query")
@authenticated
def check_docker_image(user, image_url):
    """Return the availability of the docker image.

    ---
    get:
      description: Docker image availability.
      parameters:
        - in: query
          schema:
            type: string
          required: true
          name: image_url
          description: The Docker image URL (tag included) that should be fetched.
      responses:
        200:
          description: The Docker image is available.
        404:
          description: The Docker image is not available.
      tags:
        - images

    """
    parsed_image = Image.from_path(image_url)
    image_repo = parsed_image.repo_api()
    if parsed_image.hostname == config.git.registry and user.git_token:
        image_repo = image_repo.with_oauth2_token(user.git_token)
    if image_repo.image_exists(parsed_image):
        return "", 200
    else:
        return "", 404<|MERGE_RESOLUTION|>--- conflicted
+++ resolved
@@ -120,16 +120,12 @@
     filtered_servers = {}
     ann_prefix = config.session_get_endpoint_annotations.renku_annotation_prefix
     for server in servers:
-<<<<<<< HEAD
         if all(
             [
                 server.annotations.get(f"{ann_prefix}{key}") == value
                 for key, value in filter_attrs
             ]
         ):
-=======
-        if all([server.annotations.get(f"{ann_prefix}{key}") == value for key, value in filter_attrs]):
->>>>>>> c0421582
             filtered_servers[server.server_name] = server
     return ServersGetResponse().dump({"servers": filtered_servers})
 
@@ -338,14 +334,7 @@
         # NOTE: a project pulled from the Gitlab API without credentials has no visibility attribute
         # and by default it can only be public since only public projects are visible to
         # non-authenticated users. Also, a nice footgun from the Gitlab API Python library.
-<<<<<<< HEAD
-        is_image_private = (
-            getattr(gl_project, "visibility", GitlabVisibility.PUBLIC)
-            != GitlabVisibility.PUBLIC
-        )
-=======
         is_image_private = getattr(gl_project, "visibility", GitlabVisibility.PUBLIC) != GitlabVisibility.PUBLIC
->>>>>>> c0421582
         image_repo = parsed_image.repo_api()
         if is_image_private and user.git_token:
             image_repo = image_repo.with_oauth2_token(user.git_token)
@@ -397,9 +386,7 @@
             )
         if storage is None:
             storage = default_resource_class.get("default_storage")
-        parsed_server_options = ServerOptions.from_resource_class(
-            default_resource_class
-        )
+        parsed_server_options = ServerOptions.from_resource_class(default_resource_class)
         # Storage in request is in GB
         parsed_server_options.set_storage(storage, gigabytes=True)
 
@@ -513,9 +500,7 @@
 
 
 @bp.route("servers/<server_name>", methods=["PATCH"])
-@use_args(
-    {"server_name": fields.Str(required=True)}, location="view_args", as_kwargs=True
-)
+@use_args({"server_name": fields.Str(required=True)}, location="view_args", as_kwargs=True)
 @use_args(PatchServerRequest(), location="json", arg_name="patch_body")
 @authenticated
 def patch_server(user, server_name, patch_body):
@@ -567,9 +552,7 @@
 
     server = config.k8s.client.get_server(server_name, user.safe_username)
     new_server = server
-    currently_hibernated = (
-        server.get("spec", {}).get("jupyterServer", {}).get("hibernated", False)
-    )
+    currently_hibernated = server.get("spec", {}).get("jupyterServer", {}).get("hibernated", False)
     currently_failing = server.get("status", {}).get("state", "running") == "failed"
     state = patch_body.get("state")
     resource_class_id = patch_body.get("resource_class_id")
@@ -586,9 +569,7 @@
             {
                 "op": "replace",
                 "path": "/spec/jupyterServer/resources",
-                "value": parsed_server_options.to_k8s_resources(
-                    config.sessions.enforce_cpu_limits
-                ),
+                "value": parsed_server_options.to_k8s_resources(config.sessions.enforce_cpu_limits),
             },
             {
                 "op": "replace",
@@ -654,9 +635,7 @@
                     "renku.io/hibernationBranch": hibernation["branch"],
                     "renku.io/hibernationCommitSha": hibernation["commit"],
                     "renku.io/hibernationDirty": str(hibernation["dirty"]).lower(),
-                    "renku.io/hibernationSynchronized": str(
-                        hibernation["synchronized"]
-                    ).lower(),
+                    "renku.io/hibernationSynchronized": str(hibernation["synchronized"]).lower(),
                     "renku.io/hibernationDate": hibernation["date"],
                 },
             },
@@ -682,17 +661,8 @@
         }
         # NOTE: The tokens in the session could expire if the session is hibernated long enough,
         # here we inject new ones to make sure everything is valid when the session starts back up.
-<<<<<<< HEAD
-        renku_tokens = RenkuTokens(
-            access_token=user.access_token, refresh_token=user.refresh_token
-        )
-        gitlab_token = GitlabToken(
-            access_token=user.git_token, expires_at=user.git_token_expires_at
-        )
-=======
         renku_tokens = RenkuTokens(access_token=user.access_token, refresh_token=user.refresh_token)
         gitlab_token = GitlabToken(access_token=user.git_token, expires_at=user.git_token_expires_at)
->>>>>>> c0421582
         config.k8s.client.patch_tokens(server_name, renku_tokens, gitlab_token)
         new_server = config.k8s.client.patch_server(
             server_name=server_name, safe_username=user.safe_username, patch=patch
@@ -702,12 +672,8 @@
 
 
 @bp.route("servers/<server_name>", methods=["DELETE"])
-@use_args(
-    {"server_name": fields.Str(required=True)}, location="view_args", as_kwargs=True
-)
-@use_args(
-    {"forced": fields.Boolean(load_default=False)}, location="query", as_kwargs=True
-)
+@use_args({"server_name": fields.Str(required=True)}, location="view_args", as_kwargs=True)
+@use_args({"forced": fields.Boolean(load_default=False)}, location="query", as_kwargs=True)
 @authenticated
 def stop_server(user, forced, server_name):
     """Stop user server by name.
@@ -748,9 +714,7 @@
         - servers
 
     """
-    config.k8s.client.delete_server(
-        server_name, forced=forced, safe_username=user.safe_username
-    )
+    config.k8s.client.delete_server(server_name, forced=forced, safe_username=user.safe_username)
     return "", 204
 
 
