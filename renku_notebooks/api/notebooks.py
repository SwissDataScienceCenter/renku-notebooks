--- conflicted
+++ resolved
@@ -110,23 +110,13 @@
     code=201,
     description="The requested server has been created.",
 )
-<<<<<<< HEAD
-@use_kwargs(LaunchNotebookRequest(), location="json")
 @doc(tags=["servers"], summary="Start a server.")
-=======
-@marshal_with(FailedParsing(), code=422, description="Invalid request.")
 @use_kwargs(
     LaunchNotebookRequestWithS3()
     if config.S3_MOUNTS_ENABLED
     else LaunchNotebookRequestWithoutS3(),
     location="json",
 )
-@doc(
-    tags=["servers"],
-    summary="Start a server.",
-    responses={404: {"description": "The server could not be launched."}},
-)
->>>>>>> 808e7675
 @authenticated
 def launch_notebook(
     user,
