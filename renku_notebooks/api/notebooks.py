--- conflicted
+++ resolved
@@ -20,11 +20,7 @@
 import logging
 from datetime import UTC, datetime
 from pathlib import Path
-<<<<<<< HEAD
 from typing import TYPE_CHECKING, Optional, Type
-=======
-from typing import Optional
->>>>>>> 09f60179
 
 import requests
 from flask import Blueprint, current_app, jsonify
@@ -40,7 +36,11 @@
 from ..errors.intermittent import AnonymousUserPatchError, PVDisabledError
 from ..errors.programming import ProgrammingError
 from ..errors.user import MissingResourceError, UserInputError
-from ..util.kubernetes_ import find_container, renku_1_make_server_name, renku_2_make_server_name
+from ..util.kubernetes_ import (
+    find_container,
+    renku_1_make_server_name,
+    renku_2_make_server_name,
+)
 from .auth import authenticated
 from .classes.auth import GitlabToken, RenkuTokens
 from .classes.image import Image
@@ -115,18 +115,28 @@
         - servers
 
     """
-    servers = [UserServerManifest(s) for s in config.k8s.client.list_servers(user.safe_username)]
+    servers = [
+        UserServerManifest(s)
+        for s in config.k8s.client.list_servers(user.safe_username)
+    ]
     filter_attrs = list(filter(lambda x: x[1] is not None, query_params.items()))
     filtered_servers = {}
     ann_prefix = config.session_get_endpoint_annotations.renku_annotation_prefix
     for server in servers:
-        if all([server.annotations.get(f"{ann_prefix}{key}") == value for key, value in filter_attrs]):
+        if all(
+            [
+                server.annotations.get(f"{ann_prefix}{key}") == value
+                for key, value in filter_attrs
+            ]
+        ):
             filtered_servers[server.server_name] = server
     return ServersGetResponse().dump({"servers": filtered_servers})
 
 
 @bp.route("servers/<server_name>", methods=["GET"])
-@use_args({"server_name": fields.Str(required=True)}, location="view_args", as_kwargs=True)
+@use_args(
+    {"server_name": fields.Str(required=True)}, location="view_args", as_kwargs=True
+)
 @authenticated
 def user_server(user, server_name):
     """Returns a user server based on its ID.
@@ -230,16 +240,10 @@
     lfs_auto_fetch,
     cloudstorage=None,
     server_options=None,
-<<<<<<< HEAD
+    user_secrets=None,
     project_id: str | None = None,  # Renku 2
     launcher_id: str | None = None,  # Renku 2
     repositories: list[dict[str, str]] | None = None,  # Renku 2
-=======
-    user_secrets=None,
-    project_id: Optional[str] = None,  # Renku 2
-    launcher_id: Optional[str] = None,  # Renku 2
-    repositories: Optional[list[dict[str, str]]] = None,  # Renku 2
->>>>>>> 09f60179
 ):
     server_name = renku_2_make_server_name(
         safe_username=user.safe_username, project_id=project_id, launcher_id=launcher_id
@@ -274,20 +278,8 @@
 
 def launch_notebook_helper(
     server_name: str,
-<<<<<<< HEAD
     server_class: Type[UserServer],
     user: AnonymousUser | RegisteredUser,
-=======
-    gl_project,
-    gl_project_path: str,
-    server_class: type[UserServer],
-    user,
-    namespace,
-    project,
-    branch,
-    commit_sha,
-    notebook,
->>>>>>> 09f60179
     image,
     resource_class_id,
     storage,
@@ -297,7 +289,6 @@
     lfs_auto_fetch,
     cloudstorage,
     server_options,
-<<<<<<< HEAD
     namespace: str | None,  # Renku 1.0
     project: str | None,  # Renku 1.0
     branch: str | None,  # Renku 1.0
@@ -308,11 +299,6 @@
     project_id: str | None,  # Renku 2.0
     launcher_id: str | None,  # Renku 2.0
     repositories: list[dict[str, str]] | None,  # Renku 2.0
-=======
-    project_id: Optional[str],  # Renku 2
-    launcher_id: Optional[str],  # Renku 2
-    repositories: Optional[list[dict[str, str]]],  # Renku 2
->>>>>>> 09f60179
 ):
     """Helper function to launch a Jupyter server."""
     server = config.k8s.client.get_server(server_name, user.safe_username)
@@ -331,7 +317,11 @@
         image_repo = parsed_image.repo_api()
         image_exists_publicly = image_repo.image_exists(parsed_image)
         image_exists_privately = False
-        if not image_exists_publicly and parsed_image.hostname == config.git.registry and user.git_token:
+        if (
+            not image_exists_publicly
+            and parsed_image.hostname == config.git.registry
+            and user.git_token
+        ):
             image_repo = image_repo.with_oauth2_token(user.git_token)
             image_exists_privately = image_repo.image_exists(parsed_image)
         if not image_exists_privately and not image_exists_publicly:
@@ -351,7 +341,10 @@
         # NOTE: a project pulled from the Gitlab API without credentials has no visibility attribute
         # and by default it can only be public since only public projects are visible to
         # non-authenticated users. Also, a nice footgun from the Gitlab API Python library.
-        is_image_private = getattr(gl_project, "visibility", GitlabVisibility.PUBLIC) != GitlabVisibility.PUBLIC
+        is_image_private = (
+            getattr(gl_project, "visibility", GitlabVisibility.PUBLIC)
+            != GitlabVisibility.PUBLIC
+        )
         image_repo = parsed_image.repo_api()
         if is_image_private and user.git_token:
             image_repo = image_repo.with_oauth2_token(user.git_token)
@@ -367,7 +360,9 @@
 
     if resource_class_id is not None:
         # A resource class ID was passed in, validate with CRC service
-        parsed_server_options = config.crc_validator.validate_class_storage(user, resource_class_id, storage)
+        parsed_server_options = config.crc_validator.validate_class_storage(
+            user, resource_class_id, storage
+        )
     elif server_options is not None:
         if isinstance(server_options, dict):
             requested_server_options = ServerOptions(
@@ -382,10 +377,13 @@
             requested_server_options = server_options
         else:
             raise ProgrammingError(
-                message="Got an unexpected type of server options when " f"launching sessions: {type(server_options)}"
+                message="Got an unexpected type of server options when "
+                f"launching sessions: {type(server_options)}"
             )
         # The old style API was used, try to find a matching class from the CRC service
-        parsed_server_options = config.crc_validator.find_acceptable_class(user, requested_server_options)
+        parsed_server_options = config.crc_validator.find_acceptable_class(
+            user, requested_server_options
+        )
         if parsed_server_options is None:
             raise UserInputError(
                 message="Cannot find suitable server options based on your request and "
@@ -405,7 +403,9 @@
             )
         if storage is None:
             storage = default_resource_class.get("default_storage")
-        parsed_server_options = ServerOptions.from_resource_class(default_resource_class)
+        parsed_server_options = ServerOptions.from_resource_class(
+            default_resource_class
+        )
         # Storage in request is in GB
         parsed_server_options.set_storage(storage, gigabytes=True)
 
@@ -435,13 +435,22 @@
                 )
         except ValidationError as e:
             raise UserInputError(f"Couldn't load cloud storage config: {str(e)}")
-        mount_points = set(s.mount_folder for s in storages if s.mount_folder and s.mount_folder != "/")
+        mount_points = set(
+            s.mount_folder for s in storages if s.mount_folder and s.mount_folder != "/"
+        )
         if len(mount_points) != len(storages):
             raise UserInputError(
                 "Storage mount points must be set, can't be at the root of the project and must be unique."
             )
-        if any(s1.mount_folder.startswith(s2.mount_folder) for s1 in storages for s2 in storages if s1 != s2):
-            raise UserInputError("Cannot mount a cloud storage into the mount point of another cloud storage.")
+        if any(
+            s1.mount_folder.startswith(s2.mount_folder)
+            for s1 in storages
+            for s2 in storages
+            if s1 != s2
+        ):
+            raise UserInputError(
+                "Cannot mount a cloud storage into the mount point of another cloud storage."
+            )
 
     repositories = repositories or []
 
@@ -500,12 +509,15 @@
         headers = {"Authorization": f"bearer {user.access_token}"}
 
         def _on_error(error_msg):
-            config.k8s.client.delete_server(server.server_name, forced=True, safe_username=user.safe_username)
+            config.k8s.client.delete_server(
+                server.server_name, forced=True, safe_username=user.safe_username
+            )
             raise RuntimeError(error_msg)
 
         try:
             response = requests.post(
-                config.user_secrets.secrets_storage_service_url + "/api/secrets/kubernetes",
+                config.user_secrets.secrets_storage_service_url
+                + "/api/secrets/kubernetes",
                 json=request_data,
                 headers=headers,
             )
@@ -519,7 +531,9 @@
 
 
 @bp.route("servers/<server_name>", methods=["PATCH"])
-@use_args({"server_name": fields.Str(required=True)}, location="view_args", as_kwargs=True)
+@use_args(
+    {"server_name": fields.Str(required=True)}, location="view_args", as_kwargs=True
+)
 @use_args(PatchServerRequest(), location="json", arg_name="patch_body")
 @authenticated
 def patch_server(user, server_name, patch_body):
@@ -571,12 +585,16 @@
 
     server = config.k8s.client.get_server(server_name, user.safe_username)
     new_server = server
-    currently_hibernated = server.get("spec", {}).get("jupyterServer", {}).get("hibernated", False)
+    currently_hibernated = (
+        server.get("spec", {}).get("jupyterServer", {}).get("hibernated", False)
+    )
     currently_failing = server.get("status", {}).get("state", "running") == "failed"
     state = patch_body.get("state")
     resource_class_id = patch_body.get("resource_class_id")
     if server and not (currently_hibernated or currently_failing) and resource_class_id:
-        raise UserInputError("The resource class can be changed only if the server is hibernated or failing")
+        raise UserInputError(
+            "The resource class can be changed only if the server is hibernated or failing"
+        )
 
     if resource_class_id:
         parsed_server_options = config.crc_validator.validate_class_storage(
@@ -588,7 +606,9 @@
             {
                 "op": "replace",
                 "path": "/spec/jupyterServer/resources",
-                "value": parsed_server_options.to_k8s_resources(config.sessions.enforce_cpu_limits),
+                "value": parsed_server_options.to_k8s_resources(
+                    config.sessions.enforce_cpu_limits
+                ),
             },
             {
                 "op": "replace",
@@ -628,7 +648,9 @@
 
     if state == PatchServerStatusEnum.Hibernated.value:
         # NOTE: Do nothing if server is already hibernated
-        currently_hibernated = server.get("spec", {}).get("jupyterServer", {}).get("hibernated", False)
+        currently_hibernated = (
+            server.get("spec", {}).get("jupyterServer", {}).get("hibernated", False)
+        )
         if server and currently_hibernated:
             logging.warning(f"Server {server_name} is already hibernated.")
 
@@ -636,7 +658,9 @@
 
         hibernation = {"branch": "", "commit": "", "dirty": "", "synchronized": ""}
 
-        sidecar_patch = find_container(server.get("spec", {}).get("patches", []), "git-sidecar")
+        sidecar_patch = find_container(
+            server.get("spec", {}).get("patches", []), "git-sidecar"
+        )
         status = (
             get_status(server_name=server_name, access_token=user.access_token)
             if sidecar_patch is not None
@@ -659,7 +683,9 @@
                     "renku.io/hibernationBranch": hibernation["branch"],
                     "renku.io/hibernationCommitSha": hibernation["commit"],
                     "renku.io/hibernationDirty": str(hibernation["dirty"]).lower(),
-                    "renku.io/hibernationSynchronized": str(hibernation["synchronized"]).lower(),
+                    "renku.io/hibernationSynchronized": str(
+                        hibernation["synchronized"]
+                    ).lower(),
                     "renku.io/hibernationDate": hibernation["date"],
                 },
             },
@@ -685,8 +711,12 @@
         }
         # NOTE: The tokens in the session could expire if the session is hibernated long enough,
         # here we inject new ones to make sure everything is valid when the session starts back up.
-        renku_tokens = RenkuTokens(access_token=user.access_token, refresh_token=user.refresh_token)
-        gitlab_token = GitlabToken(access_token=user.git_token, expires_at=user.git_token_expires_at)
+        renku_tokens = RenkuTokens(
+            access_token=user.access_token, refresh_token=user.refresh_token
+        )
+        gitlab_token = GitlabToken(
+            access_token=user.git_token, expires_at=user.git_token_expires_at
+        )
         config.k8s.client.patch_tokens(server_name, renku_tokens, gitlab_token)
         new_server = config.k8s.client.patch_server(
             server_name=server_name, safe_username=user.safe_username, patch=patch
@@ -696,8 +726,12 @@
 
 
 @bp.route("servers/<server_name>", methods=["DELETE"])
-@use_args({"server_name": fields.Str(required=True)}, location="view_args", as_kwargs=True)
-@use_args({"forced": fields.Boolean(load_default=False)}, location="query", as_kwargs=True)
+@use_args(
+    {"server_name": fields.Str(required=True)}, location="view_args", as_kwargs=True
+)
+@use_args(
+    {"forced": fields.Boolean(load_default=False)}, location="query", as_kwargs=True
+)
 @authenticated
 def stop_server(user, forced, server_name):
     """Stop user server by name.
@@ -738,7 +772,9 @@
         - servers
 
     """
-    config.k8s.client.delete_server(server_name, forced=forced, safe_username=user.safe_username)
+    config.k8s.client.delete_server(
+        server_name, forced=forced, safe_username=user.safe_username
+    )
     return "", 204
 
 
