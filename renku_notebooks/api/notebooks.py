--- conflicted
+++ resolved
@@ -123,7 +123,6 @@
             f"Creating server {server.server_name} failed, retrying once."
         )
         sleep(1)
-<<<<<<< HEAD
         crd, error = server.start()
         if crd is None:
             current_app.logger.error(
@@ -135,46 +134,6 @@
                         "messages": {
                             "error": f"Cannot start server {server.server_name}, because {error}"
                         }
-=======
-        r, error_msg = server.start()
-
-    if error_msg is not None or r is None:
-        current_app.logger.error(f"server launch failed because: {error_msg}")
-        return make_response(
-            jsonify({"messages": {"error": error_msg}}),
-            404,
-        )
-
-    # check response, we expect:
-    #   - HTTP 201 if the server is already running
-    #   - HTTP 202 if the server is spawning
-    status_code = r.status_code
-    if status_code == 201:
-        current_app.logger.debug(f"server {server.server_name} already running")
-        return server, 201
-    elif status_code == 202:
-        current_app.logger.debug(f"spawn initialized for {server.server_name}")
-        return server, 202
-    elif status_code == 400:
-        current_app.logger.debug("server in pending state")
-        return server, 400
-    elif status_code == 404:
-        current_app.logger.debug(
-            "Branch, commit, namespace, image or project does not exist"
-        )
-        return r
-    else:
-        current_app.logger.error(
-            f"creating server {server.server_name} failed with {status_code}"
-        )
-        # unexpected status code, abort
-        return make_response(
-            jsonify(
-                {
-                    "messages": {
-                        "error": f"creating server {server.server_name} failed with "
-                        f"{status_code} from jupyterhub",
->>>>>>> b4e79e39
                     }
                 ),
                 404,
