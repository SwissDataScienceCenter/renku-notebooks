--- conflicted
+++ resolved
@@ -32,11 +32,8 @@
     LaunchNotebookResponse,
     ServersGetRequest,
     ServersGetResponse,
-<<<<<<< HEAD
-=======
     ServerLogs,
     VersionResponse,
->>>>>>> 4c2b26dd
 )
 from .classes.server import UserServer
 from .classes.storage import Autosave
@@ -366,7 +363,7 @@
         max_lines = request.args.get("max_lines", default=250, type=int)
         logs = server.get_logs(max_lines)
         if logs is not None:
-            return logs
+            return ServerLogs().dump(logs)
     return make_response(jsonify({"messages": {"error": "Cannot find server"}}), 404)
 
 
