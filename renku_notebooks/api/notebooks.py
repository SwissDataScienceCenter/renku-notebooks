--- conflicted
+++ resolved
@@ -20,11 +20,7 @@
 import logging
 from datetime import UTC, datetime
 from pathlib import Path
-<<<<<<< HEAD
 from typing import TYPE_CHECKING, Optional
-=======
-from typing import Optional
->>>>>>> 09f60179
 
 import requests
 from flask import Blueprint, current_app, jsonify
@@ -235,15 +231,9 @@
     cloudstorage=None,
     server_options=None,
     user_secrets=None,
-<<<<<<< HEAD
     project_id: str | None = None,  # Renku 2
     launcher_id: str | None = None,  # Renku 2
     repositories: list[dict[str, str]] | None = None,  # Renku 2
-=======
-    project_id: Optional[str] = None,  # Renku 2
-    launcher_id: Optional[str] = None,  # Renku 2
-    repositories: Optional[list[dict[str, str]]] = None,  # Renku 2
->>>>>>> 09f60179
 ):
     server_name = renku_2_make_server_name(
         safe_username=user.safe_username, project_id=project_id, launcher_id=launcher_id
@@ -278,20 +268,8 @@
 
 def launch_notebook_helper(
     server_name: str,
-<<<<<<< HEAD
     server_class: type[UserServer],
     user: AnonymousUser | RegisteredUser,
-=======
-    gl_project,
-    gl_project_path: str,
-    server_class: type[UserServer],
-    user,
-    namespace,
-    project,
-    branch,
-    commit_sha,
-    notebook,
->>>>>>> 09f60179
     image,
     resource_class_id,
     storage,
@@ -301,7 +279,6 @@
     lfs_auto_fetch,
     cloudstorage,
     server_options,
-<<<<<<< HEAD
     namespace: str | None,  # Renku 1.0
     project: str | None,  # Renku 1.0
     branch: str | None,  # Renku 1.0
@@ -312,11 +289,6 @@
     project_id: str | None,  # Renku 2.0
     launcher_id: str | None,  # Renku 2.0
     repositories: list[dict[str, str]] | None,  # Renku 2.0
-=======
-    project_id: Optional[str],  # Renku 2
-    launcher_id: Optional[str],  # Renku 2
-    repositories: Optional[list[dict[str, str]]],  # Renku 2
->>>>>>> 09f60179
 ):
     """Helper function to launch a Jupyter server."""
     server = config.k8s.client.get_server(server_name, user.safe_username)
@@ -355,14 +327,10 @@
         # NOTE: a project pulled from the Gitlab API without credentials has no visibility attribute
         # and by default it can only be public since only public projects are visible to
         # non-authenticated users. Also, a nice footgun from the Gitlab API Python library.
-<<<<<<< HEAD
         is_image_private = (
             getattr(gl_project, "visibility", GitlabVisibility.PUBLIC)
             != GitlabVisibility.PUBLIC
         )
-=======
-        is_image_private = getattr(gl_project, "visibility", GitlabVisibility.PUBLIC) != GitlabVisibility.PUBLIC
->>>>>>> 09f60179
         image_repo = parsed_image.repo_api()
         if is_image_private and user.git_token:
             image_repo = image_repo.with_oauth2_token(user.git_token)
@@ -452,18 +420,6 @@
         if len(mount_points) != len(storages):
             raise UserInputError(
                 "Storage mount points must be set, can't be at the root of the project and must be unique."
-<<<<<<< HEAD
-            )
-        if any(
-            s1.mount_folder.startswith(s2.mount_folder)
-            for s1 in storages
-            for s2 in storages
-            if s1 != s2
-        ):
-            raise UserInputError(
-                "Cannot mount a cloud storage into the mount point of another cloud storage."
-=======
->>>>>>> 09f60179
             )
         if any(s1.mount_folder.startswith(s2.mount_folder) for s1 in storages for s2 in storages if s1 != s2):
             raise UserInputError("Cannot mount a cloud storage into the mount point of another cloud storage.")
