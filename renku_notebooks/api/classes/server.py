--- conflicted
+++ resolved
@@ -59,7 +59,6 @@
         self.work_dir = work_dir
         self.cloudstorage: list[ICloudStorageRequest] | None = cloudstorage
         self.is_image_private = is_image_private
-<<<<<<< HEAD
 
         if self.server_options.idle_threshold_seconds is not None:
             self.idle_seconds_threshold = self.server_options.idle_threshold_seconds
@@ -78,39 +77,9 @@
                 if isinstance(user, RegisteredUser)
                 else config.sessions.culling.anonymous.hibernated_seconds
             )
-        self._repositories: Optional[list[Repository]] = None
-
-    @staticmethod
-    def _check_flask_config():
-        """Check the app config and ensure minimum required parameters are present."""
-        if config.git.url is None:
-            raise ConfigurationError(
-                message="The gitlab URL is missing, it must be provided in an environment variable called GITLAB_URL"
-            )
-        if config.git.registry is None:
-            raise ConfigurationError(
-                message="The url to the docker image registry is missing, it must be provided in "
-                "an environment variable called IMAGE_REGISTRY"
-            )
-
-    @property
-    def gl_project(self):
-        return self._user.get_renku_project(self.gl_project_name)
-=======
-        self.idle_seconds_threshold: int = (
-            config.sessions.culling.registered.idle_seconds
-            if isinstance(self._user, RegisteredUser)
-            else config.sessions.culling.anonymous.idle_seconds
-        )
-        self.hibernated_seconds_threshold: int = (
-            config.sessions.culling.registered.hibernated_seconds
-            if isinstance(user, RegisteredUser)
-            else config.sessions.culling.anonymous.hibernated_seconds
-        )
         self._repositories: list[Repository] = repositories
         self._git_providers: list[GitProvider] | None = None
         self._has_configured_git_providers = False
->>>>>>> 2adec8dd
 
     @property
     def user(self) -> AnonymousUser | RegisteredUser:
