from flask import current_app
import gitlab
from itertools import chain
from kubernetes import client
from kubernetes.client.rest import ApiException
from kubernetes.client.models import V1DeleteOptions
import base64
import json
import secrets
from urllib.parse import urlparse, urljoin


from ..amalthea_patches import (
    autosave as autosave_patches,
    general as general_patches,
    git_proxy as git_proxy_patches,
    git_sidecar as git_sidecar_patches,
    init_containers as init_containers_patches,
    inject_certificates as inject_certificates_patches,
    jupyter_server as jupyter_server_patches,
    cloudstorage as cloudstorage_patches,
)
from ...util.check_image import (
    parse_image_name,
    get_docker_token,
    image_exists,
    get_image_workdir,
)
from ...util.kubernetes_ import (
    get_k8s_client,
    filter_resources_by_annotations,
    make_server_name,
)
from ...util.file_size import parse_file_size
from .user import RegisteredUser
from .s3mount import S3mount


class UserServer:
    """Represents a jupyter server session."""

    def __init__(
        self,
        user,
        namespace,
        project,
        branch,
        commit_sha,
        notebook,
        image,
        server_options,
        cloudstorage,
    ):
        self._renku_annotation_prefix = "renku.io/"
        self._check_flask_config()
        self._user = user
        self._k8s_client, self._k8s_namespace = get_k8s_client()
        self._k8s_api_instance = client.CustomObjectsApi(client.ApiClient())
        self.safe_username = self._user.safe_username
        self.namespace = namespace
        self.project = project
        self.branch = branch
        self.commit_sha = commit_sha
        self.notebook = notebook
        self.image = image
        self.server_options = server_options
        self.using_default_image = self.image == current_app.config.get("DEFAULT_IMAGE")
        self.git_host = urlparse(current_app.config["GITLAB_URL"]).netloc
        self.verified_image = None
        self.is_image_private = None
        self.image_workdir = None
        self.cloudstorage = cloudstorage
        try:
            self.gl_project = self._user.get_renku_project(
                f"{self.namespace}/{self.project}"
            )
        except Exception as err:
            current_app.logger.warning("Cannot find project because:", err)
            self.gl_project = None
        self.js = None

    def _check_flask_config(self):
        """Check the app config and ensure minimum required parameters are present."""
        if current_app.config.get("GITLAB_URL", None) is None:
            raise ValueError(
                "The gitlab URL is missing, it must be provided in "
                "an environment variable called GITLAB_URL"
            )
        if current_app.config.get("IMAGE_REGISTRY", None) is None:
            raise ValueError(
                "The url to the docker image registry is missing, it must be provided in "
                "an environment variable called IMAGE_REGISTRY"
            )

    @property
    def server_name(self):
        """Make the name that is used to identify a unique user session"""
        prefix = current_app.config["RENKU_ANNOTATION_PREFIX"]
        if self.js is not None:
            try:
                return self.js["metadata"]["annotations"][f"{prefix}servername"]
            except KeyError:
                pass  # make server name from params - required fields missing from k8s resource
        return make_server_name(
            self._user.safe_username,
            self.namespace,
            self.project,
            self.branch,
            self.commit_sha,
        )

    @property
    def autosave_allowed(self):
        allowed = False
        if self._user is not None and type(self._user) is RegisteredUser:
            # gather project permissions for the logged in user
            permissions = self.gl_project.attributes["permissions"].items()
            access_levels = [x[1].get("access_level", 0) for x in permissions if x[1]]
            access_levels_string = ", ".join(map(lambda lev: str(lev), access_levels))
            current_app.logger.debug(
                "access level for user {username} in "
                "{namespace}/{project} = {access_level}".format(
                    username=self._user.username,
                    namespace=self.namespace,
                    project=self.project,
                    access_level=access_levels_string,
                )
            )
            access_level = gitlab.GUEST_ACCESS
            if len(access_levels) > 0:
                access_level = max(access_levels)
            if access_level >= gitlab.DEVELOPER_ACCESS:
                allowed = True

        return allowed

    def _branch_exists(self):
        """Check if a specific branch exists in the user's gitlab
        project. The branch name is not required by the API and therefore
        passing None to this function will return True."""
        if self.branch is not None:
            try:
                self._user.get_renku_project(
                    f"{self.namespace}/{self.project}"
                ).branches.get(self.branch)
            except Exception:
                return False
            else:
                return True
        return True

    def _commit_sha_exists(self):
        """Check if a specific commit sha exists in the user's gitlab project"""
        try:
            self._user.get_renku_project(
                f"{self.namespace}/{self.project}"
            ).commits.get(self.commit_sha)
        except Exception:
            return False
        else:
            return True

    def _verify_image(self):
        """Set the notebook image if not specified in the request. If specific image
        is requested then confirm it exists and it can be accessed."""
        if self.gl_project is None:
            return
        image = self.image
        if image is None:
            parsed_image = {
                "hostname": current_app.config.get("IMAGE_REGISTRY"),
                "image": self.gl_project.path_with_namespace.lower(),
                "tag": self.commit_sha[:7],
            }
            commit_image = (
                f"{current_app.config.get('IMAGE_REGISTRY')}/"
                f"{self.gl_project.path_with_namespace.lower()}"
                f":{self.commit_sha[:7]}"
            )
        else:
            parsed_image = parse_image_name(image)
        # get token
        token, is_image_private = get_docker_token(**parsed_image, user=self._user)
        # check if images exist
        image_exists_result = image_exists(**parsed_image, token=token)
        # assign image
        if image_exists_result and image is None:
            # the image tied to the commit exists
            verified_image = commit_image
        elif not image_exists_result and image is None:
            # the image tied to the commit does not exist, fallback to default image
            verified_image = current_app.config.get("DEFAULT_IMAGE")
            is_image_private = False
            current_app.logger.warn(
                f"Image for the selected commit {self.commit_sha} of {self.project}"
                " not found, using default image "
                f"{current_app.config.get('DEFAULT_IMAGE')}"
            )
        elif image_exists_result and image is not None:
            # a specific image was requested and it exists
            verified_image = image
        else:
            # a specific image was requested and it does not exist or any other case
            verified_image = None
            is_image_private = None
        self.using_default_image = verified_image == current_app.config["DEFAULT_IMAGE"]
        self.verified_image = verified_image
        self.is_image_private = is_image_private
        image_workdir = get_image_workdir(**parsed_image, token=token)
        self.image_workdir = (
            image_workdir
            if image_workdir is not None
            else current_app.config["IMAGE_DEFAULT_WORKDIR"]
        )

    def _get_registry_secret(self, b64encode=True):
        """If an image from gitlab is used and the image is not public
        create an image pull secret in k8s so that the private image can be used."""
        payload = {
            "auths": {
                current_app.config.get("IMAGE_REGISTRY"): {
                    "Username": "oauth2",
                    "Password": self._user.git_token,
                    "Email": self._user.gitlab_user.email,
                }
            }
        }
        output = json.dumps(payload)
        if b64encode:
            return base64.b64encode(output.encode()).decode()
        return output

    def _get_session_k8s_resources(self):
        cpu_request = float(self.server_options["cpu_request"])
        mem = self.server_options["mem_request"]
        gpu_req = self.server_options.get("gpu_request", {})
        gpu = {"nvidia.com/gpu": str(gpu_req)} if gpu_req else None
        resources = {
            "requests": {"memory": mem, "cpu": cpu_request},
            "limits": {"memory": mem},
        }
        if current_app.config["ENFORCE_CPU_LIMITS"] == "lax":
            if "cpu_request" in current_app.config["SERVER_OPTIONS_UI"]:
                resources["limits"]["cpu"] = max(
                    current_app.config["SERVER_OPTIONS_UI"]["cpu_request"]["options"]
                )
            else:
                resources["limits"]["cpu"] = cpu_request
        elif current_app.config["ENFORCE_CPU_LIMITS"] == "strict":
            resources["limits"]["cpu"] = cpu_request
        if gpu:
            resources["requests"] = {**resources["requests"], **gpu}
            resources["limits"] = {**resources["limits"], **gpu}
        if "ephemeral-storage" in self.server_options.keys():
            ephemeral_storage = (
                str(
                    round(
                        (
                            parse_file_size(self.server_options["ephemeral-storage"])
                            + 0
                            if current_app.config["NOTEBOOKS_SESSION_PVS_ENABLED"]
                            else parse_file_size(self.server_options["disk_request"])
                        )
                        / 1.074e9  # bytes to gibibytes
                    )
                )
                + "Gi"
            )
            resources["requests"] = {
                **resources["requests"],
                "ephemeral-storage": ephemeral_storage,
            }
            resources["limits"] = {
                **resources["limits"],
                "ephemeral-storage": ephemeral_storage,
            }
        return resources

    def _get_session_manifest(self):
        """Compose the body of the user session for the k8s operator"""
        patches = list(
            chain(
                general_patches.test(self),
                general_patches.session_tolerations(),
                general_patches.session_affinity(),
                general_patches.session_node_selector(),
                jupyter_server_patches.args(),
                jupyter_server_patches.env(self),
                jupyter_server_patches.image_pull_secret(self),
                jupyter_server_patches.disable_service_links(),
                autosave_patches.main(),
                git_proxy_patches.main(self),
                git_sidecar_patches.main(),
                general_patches.oidc_unverified_email(self),
                cloudstorage_patches.main(self),
                # init container for certs must come before all other init containers
                # so that it runs first before all other init containers
                init_containers_patches.certificates(),
                init_containers_patches.git_clone(self),
                inject_certificates_patches.proxy(self),
            )
<<<<<<< HEAD
            patches.append(
                {
                    "type": "application/json-patch+json",
                    "patch": [
                        {
                            "op": "add",
                            "path": "/statefulset/spec/template/spec/imagePullSecrets/-",
                            "value": {"name": image_pull_secret_name},
                        }
                    ],
                }
            )
        # Add git init / sidecar container
        patches.append(
            {
                "type": "application/json-patch+json",
                "patch": [
                    {
                        "op": "add",
                        "path": "/statefulset/spec/template/spec/initContainers/-",
                        "value": {
                            "image": current_app.config["GIT_CLONE_IMAGE"],
                            "name": "git-clone",
                            "resources": {},
                            "securityContext": {
                                "allowPrivilegeEscalation": False,
                                "fsGroup": 100,
                                "runAsGroup": 100,
                                "runAsUser": 1000,
                            },
                            "workingDir": "/",
                            "volumeMounts": [
                                {
                                    "mountPath": "/work",
                                    "name": "workspace",
                                }
                            ],
                            "env": [
                                {
                                    "name": "MOUNT_PATH",
                                    "value": f"/work/{self.gl_project.path}",
                                },
                                {
                                    "name": "REPOSITORY_URL",
                                    "value": self.gl_project.http_url_to_repo,
                                },
                                {
                                    "name": "LFS_AUTO_FETCH",
                                    "value": "1"
                                    if self.server_options["lfs_auto_fetch"]
                                    else "0",
                                },
                                {"name": "COMMIT_SHA", "value": self.commit_sha},
                                {"name": "BRANCH", "value": self.branch},
                                {
                                    # used only for naming autosave branch
                                    "name": "RENKU_USERNAME",
                                    "value": self._user.username,
                                },
                                {
                                    "name": "GIT_AUTOSAVE",
                                    "value": "1" if self.autosave_allowed else "0",
                                },
                                {
                                    "name": "GIT_URL",
                                    "value": self._user.gitlab_client._base_url,
                                },
                                {
                                    "name": "GITLAB_OAUTH_TOKEN",
                                    "value": self._user.git_token,
                                },
                            ],
                        },
                    }
                ],
            }
        )
        patches.append(
            {
                "type": "application/json-patch+json",
                "patch": [
                    {
                        "op": "add",
                        "path": "/statefulset/spec/template/spec/containers/-",
                        "value": {
                            "image": current_app.config["GIT_RPC_SERVER_IMAGE"],
                            "name": "git-sidecar",
                            "ports": [
                                {
                                    "containerPort": 4000,
                                    "name": "git-port",
                                    "protocol": "TCP",
                                }
                            ],
                            "workingDir": self.image_workdir.rstrip("/")
                            + f"/work/{self.gl_project.path}/",
                            "env": [
                                {
                                    "name": "RPC_SERVER_AUTH_TOKEN",
                                    "valueFrom": {
                                        "secretKeyRef": {
                                            "name": self.server_name,
                                            "key": "rpcServerAuthToken",
                                        },
                                    },
                                },
                            ],
                            "resources": {
                                "requests": {"memory": "32Mi", "cpu": "50m"},
                                "limits": {"memory": "64Mi", "cpu": "100m"},
                            },
                            "securityContext": {
                                "allowPrivilegeEscalation": False,
                                "fsGroup": 100,
                                "runAsGroup": 100,
                                "runAsUser": 1000,
                            },
                            "volumeMounts": [
                                {
                                    "mountPath": f"/work/{self.gl_project.path}/",
                                    "name": "workspace",
                                    "subPath": f"{self.gl_project.path}/",
                                }
                            ],
                            "livenessProbe": {
                                "httpGet": {"port": 4000, "path": "/"},
                                "periodSeconds": 10,
                                "failureThreshold": 2,
                            },
                            "readinessProbe": {
                                "httpGet": {"port": 4000, "path": "/"},
                                "periodSeconds": 10,
                                "failureThreshold": 6,
                            },
                            "startupProbe": {
                                "httpGet": {"port": 4000, "path": "/"},
                                "periodSeconds": 10,
                                "failureThreshold": 30,
                            },
                        },
                    }
                ],
            }
        )
        patches.append(
            {
                "type": "application/json-patch+json",
                "patch": [
                    {
                        "op": "add",
                        "path": "/secret/data/rpcServerAuthToken",
                        "value": base64.urlsafe_b64encode(
                            secrets.token_urlsafe(32).encode()
                        ).decode(),
                    }
                ],
            }
        )
        # Add git proxy container
        patches.append(
            {
                "type": "application/json-patch+json",
                "patch": [
                    {
                        "op": "add",
                        "path": "/statefulset/spec/template/spec/containers/-",
                        "value": {
                            "image": current_app.config["GIT_HTTPS_PROXY_IMAGE"],
                            "name": "git-proxy",
                            "env": [
                                {
                                    "name": "REPOSITORY_URL",
                                    "value": self.gl_project.http_url_to_repo,
                                },
                                {"name": "MITM_PROXY_PORT", "value": "8080"},
                                {"name": "HEALTH_PORT", "value": "8081"},
                                {
                                    "name": "GITLAB_OAUTH_TOKEN",
                                    "value": self._user.git_token,
                                },
                                {
                                    "name": "ANONYMOUS_SESSION",
                                    "value": (
                                        "false"
                                        if type(self._user) is RegisteredUser
                                        else "true"
                                    ),
                                },
                            ],
                            "livenessProbe": {
                                "httpGet": {"path": "/health", "port": 8081},
                                "initialDelaySeconds": 3,
                            },
                            "readinessProbe": {
                                "httpGet": {"path": "/health", "port": 8081},
                                "initialDelaySeconds": 3,
                            },
                        },
                    }
                ],
            }
        )
        # add datashim secrets and datasets
        s3mount_patches = []
        for i, s3mount in enumerate(self.s3mounts):
            s3mount_name = f"{self.server_name}-ds-{i}"
            s3mount_patches.append(
                s3mount.get_manifest_patches(s3mount_name, self._k8s_namespace)
            )
        patches += s3mount_patches
        # disable service links that clutter env variable
        patches.append(
            {
                "type": "application/json-patch+json",
                "patch": [
                    {
                        "op": "add",
                        "path": "/statefulset/spec/template/spec/enableServiceLinks",
                        "value": False,
                    }
                ],
            }
        )
        patches.append(
            {
                "type": "application/json-patch+json",
                "patch": [
                    {
                        "op": "add",
                        "path": "/statefulset/spec/template/spec/volumes/-",
                        "value": {
                            "name": "notebook-helper-scripts-volume",
                            "configMap": {
                                "name": "notebook-helper-scripts",
                                "defaultMode": 493,
                            },
                        },
                    }
                ],
            }
        )
        # Expose the git sidecar service.
        patches.append(
            {
                "type": "application/json-patch+json",
                "patch": [
                    {
                        "op": "add",
                        "path": "/service/spec/ports/-",
                        "value": {
                            "name": "git-rpc-server-port",
                            "port": 4000,
                            "protocol": "TCP",
                            "targetPort": 4000,
                        },
                    }
                ],
            }
        )
        patches.append(
            {
                "type": "application/json-patch+json",
                "patch": [
                    {
                        "op": "add",
                        "path": "/statefulset/spec/template/spec/tolerations",
                        "value": current_app.config["SESSION_TOLERATIONS"],
                    }
                ],
            }
        )
        patches.append(
            {
                "type": "application/json-patch+json",
                "patch": [
                    {
                        "op": "add",
                        "path": "/statefulset/spec/template/spec/affinity",
                        "value": current_app.config["SESSION_AFFINITY"],
                    }
                ],
            }
        )
        patches.append(
            {
                "type": "application/json-patch+json",
                "patch": [
                    {
                        "op": "add",
                        "path": "/statefulset/spec/template/spec/nodeSelector",
                        "value": current_app.config["SESSION_NODE_SELECTOR"],
                    }
                ],
            }
        )
        # amalthea always makes the jupyter server the first container in the statefulset
        patches.append(
            {
                "type": "application/json-patch+json",
                "patch": [
                    {
                        "op": "add",
                        "path": "/statefulset/spec/template/spec/containers/0/env/-",
                        "value": {
                            "name": "GIT_AUTOSAVE",
                            "value": "1" if self.autosave_allowed else "0",
                        },
                    },
                    {
                        "op": "add",
                        "path": "/statefulset/spec/template/spec/containers/0/env/-",
                        "value": {
                            "name": "RENKU_USERNAME",
                            "value": self._user.username,
                        },
                    },
                    {
                        "op": "add",
                        "path": "/statefulset/spec/template/spec/containers/0/env/-",
                        "value": {"name": "CI_COMMIT_SHA", "value": self.commit_sha},
                    },
                    {
                        "op": "add",
                        "path": "/statefulset/spec/template/spec/containers/0/env/-",
                        "value": {
                            "name": "NOTEBOOK_DIR",
                            "value": self.image_workdir.rstrip("/")
                            + f"/work/{self.gl_project.path}",
                        },
                    },
                    {
                        "op": "add",
                        "path": "/statefulset/spec/template/spec/containers/0/env/-",
                        # Note that inside the main container, the mount path is
                        # relative to $HOME.
                        "value": {
                            "name": "MOUNT_PATH",
                            "value": f"/work/{self.gl_project.path}",
                        },
                    },
                    {
                        "op": "add",
                        "path": "/statefulset/spec/template/spec/containers/0/env/-",
                        "value": {"name": "PROJECT_NAME", "value": self.project},
                    },
                    {
                        "op": "add",
                        "path": "/statefulset/spec/template/spec/containers/0/env/-",
                        "value": {"name": "GIT_CLONE_REPO", "value": "true"},
                    },
                ],
            }
        )
        patches.append(
            {
                "type": "application/json-patch+json",
                "patch": [
                    {
                        "op": "add",
                        "path": "/statefulset/spec/template/spec/containers/0/lifecycle",
                        "value": {
                            "preStop": {
                                "exec": {
                                    "command": [
                                        "/bin/sh",
                                        "-c",
                                        "/usr/local/bin/pre-stop.sh",
                                        "||",
                                        "true",
                                    ]
                                }
                            }
                        },
                    }
                ],
            }
        )
        patches.append(
            {
                "type": "application/json-patch+json",
                "patch": [
                    {
                        "op": "add",
                        "path": "/statefulset/spec/template/spec/containers/0/volumeMounts/-",
                        "value": {
                            "mountPath": "/usr/local/bin/pre-stop.sh",
                            "name": "notebook-helper-scripts-volume",
                            "subPath": "pre-stop.sh",
                        },
                    }
                ],
            }
        )
        patches.append(
            {
                "type": "application/json-patch+json",
                "patch": [
                    {
                        "op": "add",
                        "path": "/statefulset/spec/template/spec/containers/0/args",
                        "value": ["jupyter", "notebook"],
                    }
                ],
            }
        )
        if type(self._user) is RegisteredUser:
            # modify oauth2 proxy for dev purposes only
            patches.append(
                {
                    "type": "application/json-patch+json",
                    "patch": [
                        {
                            "op": "add",
                            "path": "/statefulset/spec/template/spec/containers/1/env/-",
                            "value": {
                                "name": "OAUTH2_PROXY_INSECURE_OIDC_ALLOW_UNVERIFIED_EMAIL",
                                "value": current_app.config[
                                    "OIDC_ALLOW_UNVERIFIED_EMAIL"
                                ],
                            },
                        },
                        {
                            "op": "add",
                            "path": "/statefulset/spec/template/spec/initContainers/0/env/-",
                            "value": {
                                "name": "GIT_EMAIL",
                                "value": self._user.gitlab_user.email,
                            },
                        },
                        {
                            "op": "add",
                            "path": "/statefulset/spec/template/spec/initContainers/0/env/-",
                            "value": {
                                "name": "GIT_FULL_NAME",
                                "value": self._user.gitlab_user.name,
                            },
                        },
                    ],
                }
            )
        patches.append(
            {
                "type": "application/json-patch+json",
                "patch": [
                    {
                        "op": "add",
                        # "~1" == "/" for rfc6902 json patches
                        "path": (
                            "/ingress/metadata/annotations/"
                            "nginx.ingress.kubernetes.io~1configuration-snippet"
                        ),
                        "value": (
                            'more_set_headers "Content-Security-Policy: '
                            "frame-ancestors 'self' "
                            f'{self.server_url}";'
                        ),
                    }
                ],
            }
=======
>>>>>>> 4c2b26dd
        )
        # Storage
        if current_app.config["NOTEBOOKS_SESSION_PVS_ENABLED"]:
            storage = {
                "size": self.server_options["disk_request"],
                "pvc": {
                    "enabled": True,
                    "storageClassName": current_app.config[
                        "NOTEBOOKS_SESSION_PVS_STORAGE_CLASS"
                    ],
                    "mountPath": self.image_workdir.rstrip("/") + "/work",
                },
            }
        else:
            storage = {
                "size": self.server_options["disk_request"]
                if current_app.config["USE_EMPTY_DIR_SIZE_LIMIT"]
                else "",
                "pvc": {
                    "enabled": False,
                    "mountPath": self.image_workdir.rstrip("/") + "/work",
                },
            }
        # Authentication
        if type(self._user) is RegisteredUser:
            session_auth = {
                "token": "",
                "oidc": {
                    "enabled": True,
                    "clientId": current_app.config["OIDC_CLIENT_ID"],
                    "clientSecret": {"value": current_app.config["OIDC_CLIENT_SECRET"]},
                    "issuerUrl": self._user.oidc_issuer,
                    "authorizedEmails": [
                        self._user.email,
                    ],
                },
            }
        else:
            session_auth = {
                "token": self._user.username,
                "oidc": {"enabled": False},
            }
        # Combine everything into the manifest
        manifest = {
            "apiVersion": f"{current_app.config['CRD_GROUP']}/{current_app.config['CRD_VERSION']}",
            "kind": "JupyterServer",
            "metadata": {
                "name": self.server_name,
                "labels": self.get_labels(),
                "annotations": self.get_annotations(),
            },
            "spec": {
                "auth": session_auth,
                "culling": {
                    "idleSecondsThreshold": (
                        current_app.config[
                            "CULLING_REGISTERED_IDLE_SESSIONS_THRESHOLD_SECONDS"
                        ]
                        if type(self._user) is RegisteredUser
                        else current_app.config[
                            "CULLING_ANONYMOUS_IDLE_SESSIONS_THRESHOLD_SECONDS"
                        ]
                    ),
                    "maxAgeSecondsThreshold": (
                        current_app.config[
                            "CULLING_REGISTERED_MAX_AGE_THRESHOLD_SECONDS"
                        ]
                        if type(self._user) is RegisteredUser
                        else current_app.config[
                            "CULLING_ANONYMOUS_MAX_AGE_THRESHOLD_SECONDS"
                        ]
                    ),
                },
                "jupyterServer": {
                    "defaultUrl": self.server_options["defaultUrl"],
                    "image": self.verified_image,
                    "rootDir": self.image_workdir.rstrip("/")
                    + f"/work/{self.gl_project.path}/",
                    "resources": self._get_session_k8s_resources(),
                },
                "routing": {
                    "host": urlparse(self.server_url).netloc,
                    "path": urlparse(self.server_url).path,
                    "ingressAnnotations": current_app.config[
                        "SESSION_INGRESS_ANNOTATIONS"
                    ],
                    "tls": {
                        "enabled": True,
                        "secretName": current_app.config["SESSION_TLS_SECRET"],
                    },
                },
                "storage": storage,
                "patches": patches,
            },
        }
        return manifest

    def start(self):
        """Create the jupyterserver resource in k8s."""
        error = []
        js = None
        if self.gl_project is None:
            error.append(f"project {self.project} does not exist")
        if not self._branch_exists():
            error.append(f"branch {self.branch} does not exist")
        if not self._commit_sha_exists():
            error.append(f"commit {self.commit_sha} does not exist")
        self._verify_image()
        if self.verified_image is None:
            error.append(f"image {self.image} does not exist or cannot be accessed")
        if len(error) == 0:
            try:
                js = self._k8s_api_instance.create_namespaced_custom_object(
                    group=current_app.config["CRD_GROUP"],
                    version=current_app.config["CRD_VERSION"],
                    namespace=self._k8s_namespace,
                    plural=current_app.config["CRD_PLURAL"],
                    body=self._get_session_manifest(),
                )
            except ApiException as e:
                current_app.logger.debug(
                    f"Cannot start the session {self.server_name}, error: {e}"
                )
                error.append("session could not be started in the cluster")
            else:
                self.js = js
        error_msg = None if len(error) == 0 else ", ".join(error)
        return js, error_msg

    def server_exists(self):
        """Check if the user server exists (i.e. is an actual pod in k8s)."""
        return self.js is not None

    def get_js(self):
        """Get the js resource of the user jupyter user session from k8s."""
        jss = filter_resources_by_annotations(
            self._user.jss,
            {
                f"{current_app.config['RENKU_ANNOTATION_PREFIX']}servername": self.server_name
            },
        )
        if len(jss) == 0:
            self.js = None
            return None
        elif len(jss) == 1:
            self.js = jss[0]
            return jss[0]
        else:  # more than one pod was matched
            raise Exception(
                f"The user session matches {len(jss)} k8s jupyterserver resources, "
                "it should match only one."
            )

    def set_js(self, js):
        self.js = js

    def stop(self, forced=False):
        """Stop user's server with specific name"""
        try:
            status = self._k8s_api_instance.delete_namespaced_custom_object(
                group=current_app.config["CRD_GROUP"],
                version=current_app.config["CRD_VERSION"],
                namespace=self._k8s_namespace,
                plural=current_app.config["CRD_PLURAL"],
                name=self.server_name,
                grace_period_seconds=0 if forced else None,
                body=V1DeleteOptions(propagation_policy="Foreground"),
            )
        except ApiException as e:
            current_app.logger.warning(
                f"Cannot delete server: {self.server_name} for user: "
                f"{self._user.username}, error: {e}"
            )
            return None
        else:
            return status

    def get_logs(self, max_log_lines=0, container_name="jupyter-server"):
        """Get the logs of the k8s pod that runs the user server."""
        js = self.js
        if js is None:
            return None
        pod_name = js["status"]["mainPod"]["name"]
        if max_log_lines == 0:
            logs = self._k8s_client.read_namespaced_pod_log(
                pod_name, self._k8s_namespace, container=container_name
            )
        else:
            logs = self._k8s_client.read_namespaced_pod_log(
                pod_name,
                self._k8s_namespace,
                tail_lines=max_log_lines,
                container=container_name,
            )
        return logs

    @property
    def server_url(self):
        """The URL where a user can access their session."""
        if type(self._user) is RegisteredUser:
            return urljoin(
                "https://" + current_app.config["SESSION_HOST"],
                f"sessions/{self.server_name}",
            )
        else:
            return urljoin(
                "https://" + current_app.config["SESSION_HOST"],
                f"sessions/{self.server_name}?token={self._user.username}",
            )

    @classmethod
    def from_js(cls, user, js):
        """Create a Server instance from a k8s jupyterserver object."""
        server = cls(
            user,
            js["metadata"]["annotations"].get(
                current_app.config["RENKU_ANNOTATION_PREFIX"] + "namespace"
            ),
            js["metadata"]["annotations"].get(
                current_app.config["RENKU_ANNOTATION_PREFIX"] + "projectName"
            ),
            js["metadata"]["annotations"].get(
                current_app.config["RENKU_ANNOTATION_PREFIX"] + "branch"
            ),
            js["metadata"]["annotations"].get(
                current_app.config["RENKU_ANNOTATION_PREFIX"] + "commit-sha"
            ),
            None,
            js["spec"]["jupyterServer"]["image"],
            cls._get_server_options_from_js(js),
            S3mount.s3mounts_from_js(js),
        )
        server.set_js(js)
        return server

    @classmethod
    def from_server_name(cls, user, server_name):
        """Create a Server instance from a Jupyter server name."""
        jss = user.jss
        jss = filter_resources_by_annotations(
            jss,
            {f"{current_app.config['RENKU_ANNOTATION_PREFIX']}servername": server_name},
        )
        if len(jss) != 1:
            return None
        js = jss[0]
        return cls.from_js(user, js)

    @staticmethod
    def _get_server_options_from_js(js):
        server_options = {}
        # url
        server_options["defaultUrl"] = js["spec"]["jupyterServer"]["defaultUrl"]
        # disk
        server_options["disk_request"] = js["spec"]["storage"].get("size")
        # cpu, memory, gpu, ephemeral storage
        k8s_res_name_xref = {
            "memory": "mem_request",
            "nvidia.com/gpu": "gpu_request",
            "cpu": "cpu_request",
            "ephemeral-storage": "ephemeral-storage",
        }
        js_resources = js["spec"]["jupyterServer"]["resources"]["requests"]
        for k8s_res_name in k8s_res_name_xref.keys():
            if k8s_res_name in js_resources.keys():
                server_options[k8s_res_name_xref[k8s_res_name]] = js_resources[
                    k8s_res_name
                ]
        # adjust ephemeral storage properly based on whether persistent volumes are used
        if "ephemeral-storage" in server_options.keys():
            server_options["ephemeral-storage"] = (
                str(
                    round(
                        (
                            parse_file_size(server_options["ephemeral-storage"]) - 0
                            if current_app.config["NOTEBOOKS_SESSION_PVS_ENABLED"]
                            else parse_file_size(server_options["disk_request"])
                        )
                        / 1.074e9  # bytes to gibibytes
                    )
                )
                + "Gi"
            )
        # lfs auto fetch
        for patches in js["spec"]["patches"]:
            for patch in patches.get("patch", []):
                if (
                    patch.get("path")
                    == "statefulset/spec/template/spec/containers/0/env/-"
                    and patch.get("value", {}).get("name") == "GIT_AUTOSAVE"
                ):
                    server_options["lfs_auto_fetch"] = (
                        patch.get("value", {}).get("value") == "1"
                    )
        return {
            **current_app.config["SERVER_OPTIONS_DEFAULTS"],
            **server_options,
        }

    def __str__(self):
        return (
            f"<UserServer user: {self._user.username} namespace: {self.namespace} "
            f"project: {self.project} commit: {self.commit_sha} image: {self.image}>"
        )

    def get_annotations(self):
        prefix = current_app.config["RENKU_ANNOTATION_PREFIX"]
        annotations = {
            f"{prefix}commit-sha": self.commit_sha,
            f"{prefix}gitlabProjectId": None,
            f"{prefix}safe-username": self._user.safe_username,
            f"{prefix}username": self._user.username,
            f"{prefix}servername": self.server_name,
            f"{prefix}branch": self.branch,
            f"{prefix}git-host": self.git_host,
            f"{prefix}namespace": self.namespace,
            f"{prefix}projectName": self.project,
            f"{prefix}requested-image": self.image,
            f"{prefix}repository": None,
        }
        if self.gl_project is not None:
            annotations[f"{prefix}gitlabProjectId"] = str(self.gl_project.id)
            annotations[f"{prefix}repository"] = self.gl_project.web_url
        return annotations

    def get_labels(self):
        prefix = current_app.config["RENKU_ANNOTATION_PREFIX"]
        labels = {
            "app": "jupyter",
            "component": "singleuser-server",
            f"{prefix}commit-sha": self.commit_sha,
            f"{prefix}gitlabProjectId": None,
            f"{prefix}safe-username": self._user.safe_username,
        }
        if self.gl_project is not None:
            labels[f"{prefix}gitlabProjectId"] = str(self.gl_project.id)
        return labels<|MERGE_RESOLUTION|>--- conflicted
+++ resolved
@@ -6,7 +6,6 @@
 from kubernetes.client.models import V1DeleteOptions
 import base64
 import json
-import secrets
 from urllib.parse import urlparse, urljoin
 
 
@@ -299,468 +298,6 @@
                 init_containers_patches.git_clone(self),
                 inject_certificates_patches.proxy(self),
             )
-<<<<<<< HEAD
-            patches.append(
-                {
-                    "type": "application/json-patch+json",
-                    "patch": [
-                        {
-                            "op": "add",
-                            "path": "/statefulset/spec/template/spec/imagePullSecrets/-",
-                            "value": {"name": image_pull_secret_name},
-                        }
-                    ],
-                }
-            )
-        # Add git init / sidecar container
-        patches.append(
-            {
-                "type": "application/json-patch+json",
-                "patch": [
-                    {
-                        "op": "add",
-                        "path": "/statefulset/spec/template/spec/initContainers/-",
-                        "value": {
-                            "image": current_app.config["GIT_CLONE_IMAGE"],
-                            "name": "git-clone",
-                            "resources": {},
-                            "securityContext": {
-                                "allowPrivilegeEscalation": False,
-                                "fsGroup": 100,
-                                "runAsGroup": 100,
-                                "runAsUser": 1000,
-                            },
-                            "workingDir": "/",
-                            "volumeMounts": [
-                                {
-                                    "mountPath": "/work",
-                                    "name": "workspace",
-                                }
-                            ],
-                            "env": [
-                                {
-                                    "name": "MOUNT_PATH",
-                                    "value": f"/work/{self.gl_project.path}",
-                                },
-                                {
-                                    "name": "REPOSITORY_URL",
-                                    "value": self.gl_project.http_url_to_repo,
-                                },
-                                {
-                                    "name": "LFS_AUTO_FETCH",
-                                    "value": "1"
-                                    if self.server_options["lfs_auto_fetch"]
-                                    else "0",
-                                },
-                                {"name": "COMMIT_SHA", "value": self.commit_sha},
-                                {"name": "BRANCH", "value": self.branch},
-                                {
-                                    # used only for naming autosave branch
-                                    "name": "RENKU_USERNAME",
-                                    "value": self._user.username,
-                                },
-                                {
-                                    "name": "GIT_AUTOSAVE",
-                                    "value": "1" if self.autosave_allowed else "0",
-                                },
-                                {
-                                    "name": "GIT_URL",
-                                    "value": self._user.gitlab_client._base_url,
-                                },
-                                {
-                                    "name": "GITLAB_OAUTH_TOKEN",
-                                    "value": self._user.git_token,
-                                },
-                            ],
-                        },
-                    }
-                ],
-            }
-        )
-        patches.append(
-            {
-                "type": "application/json-patch+json",
-                "patch": [
-                    {
-                        "op": "add",
-                        "path": "/statefulset/spec/template/spec/containers/-",
-                        "value": {
-                            "image": current_app.config["GIT_RPC_SERVER_IMAGE"],
-                            "name": "git-sidecar",
-                            "ports": [
-                                {
-                                    "containerPort": 4000,
-                                    "name": "git-port",
-                                    "protocol": "TCP",
-                                }
-                            ],
-                            "workingDir": self.image_workdir.rstrip("/")
-                            + f"/work/{self.gl_project.path}/",
-                            "env": [
-                                {
-                                    "name": "RPC_SERVER_AUTH_TOKEN",
-                                    "valueFrom": {
-                                        "secretKeyRef": {
-                                            "name": self.server_name,
-                                            "key": "rpcServerAuthToken",
-                                        },
-                                    },
-                                },
-                            ],
-                            "resources": {
-                                "requests": {"memory": "32Mi", "cpu": "50m"},
-                                "limits": {"memory": "64Mi", "cpu": "100m"},
-                            },
-                            "securityContext": {
-                                "allowPrivilegeEscalation": False,
-                                "fsGroup": 100,
-                                "runAsGroup": 100,
-                                "runAsUser": 1000,
-                            },
-                            "volumeMounts": [
-                                {
-                                    "mountPath": f"/work/{self.gl_project.path}/",
-                                    "name": "workspace",
-                                    "subPath": f"{self.gl_project.path}/",
-                                }
-                            ],
-                            "livenessProbe": {
-                                "httpGet": {"port": 4000, "path": "/"},
-                                "periodSeconds": 10,
-                                "failureThreshold": 2,
-                            },
-                            "readinessProbe": {
-                                "httpGet": {"port": 4000, "path": "/"},
-                                "periodSeconds": 10,
-                                "failureThreshold": 6,
-                            },
-                            "startupProbe": {
-                                "httpGet": {"port": 4000, "path": "/"},
-                                "periodSeconds": 10,
-                                "failureThreshold": 30,
-                            },
-                        },
-                    }
-                ],
-            }
-        )
-        patches.append(
-            {
-                "type": "application/json-patch+json",
-                "patch": [
-                    {
-                        "op": "add",
-                        "path": "/secret/data/rpcServerAuthToken",
-                        "value": base64.urlsafe_b64encode(
-                            secrets.token_urlsafe(32).encode()
-                        ).decode(),
-                    }
-                ],
-            }
-        )
-        # Add git proxy container
-        patches.append(
-            {
-                "type": "application/json-patch+json",
-                "patch": [
-                    {
-                        "op": "add",
-                        "path": "/statefulset/spec/template/spec/containers/-",
-                        "value": {
-                            "image": current_app.config["GIT_HTTPS_PROXY_IMAGE"],
-                            "name": "git-proxy",
-                            "env": [
-                                {
-                                    "name": "REPOSITORY_URL",
-                                    "value": self.gl_project.http_url_to_repo,
-                                },
-                                {"name": "MITM_PROXY_PORT", "value": "8080"},
-                                {"name": "HEALTH_PORT", "value": "8081"},
-                                {
-                                    "name": "GITLAB_OAUTH_TOKEN",
-                                    "value": self._user.git_token,
-                                },
-                                {
-                                    "name": "ANONYMOUS_SESSION",
-                                    "value": (
-                                        "false"
-                                        if type(self._user) is RegisteredUser
-                                        else "true"
-                                    ),
-                                },
-                            ],
-                            "livenessProbe": {
-                                "httpGet": {"path": "/health", "port": 8081},
-                                "initialDelaySeconds": 3,
-                            },
-                            "readinessProbe": {
-                                "httpGet": {"path": "/health", "port": 8081},
-                                "initialDelaySeconds": 3,
-                            },
-                        },
-                    }
-                ],
-            }
-        )
-        # add datashim secrets and datasets
-        s3mount_patches = []
-        for i, s3mount in enumerate(self.s3mounts):
-            s3mount_name = f"{self.server_name}-ds-{i}"
-            s3mount_patches.append(
-                s3mount.get_manifest_patches(s3mount_name, self._k8s_namespace)
-            )
-        patches += s3mount_patches
-        # disable service links that clutter env variable
-        patches.append(
-            {
-                "type": "application/json-patch+json",
-                "patch": [
-                    {
-                        "op": "add",
-                        "path": "/statefulset/spec/template/spec/enableServiceLinks",
-                        "value": False,
-                    }
-                ],
-            }
-        )
-        patches.append(
-            {
-                "type": "application/json-patch+json",
-                "patch": [
-                    {
-                        "op": "add",
-                        "path": "/statefulset/spec/template/spec/volumes/-",
-                        "value": {
-                            "name": "notebook-helper-scripts-volume",
-                            "configMap": {
-                                "name": "notebook-helper-scripts",
-                                "defaultMode": 493,
-                            },
-                        },
-                    }
-                ],
-            }
-        )
-        # Expose the git sidecar service.
-        patches.append(
-            {
-                "type": "application/json-patch+json",
-                "patch": [
-                    {
-                        "op": "add",
-                        "path": "/service/spec/ports/-",
-                        "value": {
-                            "name": "git-rpc-server-port",
-                            "port": 4000,
-                            "protocol": "TCP",
-                            "targetPort": 4000,
-                        },
-                    }
-                ],
-            }
-        )
-        patches.append(
-            {
-                "type": "application/json-patch+json",
-                "patch": [
-                    {
-                        "op": "add",
-                        "path": "/statefulset/spec/template/spec/tolerations",
-                        "value": current_app.config["SESSION_TOLERATIONS"],
-                    }
-                ],
-            }
-        )
-        patches.append(
-            {
-                "type": "application/json-patch+json",
-                "patch": [
-                    {
-                        "op": "add",
-                        "path": "/statefulset/spec/template/spec/affinity",
-                        "value": current_app.config["SESSION_AFFINITY"],
-                    }
-                ],
-            }
-        )
-        patches.append(
-            {
-                "type": "application/json-patch+json",
-                "patch": [
-                    {
-                        "op": "add",
-                        "path": "/statefulset/spec/template/spec/nodeSelector",
-                        "value": current_app.config["SESSION_NODE_SELECTOR"],
-                    }
-                ],
-            }
-        )
-        # amalthea always makes the jupyter server the first container in the statefulset
-        patches.append(
-            {
-                "type": "application/json-patch+json",
-                "patch": [
-                    {
-                        "op": "add",
-                        "path": "/statefulset/spec/template/spec/containers/0/env/-",
-                        "value": {
-                            "name": "GIT_AUTOSAVE",
-                            "value": "1" if self.autosave_allowed else "0",
-                        },
-                    },
-                    {
-                        "op": "add",
-                        "path": "/statefulset/spec/template/spec/containers/0/env/-",
-                        "value": {
-                            "name": "RENKU_USERNAME",
-                            "value": self._user.username,
-                        },
-                    },
-                    {
-                        "op": "add",
-                        "path": "/statefulset/spec/template/spec/containers/0/env/-",
-                        "value": {"name": "CI_COMMIT_SHA", "value": self.commit_sha},
-                    },
-                    {
-                        "op": "add",
-                        "path": "/statefulset/spec/template/spec/containers/0/env/-",
-                        "value": {
-                            "name": "NOTEBOOK_DIR",
-                            "value": self.image_workdir.rstrip("/")
-                            + f"/work/{self.gl_project.path}",
-                        },
-                    },
-                    {
-                        "op": "add",
-                        "path": "/statefulset/spec/template/spec/containers/0/env/-",
-                        # Note that inside the main container, the mount path is
-                        # relative to $HOME.
-                        "value": {
-                            "name": "MOUNT_PATH",
-                            "value": f"/work/{self.gl_project.path}",
-                        },
-                    },
-                    {
-                        "op": "add",
-                        "path": "/statefulset/spec/template/spec/containers/0/env/-",
-                        "value": {"name": "PROJECT_NAME", "value": self.project},
-                    },
-                    {
-                        "op": "add",
-                        "path": "/statefulset/spec/template/spec/containers/0/env/-",
-                        "value": {"name": "GIT_CLONE_REPO", "value": "true"},
-                    },
-                ],
-            }
-        )
-        patches.append(
-            {
-                "type": "application/json-patch+json",
-                "patch": [
-                    {
-                        "op": "add",
-                        "path": "/statefulset/spec/template/spec/containers/0/lifecycle",
-                        "value": {
-                            "preStop": {
-                                "exec": {
-                                    "command": [
-                                        "/bin/sh",
-                                        "-c",
-                                        "/usr/local/bin/pre-stop.sh",
-                                        "||",
-                                        "true",
-                                    ]
-                                }
-                            }
-                        },
-                    }
-                ],
-            }
-        )
-        patches.append(
-            {
-                "type": "application/json-patch+json",
-                "patch": [
-                    {
-                        "op": "add",
-                        "path": "/statefulset/spec/template/spec/containers/0/volumeMounts/-",
-                        "value": {
-                            "mountPath": "/usr/local/bin/pre-stop.sh",
-                            "name": "notebook-helper-scripts-volume",
-                            "subPath": "pre-stop.sh",
-                        },
-                    }
-                ],
-            }
-        )
-        patches.append(
-            {
-                "type": "application/json-patch+json",
-                "patch": [
-                    {
-                        "op": "add",
-                        "path": "/statefulset/spec/template/spec/containers/0/args",
-                        "value": ["jupyter", "notebook"],
-                    }
-                ],
-            }
-        )
-        if type(self._user) is RegisteredUser:
-            # modify oauth2 proxy for dev purposes only
-            patches.append(
-                {
-                    "type": "application/json-patch+json",
-                    "patch": [
-                        {
-                            "op": "add",
-                            "path": "/statefulset/spec/template/spec/containers/1/env/-",
-                            "value": {
-                                "name": "OAUTH2_PROXY_INSECURE_OIDC_ALLOW_UNVERIFIED_EMAIL",
-                                "value": current_app.config[
-                                    "OIDC_ALLOW_UNVERIFIED_EMAIL"
-                                ],
-                            },
-                        },
-                        {
-                            "op": "add",
-                            "path": "/statefulset/spec/template/spec/initContainers/0/env/-",
-                            "value": {
-                                "name": "GIT_EMAIL",
-                                "value": self._user.gitlab_user.email,
-                            },
-                        },
-                        {
-                            "op": "add",
-                            "path": "/statefulset/spec/template/spec/initContainers/0/env/-",
-                            "value": {
-                                "name": "GIT_FULL_NAME",
-                                "value": self._user.gitlab_user.name,
-                            },
-                        },
-                    ],
-                }
-            )
-        patches.append(
-            {
-                "type": "application/json-patch+json",
-                "patch": [
-                    {
-                        "op": "add",
-                        # "~1" == "/" for rfc6902 json patches
-                        "path": (
-                            "/ingress/metadata/annotations/"
-                            "nginx.ingress.kubernetes.io~1configuration-snippet"
-                        ),
-                        "value": (
-                            'more_set_headers "Content-Security-Policy: '
-                            "frame-ancestors 'self' "
-                            f'{self.server_url}";'
-                        ),
-                    }
-                ],
-            }
-=======
->>>>>>> 4c2b26dd
         )
         # Storage
         if current_app.config["NOTEBOOKS_SESSION_PVS_ENABLED"]:
