--- conflicted
+++ resolved
@@ -267,7 +267,6 @@
 
     def _get_session_manifest(self):
         """Compose the body of the user session for the k8s operator"""
-<<<<<<< HEAD
         patches = list(
             chain(
                 general.test(self),
@@ -285,491 +284,6 @@
                 init_containers.git_clone(self),
                 inject_certificates.oauth2_proxy(),
             )
-=======
-        patches = self._get_test_patches()
-        prefix = current_app.config["RENKU_ANNOTATION_PREFIX"]
-        # Add labels and annotations - applied to overall manifest and secret only
-        labels = {
-            "app": "jupyter",
-            "component": "singleuser-server",
-            f"{prefix}commit-sha": self.commit_sha,
-            f"{prefix}gitlabProjectId": None,
-            f"{prefix}safe-username": self._user.safe_username,
-        }
-        annotations = {
-            f"{prefix}commit-sha": self.commit_sha,
-            f"{prefix}gitlabProjectId": None,
-            f"{prefix}safe-username": self._user.safe_username,
-            f"{prefix}username": self._user.username,
-            f"{prefix}servername": self.server_name,
-            f"{prefix}branch": self.branch,
-            f"{prefix}git-host": self.git_host,
-            f"{prefix}namespace": self.namespace,
-            f"{prefix}projectName": self.project,
-            f"{prefix}requested-image": self.image,
-            f"{prefix}repository": None,
-        }
-        if self.gl_project is not None:
-            labels[f"{prefix}gitlabProjectId"] = str(self.gl_project.id)
-            annotations[f"{prefix}gitlabProjectId"] = str(self.gl_project.id)
-            annotations[f"{prefix}repository"] = self.gl_project.web_url
-        # Add image pull secret if image is private
-        if self.is_image_private:
-            image_pull_secret_name = self.server_name + "-image-secret"
-            patches.append(
-                {
-                    "type": "application/json-patch+json",
-                    "patch": [
-                        {
-                            "op": "add",
-                            "path": "/image_pull_secret",
-                            "value": {
-                                "apiVersion": "v1",
-                                "data": {
-                                    ".dockerconfigjson": self._get_registry_secret()
-                                },
-                                "kind": "Secret",
-                                "metadata": {
-                                    "name": image_pull_secret_name,
-                                    "namespace": self._k8s_namespace,
-                                    "labels": labels,
-                                    "annotations": annotations,
-                                },
-                                "type": "kubernetes.io/dockerconfigjson",
-                            },
-                        }
-                    ],
-                }
-            )
-            patches.append(
-                {
-                    "type": "application/json-patch+json",
-                    "patch": [
-                        {
-                            "op": "add",
-                            "path": "/statefulset/spec/template/spec/imagePullSecrets/-",
-                            "value": {"name": image_pull_secret_name},
-                        }
-                    ],
-                }
-            )
-        # Add git init / sidecar container
-        patches.append(
-            {
-                "type": "application/json-patch+json",
-                "patch": [
-                    {
-                        "op": "add",
-                        "path": "/statefulset/spec/template/spec/initContainers/-",
-                        "value": {
-                            "image": current_app.config["GIT_CLONE_IMAGE"],
-                            "name": "git-clone",
-                            "resources": {},
-                            "securityContext": {
-                                "allowPrivilegeEscalation": False,
-                                "fsGroup": 100,
-                                "runAsGroup": 100,
-                                "runAsUser": 1000,
-                            },
-                            "workingDir": "/",
-                            "volumeMounts": [
-                                {
-                                    "mountPath": "/work",
-                                    "name": "workspace",
-                                }
-                            ],
-                            "env": [
-                                {
-                                    "name": "MOUNT_PATH",
-                                    "value": f"/work/{self.gl_project.path}",
-                                },
-                                {
-                                    "name": "REPOSITORY_URL",
-                                    "value": self.gl_project.http_url_to_repo,
-                                },
-                                {
-                                    "name": "LFS_AUTO_FETCH",
-                                    "value": "1"
-                                    if self.server_options["lfs_auto_fetch"]
-                                    else "0",
-                                },
-                                {"name": "COMMIT_SHA", "value": self.commit_sha},
-                                {"name": "BRANCH", "value": self.branch},
-                                {
-                                    # used only for naming autosave branch
-                                    "name": "RENKU_USERNAME",
-                                    "value": self._user.username,
-                                },
-                                {
-                                    "name": "GIT_AUTOSAVE",
-                                    "value": "1" if self.autosave_allowed else "0",
-                                },
-                                {
-                                    "name": "GIT_URL",
-                                    "value": self._user.gitlab_client._base_url,
-                                },
-                                {
-                                    "name": "GITLAB_OAUTH_TOKEN",
-                                    "value": self._user.git_token,
-                                },
-                            ],
-                        },
-                    }
-                ],
-            }
-        )
-        # patches.append(
-        #     {
-        #         "type": "application/json-patch+json",
-        #         "patch": [
-        #             {
-        #                 "op": "add",
-        #                 "path": "/statefulset/spec/template/spec/containers/-",
-        #                 "value": {
-        #                     "image": current_app.config["GIT_RPC_SERVER_IMAGE"],
-        #                     "name": "git-sidecar",
-        #                     # Do not expose this until access control is in place
-        #                     # "ports": [
-        #                     #     {
-        #                     #         "containerPort": 4000,
-        #                     #         "name": "git-port",
-        #                     #         "protocol": "TCP",
-        #                     #     }
-        #                     # ],
-        #                     "env": [
-        #                         {
-        #                             "name": "MOUNT_PATH",
-        #                             "value": f"/work/{self.gl_project.path}",
-        #                         }
-        #                     ],
-        #                     "resources": {},
-        #                     "securityContext": {
-        #                         "allowPrivilegeEscalation": False,
-        #                         "fsGroup": 100,
-        #                         "runAsGroup": 100,
-        #                         "runAsUser": 1000,
-        #                     },
-        #                     "volumeMounts": [
-        #                         {
-        #                             "mountPath": f"/work/{self.gl_project.path}/",
-        #                             "name": "workspace",
-        #                             "subPath": f"{self.gl_project.path}/",
-        #                         }
-        #                     ],
-        #                     # Enable readiness and liveness only when control is in place
-        #                     # "livenessProbe": {
-        #                     #     "httpGet": {"port": 4000, "path": "/"},
-        #                     #     "periodSeconds": 30,
-        #                     #     # delay should equal periodSeconds x failureThreshold
-        #                     #     # from readiness probe values
-        #                     #     "initialDelaySeconds": 600,
-        #                     # },
-        #                     # the readiness probe will retry 36 times over 360 seconds to see
-        #                     # if the pod is ready to accept traffic - this gives the user session
-        #                     # a maximum of 360 seconds to setup the git sidecar and clone the repo
-        #                     # "readinessProbe": {
-        #                     #     "httpGet": {"port": 4000, "path": "/"},
-        #                     #     "periodSeconds": 10,
-        #                     #     "failureThreshold": 60,
-        #                     # },
-        #                 },
-        #             }
-        #         ],
-        #     }
-        # )
-        # Add git proxy container
-        patches.append(
-            {
-                "type": "application/json-patch+json",
-                "patch": [
-                    {
-                        "op": "add",
-                        "path": "/statefulset/spec/template/spec/containers/-",
-                        "value": {
-                            "image": current_app.config["GIT_HTTPS_PROXY_IMAGE"],
-                            "name": "git-proxy",
-                            "env": [
-                                {
-                                    "name": "REPOSITORY_URL",
-                                    "value": self.gl_project.http_url_to_repo,
-                                },
-                                {"name": "MITM_PROXY_PORT", "value": "8080"},
-                                {"name": "HEALTH_PORT", "value": "8081"},
-                                {
-                                    "name": "GITLAB_OAUTH_TOKEN",
-                                    "value": self._user.git_token,
-                                },
-                                {
-                                    "name": "ANONYMOUS_SESSION",
-                                    "value": (
-                                        "false"
-                                        if type(self._user) is RegisteredUser
-                                        else "true"
-                                    ),
-                                },
-                            ],
-                            "livenessProbe": {
-                                "httpGet": {"path": "/health", "port": 8081},
-                                "initialDelaySeconds": 3,
-                            },
-                            "readinessProbe": {
-                                "httpGet": {"path": "/health", "port": 8081},
-                                "initialDelaySeconds": 3,
-                            },
-                        },
-                    }
-                ],
-            }
-        )
-        patches.append(
-            {
-                "type": "application/json-patch+json",
-                "patch": [
-                    {
-                        "op": "add",
-                        "path": "/statefulset/spec/template/spec/volumes/-",
-                        "value": {
-                            "name": "notebook-helper-scripts-volume",
-                            "configMap": {
-                                "name": "notebook-helper-scripts",
-                                "defaultMode": 493,
-                            },
-                        },
-                    }
-                ],
-            }
-        )
-        # We can add this to expose the git side-car once it's protected.
-        # patches.append(
-        #     {
-        #         "type": "application/json-patch+json",
-        #         "patch": [
-        #             {
-        #                 "op": "add",
-        #                 "path": "/service/spec/ports/-",
-        #                 "value": {
-        #                     "name": "git-service",
-        #                     "port": 4000,
-        #                     "protocol": "TCP",
-        #                     "targetPort": 4000,
-        #                 },
-        #             }
-        #         ],
-        #     }
-        # )
-        patches.append(
-            {
-                "type": "application/json-patch+json",
-                "patch": [
-                    {
-                        "op": "add",
-                        "path": "/statefulset/spec/template/spec/tolerations",
-                        "value": current_app.config["SESSION_TOLERATIONS"],
-                    }
-                ],
-            }
-        )
-        patches.append(
-            {
-                "type": "application/json-patch+json",
-                "patch": [
-                    {
-                        "op": "add",
-                        "path": "/statefulset/spec/template/spec/affinity",
-                        "value": current_app.config["SESSION_AFFINITY"],
-                    }
-                ],
-            }
-        )
-        patches.append(
-            {
-                "type": "application/json-patch+json",
-                "patch": [
-                    {
-                        "op": "add",
-                        "path": "/statefulset/spec/template/spec/nodeSelector",
-                        "value": current_app.config["SESSION_NODE_SELECTOR"],
-                    }
-                ],
-            }
-        )
-        # amalthea always makes the jupyter server the first container in the statefulset
-        patches.append(
-            {
-                "type": "application/json-patch+json",
-                "patch": [
-                    {
-                        "op": "add",
-                        "path": "/statefulset/spec/template/spec/containers/0/env/-",
-                        "value": {
-                            "name": "GIT_AUTOSAVE",
-                            "value": "1" if self.autosave_allowed else "0",
-                        },
-                    },
-                    {
-                        "op": "add",
-                        "path": "/statefulset/spec/template/spec/containers/0/env/-",
-                        "value": {
-                            "name": "RENKU_USERNAME",
-                            "value": self._user.username,
-                        },
-                    },
-                    {
-                        "op": "add",
-                        "path": "/statefulset/spec/template/spec/containers/0/env/-",
-                        "value": {"name": "CI_COMMIT_SHA", "value": self.commit_sha},
-                    },
-                    {
-                        "op": "add",
-                        "path": "/statefulset/spec/template/spec/containers/0/env/-",
-                        "value": {
-                            "name": "NOTEBOOK_DIR",
-                            "value": self.image_workdir.rstrip("/")
-                            + f"/work/{self.gl_project.path}",
-                        },
-                    },
-                    {
-                        "op": "add",
-                        "path": "/statefulset/spec/template/spec/containers/0/env/-",
-                        # Note that inside the main container, the mount path is
-                        # relative to $HOME.
-                        "value": {
-                            "name": "MOUNT_PATH",
-                            "value": f"/work/{self.gl_project.path}",
-                        },
-                    },
-                    {
-                        "op": "add",
-                        "path": "/statefulset/spec/template/spec/containers/0/env/-",
-                        "value": {"name": "PROJECT_NAME", "value": self.project},
-                    },
-                    {
-                        "op": "add",
-                        "path": "/statefulset/spec/template/spec/containers/0/env/-",
-                        "value": {"name": "GIT_CLONE_REPO", "value": "true"},
-                    },
-                ],
-            }
-        )
-        patches.append(
-            {
-                "type": "application/json-patch+json",
-                "patch": [
-                    {
-                        "op": "add",
-                        "path": "/statefulset/spec/template/spec/containers/0/lifecycle",
-                        "value": {
-                            "preStop": {
-                                "exec": {
-                                    "command": [
-                                        "/bin/sh",
-                                        "-c",
-                                        "/usr/local/bin/pre-stop.sh",
-                                        "||",
-                                        "true",
-                                    ]
-                                }
-                            }
-                        },
-                    }
-                ],
-            }
-        )
-        patches.append(
-            {
-                "type": "application/json-patch+json",
-                "patch": [
-                    {
-                        "op": "add",
-                        "path": "/statefulset/spec/template/spec/containers/0/volumeMounts/-",
-                        "value": {
-                            "mountPath": "/usr/local/bin/pre-stop.sh",
-                            "name": "notebook-helper-scripts-volume",
-                            "subPath": "pre-stop.sh",
-                        },
-                    }
-                ],
-            }
-        )
-        # patches.append(
-        #     {
-        #         "type": "application/json-patch+json",
-        #         "patch": [
-        #             {
-        #                 "op": "add",
-        #                 "path": "/statefulset/spec/template/spec/containers/0/command",
-        #                 "value": ["bash", "-c"],
-        #             }
-        #         ],
-        #     }
-        # )
-        patches.append(
-            {
-                "type": "application/json-patch+json",
-                "patch": [
-                    {
-                        "op": "add",
-                        "path": "/statefulset/spec/template/spec/containers/0/args",
-                        "value": ["jupyter", "notebook"],
-                    }
-                ],
-            }
-        )
-        if type(self._user) is RegisteredUser:
-            # modify oauth2 proxy for dev purposes only
-            patches.append(
-                {
-                    "type": "application/json-patch+json",
-                    "patch": [
-                        {
-                            "op": "add",
-                            "path": "/statefulset/spec/template/spec/containers/1/env/-",
-                            "value": {
-                                "name": "OAUTH2_PROXY_INSECURE_OIDC_ALLOW_UNVERIFIED_EMAIL",
-                                "value": current_app.config[
-                                    "OIDC_ALLOW_UNVERIFIED_EMAIL"
-                                ],
-                            },
-                        },
-                        {
-                            "op": "add",
-                            "path": "/statefulset/spec/template/spec/initContainers/0/env/-",
-                            "value": {
-                                "name": "GIT_EMAIL",
-                                "value": self._user.gitlab_user.email,
-                            },
-                        },
-                        {
-                            "op": "add",
-                            "path": "/statefulset/spec/template/spec/initContainers/0/env/-",
-                            "value": {
-                                "name": "GIT_FULL_NAME",
-                                "value": self._user.gitlab_user.name,
-                            },
-                        },
-                    ],
-                }
-            )
-        patches.append(
-            {
-                "type": "application/json-patch+json",
-                "patch": [
-                    {
-                        "op": "add",
-                        # "~1" == "/" for rfc6902 json patches
-                        "path": (
-                            "/ingress/metadata/annotations/"
-                            "nginx.ingress.kubernetes.io~1configuration-snippet"
-                        ),
-                        "value": (
-                            'more_set_headers "Content-Security-Policy: '
-                            "frame-ancestors 'self' "
-                            f'{self.server_url}";'
-                        ),
-                    }
-                ],
-            }
->>>>>>> 0fa71df3
         )
         # Storage
         if current_app.config["NOTEBOOKS_SESSION_PVS_ENABLED"]:
