from abc import ABC
from itertools import chain
from pathlib import Path
<<<<<<< HEAD
from typing import Any
=======
from typing import Any, Optional, Union
>>>>>>> 09f60179
from urllib.parse import urljoin, urlparse

from flask import current_app

from ...config import config
from ...errors.programming import ConfigurationError, DuplicateEnvironmentVariableError
from ...errors.user import MissingResourceError
from ..amalthea_patches import cloudstorage as cloudstorage_patches
from ..amalthea_patches import general as general_patches
from ..amalthea_patches import git_proxy as git_proxy_patches
from ..amalthea_patches import git_sidecar as git_sidecar_patches
from ..amalthea_patches import init_containers as init_containers_patches
from ..amalthea_patches import inject_certificates as inject_certificates_patches
from ..amalthea_patches import jupyter_server as jupyter_server_patches
from ..amalthea_patches import ssh as ssh_patches
from ..schemas.secrets import K8sUserSecrets
from ..schemas.server_options import ServerOptions
from .cloud_storage import ICloudStorageRequest
from .k8s_client import K8sClient
from .repository import GitProvider, Repository
from .user import AnonymousUser, RegisteredUser


<<<<<<< HEAD
class UserServer(ABC):
    """Represents a Renku server session."""
=======
@dataclass
class Repository:
    """Information required to clone a repository."""

    namespace: str
    project: str
    branch: str
    commit_sha: str
    url: Optional[str] = None

    @classmethod
    def from_schema(cls, data: dict[str, str]) -> "Repository":
        return cls(
            namespace=data["namespace"],
            project=data["project"],
            branch=data["branch"],
            commit_sha=data["commit_sha"],
        )


class UserServer:
    """Represents a jupyter server session."""
>>>>>>> 09f60179

    def __init__(
        self,
        user: AnonymousUser | RegisteredUser,
        server_name: str,
        image: str | None,
        server_options: ServerOptions,
        environment_variables: dict[str, str],
<<<<<<< HEAD
=======
        user_secrets: Optional[K8sUserSecrets],
>>>>>>> 09f60179
        cloudstorage: list[ICloudStorageRequest],
        k8s_client: K8sClient,
        workspace_mount_path: Path,
        work_dir: Path,
        using_default_image: bool = False,
        is_image_private: bool = False,
        repositories: list[Repository] = [],
        **_,
    ):
        self._check_flask_config()
        self._user = user
        self.server_name = server_name
        self._k8s_client: K8sClient = k8s_client
        self.safe_username = self._user.safe_username
        self.image = image
        self.server_options = server_options
        self.environment_variables = environment_variables
        self.user_secrets = user_secrets
        self.using_default_image = using_default_image
        self.workspace_mount_path = workspace_mount_path
        self.work_dir = work_dir
<<<<<<< HEAD
        self.cloudstorage: list[ICloudStorageRequest] | None = cloudstorage
=======
        self.cloudstorage: Optional[list[ICloudStorageRequest]] = cloudstorage
        self.gl_project_name = f"{self.namespace}/{self.project}"
>>>>>>> 09f60179
        self.is_image_private = is_image_private
        self.idle_seconds_threshold: int = (
            config.sessions.culling.registered.idle_seconds
            if isinstance(self._user, RegisteredUser)
            else config.sessions.culling.anonymous.idle_seconds
        )
        self.hibernated_seconds_threshold: int = (
            config.sessions.culling.registered.hibernated_seconds
            if isinstance(user, RegisteredUser)
            else config.sessions.culling.anonymous.hibernated_seconds
        )
<<<<<<< HEAD
        self._repositories: list[Repository] = repositories
        self._git_providers: list[GitProvider] | None = None
        self._has_configured_git_providers = False
=======
        self._repositories: Optional[list[Repository]] = None

    @staticmethod
    def _check_flask_config():
        """Check the app config and ensure minimum required parameters are present."""
        if config.git.url is None:
            raise ConfigurationError(
                message="The gitlab URL is missing, it must be provided in an environment variable called GITLAB_URL"
            )
        if config.git.registry is None:
            raise ConfigurationError(
                message="The url to the docker image registry is missing, it must be provided in "
                "an environment variable called IMAGE_REGISTRY"
            )
>>>>>>> 09f60179

    @property
    def user(self) -> AnonymousUser | RegisteredUser:
        """Getter for server's user."""
        return self._user

    @property
    def k8s_client(self) -> K8sClient:
        """Return server's k8s client."""
        return self._k8s_client

    @property
<<<<<<< HEAD
    def repositories(self) -> list[Repository]:
        # Configure git repository providers based on matching URLs.
        if not self._has_configured_git_providers:
            for repo in self._repositories:
                found_provider = None
                for provider in self.git_providers:
                    if urlparse(provider.url).netloc == urlparse(repo.url).netloc:
                        found_provider = provider
                        break
                if found_provider is not None:
                    repo.provider = found_provider.id
            self._has_configured_git_providers = True
=======
    def repositories(self) -> list[dict[str, str]]:
        if self._repositories is None:
            self._repositories = [
                asdict(
                    Repository(
                        namespace=self.namespace,
                        project=self.gl_project_path,
                        branch=self.branch,
                        commit_sha=self.commit_sha,
                        url=self.gl_project_url,
                    )
                )
            ]
>>>>>>> 09f60179

        return self._repositories

    @property
<<<<<<< HEAD
    def server_url(self) -> str:
        """The URL where a user can access their session."""
        if type(self._user) is RegisteredUser:
            return urljoin(
                f"https://{config.sessions.ingress.host}",
                f"sessions/{self.server_name}",
            )
        return urljoin(
            f"https://{config.sessions.ingress.host}",
            f"sessions/{self.server_name}?token={self._user.username}",
=======
    def server_name(self):
        """Make the name that is used to identify a unique user session."""
        return make_server_name(
            self._user.safe_username,
            self.namespace,
            self.project,
            self.branch,
            self.commit_sha,
>>>>>>> 09f60179
        )

    @property
    def git_providers(self) -> list[GitProvider]:
        """The list of git providers."""
        if self._git_providers is None:
            self._git_providers = config.git_provider_helper.get_providers(user=self.user)
        return self._git_providers

    @property
    def required_git_providers(self) -> list[GitProvider]:
        """The list of required git providers."""
        required_provider_ids: set[str] = set(r.provider for r in self.repositories if r.provider)
        return [p for p in self.git_providers if p.id in required_provider_ids]

<<<<<<< HEAD
    def __str__(self):
        return f"<UserServer user: {self._user.username} server_name: {self.server_name}>"

    def start(self) -> dict[str, Any] | None:
        """Create the jupyterserver resource in k8s."""
        errors = self._get_start_errors()
        if errors:
            raise MissingResourceError(
                message=(
                    "Cannot start the session because the following Git "
                    f"or Docker resources are missing: {', '.join(errors)}"
                )
            )
        return self._k8s_client.create_server(self._get_session_manifest(), self.safe_username)

    @staticmethod
    def _check_flask_config():
        """Check the app config and ensure minimum required parameters are present."""
        if config.git.url is None:
            raise ConfigurationError(
                message="The gitlab URL is missing, it must be provided in "
                "an environment variable called GITLAB_URL"
=======
    @property
    def k8s_client(self) -> K8sClient:
        """Return server's k8s client."""
        return self._k8s_client

    @property
    @lru_cache(maxsize=8)
    def hibernation_allowed(self):
        return self._user and not self.user_is_anonymous

    def _branch_exists(self):
        """Check if a specific branch exists in the user's gitlab project.

        The branch name is not required by the API and therefore
        passing None to this function will return True.
        """
        if self.branch is not None and self.gl_project is not None:
            try:
                self.gl_project.branches.get(self.branch)
            except Exception as err:
                current_app.logger.warning(f"Branch {self.branch} cannot be verified or does not exist. {err}")
            else:
                return True
        return False

    def _commit_sha_exists(self):
        """Check if a specific commit sha exists in the user's gitlab project."""
        if self.commit_sha is not None and self.gl_project is not None:
            try:
                self.gl_project.commits.get(self.commit_sha)
            except Exception as err:
                current_app.logger.warning(f"Commit {self.commit_sha} cannot be verified or does not exist. {err}")
            else:
                return True
        return False

    def _get_patches(self):
        return list(
            chain(
                general_patches.test(self),
                general_patches.session_tolerations(self),
                general_patches.session_affinity(self),
                general_patches.session_node_selector(self),
                general_patches.priority_class(self),
                general_patches.dev_shm(self),
                jupyter_server_patches.args(),
                jupyter_server_patches.env(self),
                jupyter_server_patches.image_pull_secret(self),
                jupyter_server_patches.disable_service_links(),
                jupyter_server_patches.rstudio_env_variables(self),
                jupyter_server_patches.user_secrets(self),
                git_proxy_patches.main(self),
                git_sidecar_patches.main(self),
                general_patches.oidc_unverified_email(self),
                ssh_patches.main(),
                # init container for certs must come before all other init containers
                # so that it runs first before all other init containers
                init_containers_patches.certificates(),
                init_containers_patches.download_image(self),
                init_containers_patches.git_clone(self),
                inject_certificates_patches.proxy(self),
                # Cloud Storage needs to patch the git clone sidecar spec and so should come after
                # the sidecars
                # WARN: this patch depends on the index of the sidecar and so needs to be updated
                # if sidercars are added or removed
                cloudstorage_patches.main(self),
>>>>>>> 09f60179
            )
        if config.git.registry is None:
            raise ConfigurationError(
                message="The url to the docker image registry is missing, it must be provided in "
                "an environment variable called IMAGE_REGISTRY"
            )

    @staticmethod
    def _check_environment_variables_overrides(patches_list: list[dict[str, Any]]):
        """Check if any patch overrides server's environment variables with a different value,
        or if two patches create environment variables with different values."""
        env_vars = {}

        for patch_list in patches_list:
            patches = patch_list["patch"]

            for patch in patches:
                path = patch["path"].lower()
                if path.endswith("/env/-"):
                    name = patch["value"]["name"]
                    value = patch["value"]["value"]
                    key = (path, name)

                    if key in env_vars and env_vars[key] != value:
                        raise DuplicateEnvironmentVariableError(
                            message=f"Environment variable {path}::{name} is being overridden by "
                            "multiple patches"
                        )
                    else:
                        env_vars[key] = value

    def _get_start_errors(self) -> list[str]:
        """Check if there are any errors before starting the server."""
        errors: list[str]
        errors = []
        if self.image is None:
            errors.append(f"image {self.image} does not exist or cannot be accessed")
        return errors

    def _get_session_manifest(self):
        """Compose the body of the user session for the k8s operator."""
        patches = self._get_patches()
        self._check_environment_variables_overrides(patches)

        # Storage
        if config.sessions.storage.pvs_enabled:
            storage = {
                "size": self.server_options.storage,
                "pvc": {
                    "enabled": True,
                    "storageClassName": config.sessions.storage.pvs_storage_class,
                    "mountPath": self.workspace_mount_path.absolute().as_posix(),
                },
            }
        else:
            storage = {
                "size": (self.server_options.storage if config.sessions.storage.use_empty_dir_size_limit else ""),
                "pvc": {
                    "enabled": False,
                    "mountPath": self.workspace_mount_path.absolute().as_posix(),
                },
            }
        # Authentication
        if isinstance(self._user, RegisteredUser):
            session_auth = {
                "token": "",
                "oidc": {
                    "enabled": True,
                    "clientId": config.sessions.oidc.client_id,
                    "clientSecret": {"value": config.sessions.oidc.client_secret},
                    "issuerUrl": self._user.oidc_issuer,
                    "authorizedEmails": [self._user.email],
                },
            }
        else:
            session_auth = {
                "token": self._user.username,
                "oidc": {"enabled": False},
            }
        # Combine everything into the manifest
        manifest = {
            "apiVersion": f"{config.amalthea.group}/{config.amalthea.version}",
            "kind": "JupyterServer",
            "metadata": {
                "name": self.server_name,
                "labels": self.get_labels(),
                "annotations": self.get_annotations(),
            },
            "spec": {
                "auth": session_auth,
                "culling": {
                    "idleSecondsThreshold": self.idle_seconds_threshold,
                    "maxAgeSecondsThreshold": (
                        config.sessions.culling.registered.max_age_seconds
                        if isinstance(self._user, RegisteredUser)
                        else config.sessions.culling.anonymous.max_age_seconds
                    ),
                    "hibernatedSecondsThreshold": self.hibernated_seconds_threshold,
                },
                "jupyterServer": {
                    "defaultUrl": self.server_options.default_url,
                    "image": self.image,
                    "rootDir": self.work_dir.absolute().as_posix(),
                    "resources": self.server_options.to_k8s_resources(
                        enforce_cpu_limits=config.sessions.enforce_cpu_limits
                    ),
                },
                "routing": {
                    "host": urlparse(self.server_url).netloc,
                    "path": urlparse(self.server_url).path,
                    "ingressAnnotations": config.sessions.ingress.annotations,
                    "tls": {
                        "enabled": config.sessions.ingress.tls_secret is not None,
                        "secretName": config.sessions.ingress.tls_secret,
                    },
                },
                "storage": storage,
                "patches": patches,
            },
        }
        return manifest

    @staticmethod
<<<<<<< HEAD
    def _get_renku_annotation_prefix() -> str:
        return config.session_get_endpoint_annotations.renku_annotation_prefix

    def _get_patches(self) -> list[dict[str, Any]]:
        has_repository = bool(self.repositories)

        return list(
            chain(
                general_patches.test(self),
                general_patches.session_tolerations(self),
                general_patches.session_affinity(self),
                general_patches.session_node_selector(self),
                general_patches.priority_class(self),
                general_patches.dev_shm(self),
                jupyter_server_patches.args(),
                jupyter_server_patches.env(self),
                jupyter_server_patches.image_pull_secret(self),
                jupyter_server_patches.disable_service_links(),
                jupyter_server_patches.rstudio_env_variables(self),
                git_proxy_patches.main(self) if has_repository and not self.user.anonymous else [],
                git_sidecar_patches.main(self) if has_repository else [],
                general_patches.oidc_unverified_email(self),
                ssh_patches.main(),
                # init container for certs must come before all other init containers
                # so that it runs first before all other init containers
                init_containers_patches.certificates(),
                init_containers_patches.download_image(self),
                init_containers_patches.git_clone(self) if has_repository else [],
                inject_certificates_patches.proxy(self),
                # Cloud Storage needs to patch the git clone sidecar spec and so should come after
                # the sidecars
                # WARN: this patch depends on the index of the sidecar and so needs to be updated
                # if sidercars are added or removed
                cloudstorage_patches.main(self),
=======
    def _check_environment_variables_overrides(patches_list):
        """Check if any patch overrides server's environment variables.

        Checks if it overrides with a different value or if two patches create environment variables with different
        values.
        """
        env_vars = {}

        for patch_list in patches_list:
            patches = patch_list["patch"]

            for patch in patches:
                path = patch["path"].lower()
                if path.endswith("/env/-"):
                    name = patch["value"]["name"]
                    value = patch["value"]["value"]
                    key = (path, name)

                    if key in env_vars and env_vars[key] != value:
                        raise DuplicateEnvironmentVariableError(
                            message=f"Environment variable {path}::{name} is being overridden by multiple patches"
                        )
                    else:
                        env_vars[key] = value

    def start(self) -> Optional[dict[str, Any]]:
        """Create the jupyterserver resource in k8s."""
        error = []
        if self.gl_project is None:
            error.append(f"project {self.project} does not exist")
        if not self._branch_exists():
            error.append(f"branch {self.branch} does not exist")
        if not self._commit_sha_exists():
            error.append(f"commit {self.commit_sha} does not exist")
        if self.image is None:
            error.append(f"image {self.image} does not exist or cannot be accessed")
        if len(error) == 0:
            js = self._k8s_client.create_server(self._get_session_manifest(), self.safe_username)
        else:
            raise MissingResourceError(
                message=(
                    "Cannot start the session because the following Git "
                    f"or Docker resources are missing: {', '.join(error)}"
                )
            )
        return js

    @property
    def server_url(self) -> str:
        """The URL where a user can access their session."""
        if isinstance(self._user, RegisteredUser):
            return urljoin(
                "https://" + config.sessions.ingress.host,
                f"sessions/{self.server_name}",
            )
        else:
            return urljoin(
                "https://" + config.sessions.ingress.host,
                f"sessions/{self.server_name}?token={self._user.username}",
>>>>>>> 09f60179
            )
        )

    def get_labels(self) -> dict[str, str | None]:
        prefix = self._get_renku_annotation_prefix()
        labels = {
            "app": "jupyter",
            "component": "singleuser-server",
            f"{prefix}commit-sha": None,
            f"{prefix}gitlabProjectId": None,
            f"{prefix}safe-username": self.safe_username,
            f"{prefix}quota": self.server_options.priority_class,
            f"{prefix}userId": self._user.id,
        }
        return labels

    def get_annotations(self) -> dict[str, str | None]:
        prefix = self._get_renku_annotation_prefix()
        annotations = {
            f"{prefix}commit-sha": None,
            f"{prefix}gitlabProjectId": None,
            f"{prefix}safe-username": self._user.safe_username,
            f"{prefix}username": self._user.username,
            f"{prefix}userId": self._user.id,
            f"{prefix}servername": self.server_name,
            f"{prefix}branch": None,
            f"{prefix}git-host": None,
            f"{prefix}namespace": None,
            f"{prefix}projectName": None,
            f"{prefix}requested-image": self.image,
            f"{prefix}repository": None,
            f"{prefix}hibernation": "",
            f"{prefix}hibernationBranch": "",
            f"{prefix}hibernationCommitSha": "",
            f"{prefix}hibernationDirty": "",
            f"{prefix}hibernationSynchronized": "",
            f"{prefix}hibernationDate": "",
            f"{prefix}hibernatedSecondsThreshold": str(self.hibernated_seconds_threshold),
            f"{prefix}lastActivityDate": "",
            f"{prefix}idleSecondsThreshold": str(self.idle_seconds_threshold),
        }
        if self.server_options.resource_class_id:
            annotations[f"{prefix}resourceClassId"] = str(self.server_options.resource_class_id)
        return annotations


class Renku1UserServer(UserServer):
    """Represents a Renku 1.0 server session."""

    def __init__(
        self,
        user: AnonymousUser | RegisteredUser,
        server_name: str,
        namespace: str,
        project: str,
        branch: str,
        commit_sha: str,
        notebook: str | None,  # TODO: Is this value actually needed?
        image: str | None,
        server_options: ServerOptions,
        environment_variables: dict[str, str],
<<<<<<< HEAD
=======
        user_secrets: Optional[K8sUserSecrets],
>>>>>>> 09f60179
        cloudstorage: list[ICloudStorageRequest],
        k8s_client: K8sClient,
        workspace_mount_path: Path,
        work_dir: Path,
<<<<<<< HEAD
=======
        repositories: list[Repository],
>>>>>>> 09f60179
        using_default_image: bool = False,
        is_image_private: bool = False,
        **_,
    ):
        gitlab_project_name = f"{namespace}/{project}"
        gitlab_project = user.get_renku_project(gitlab_project_name)
        single_repository = (
            Repository(
                url=gitlab_project.http_url_to_repo,
                dirname=gitlab_project.path,
                branch=branch,
                commit_sha=commit_sha,
            )
            if gitlab_project is not None
            else None
        )

        super().__init__(
            user=user,
            server_name=server_name,
            image=image,
            server_options=server_options,
            environment_variables=environment_variables,
            user_secrets=user_secrets,
            cloudstorage=cloudstorage,
            k8s_client=k8s_client,
            workspace_mount_path=workspace_mount_path,
            work_dir=work_dir,
            using_default_image=using_default_image,
            is_image_private=is_image_private,
            repositories=[single_repository] if single_repository is not None else [],
        )
<<<<<<< HEAD

        self.namespace = namespace
        self.project = project
        self.branch = branch
        self.commit_sha = commit_sha
        self.notebook = notebook
        self.git_host = urlparse(config.git.url).netloc
        self.gitlab_project_name = gitlab_project_name
        self.gitlab_project = gitlab_project
        self.single_repository = single_repository

    def _get_start_errors(self) -> list[str]:
        """Check if there are any errors before starting the server."""
        errors = super()._get_start_errors()
        if self.gitlab_project is None:
            errors.append(f"project {self.project} does not exist")
        if not self._branch_exists():
            errors.append(f"branch {self.branch} does not exist")
        if not self._commit_sha_exists():
            errors.append(f"commit {self.commit_sha} does not exist")
        return errors

    def _branch_exists(self):
        """Check if a specific branch exists in the user's gitlab
        project. The branch name is not required by the API and therefore
        passing None to this function will return True."""
        if self.branch is not None and self.gitlab_project is not None:
            try:
                self.gitlab_project.branches.get(self.branch)
            except Exception as err:
                current_app.logger.warning(
                    f"Branch {self.branch} cannot be verified or does not exist. {err}"
                )
            else:
                return True
        return False

    def _commit_sha_exists(self):
        """Check if a specific commit sha exists in the user's gitlab project"""
        if self.commit_sha is not None and self.gitlab_project is not None:
            try:
                self.gitlab_project.commits.get(self.commit_sha)
            except Exception as err:
                current_app.logger.warning(
                    f"Commit {self.commit_sha} cannot be verified or does not exist. {err}"
                )
            else:
                return True
        return False
=======
        self._server_name = server_name
        self.project_id = project_id
        self.launcher_id = launcher_id
        self._repositories: list[Repository] = repositories or []
        self._calculated_repository_urls: bool = False

    @property
    def gl_project(self):
        if len(self._repositories) == 1:
            project_path = f"{self._repositories[0].namespace}/{self._repositories[0].project}"
            return self._user.get_renku_project(project_path)
        return None

    @property
    def gl_project_path(self) -> Optional[str]:
        gl_project = self.gl_project
        return gl_project.path if gl_project else None

    @property
    def gl_project_url(self) -> Optional[str]:
        """Return the common hostname of all repositories."""
        repositories = self.repositories

        if not repositories:
            return ""
        elif len(repositories) == 1:
            return repositories[0]["url"]

        # NOTE: For more than one repository, we only support one gitlab instance atm
        return self._user.gitlab_client.url

    @property
    def server_name(self):
        """Make the name that is used to identify a unique user session."""
        return self._server_name

    @property
    def repositories(self) -> list[dict[str, str]]:
        if self._repositories and not self._calculated_repository_urls:
            for r in self._repositories:
                project = self._user.get_renku_project(f"{r.namespace}/{r.project}")
                if project:
                    r.url = project.http_url_to_repo

            self._calculated_repository_urls = True

        return [asdict(r) for r in self._repositories]

    def _branch_exists(self):
        """Check if a specific branch exists in the user's gitlab project.

        The branch name is not required by the API and therefore
        passing None to this function will return True.
        """
        raise NotImplementedError

    def _commit_sha_exists(self):
        """Check if a specific commit sha exists in the user's gitlab project."""
        raise NotImplementedError

    def get_annotations(self):
        annotations = super().get_annotations()
>>>>>>> 09f60179

    def get_labels(self) -> dict[str, str | None]:
        prefix = self._get_renku_annotation_prefix()
        labels = super().get_labels()
        labels[f"{prefix}commit-sha"] = self.commit_sha
        if self.gitlab_project is not None:
            labels[f"{prefix}gitlabProjectId"] = str(self.gitlab_project.id)
        return labels

    def get_annotations(self) -> dict[str, str | None]:
        prefix = self._get_renku_annotation_prefix()
        annotations = super().get_annotations()
        annotations[f"{prefix}commit-sha"] = self.commit_sha
        annotations[f"{prefix}branch"] = self.branch
        annotations[f"{prefix}git-host"] = self.git_host
        annotations[f"{prefix}namespace"] = self.namespace
        annotations[f"{prefix}projectName"] = self.project
        if self.gitlab_project is not None:
            annotations[f"{prefix}gitlabProjectId"] = str(self.gitlab_project.id)
            annotations[f"{prefix}repository"] = self.gitlab_project.web_url
        return annotations


class Renku2UserServer(UserServer):
    """Represents a Renku 2.0 server session."""

    def __init__(
        self,
        user: AnonymousUser | RegisteredUser,
        image: str,
        project_id: str,
        launcher_id: str,
        server_name: str,
        server_options: ServerOptions,
        environment_variables: dict[str, str],
        cloudstorage: list[ICloudStorageRequest],
        k8s_client: K8sClient,
        workspace_mount_path: Path,
        work_dir: Path,
        repositories: list[Repository],
        using_default_image: bool = False,
        is_image_private: bool = False,
        **_,
    ):
        super().__init__(
            user=user,
            server_name=server_name,
            image=image,
            server_options=server_options,
            environment_variables=environment_variables,
            cloudstorage=cloudstorage,
            k8s_client=k8s_client,
            workspace_mount_path=workspace_mount_path,
            work_dir=work_dir,
            using_default_image=using_default_image,
            is_image_private=is_image_private,
            repositories=repositories,
        )

<<<<<<< HEAD
        self.project_id = project_id
        self.launcher_id = launcher_id
=======
    def start(self) -> Optional[dict[str, Any]]:
        """Create the jupyterserver resource in k8s."""
        if self.image is None:
            errors = [f"image {self.image} does not exist or cannot be accessed"]
            raise MissingResourceError(
                message=(
                    "Cannot start the session because the following Git "
                    f"or Docker resources are missing: {', '.join(errors)}"
                )
            )
>>>>>>> 09f60179

    def get_annotations(self):
        prefix = self._get_renku_annotation_prefix()
        annotations = super().get_annotations()
        annotations[f"{prefix}renkuVersion"] = "2.0"
        annotations[f"{prefix}projectId"] = self.project_id
        annotations[f"{prefix}launcherId"] = self.launcher_id
        return annotations<|MERGE_RESOLUTION|>--- conflicted
+++ resolved
@@ -1,11 +1,7 @@
 from abc import ABC
 from itertools import chain
 from pathlib import Path
-<<<<<<< HEAD
 from typing import Any
-=======
-from typing import Any, Optional, Union
->>>>>>> 09f60179
 from urllib.parse import urljoin, urlparse
 
 from flask import current_app
@@ -29,33 +25,8 @@
 from .user import AnonymousUser, RegisteredUser
 
 
-<<<<<<< HEAD
 class UserServer(ABC):
     """Represents a Renku server session."""
-=======
-@dataclass
-class Repository:
-    """Information required to clone a repository."""
-
-    namespace: str
-    project: str
-    branch: str
-    commit_sha: str
-    url: Optional[str] = None
-
-    @classmethod
-    def from_schema(cls, data: dict[str, str]) -> "Repository":
-        return cls(
-            namespace=data["namespace"],
-            project=data["project"],
-            branch=data["branch"],
-            commit_sha=data["commit_sha"],
-        )
-
-
-class UserServer:
-    """Represents a jupyter server session."""
->>>>>>> 09f60179
 
     def __init__(
         self,
@@ -64,10 +35,6 @@
         image: str | None,
         server_options: ServerOptions,
         environment_variables: dict[str, str],
-<<<<<<< HEAD
-=======
-        user_secrets: Optional[K8sUserSecrets],
->>>>>>> 09f60179
         cloudstorage: list[ICloudStorageRequest],
         k8s_client: K8sClient,
         workspace_mount_path: Path,
@@ -89,12 +56,7 @@
         self.using_default_image = using_default_image
         self.workspace_mount_path = workspace_mount_path
         self.work_dir = work_dir
-<<<<<<< HEAD
         self.cloudstorage: list[ICloudStorageRequest] | None = cloudstorage
-=======
-        self.cloudstorage: Optional[list[ICloudStorageRequest]] = cloudstorage
-        self.gl_project_name = f"{self.namespace}/{self.project}"
->>>>>>> 09f60179
         self.is_image_private = is_image_private
         self.idle_seconds_threshold: int = (
             config.sessions.culling.registered.idle_seconds
@@ -106,26 +68,9 @@
             if isinstance(user, RegisteredUser)
             else config.sessions.culling.anonymous.hibernated_seconds
         )
-<<<<<<< HEAD
         self._repositories: list[Repository] = repositories
         self._git_providers: list[GitProvider] | None = None
         self._has_configured_git_providers = False
-=======
-        self._repositories: Optional[list[Repository]] = None
-
-    @staticmethod
-    def _check_flask_config():
-        """Check the app config and ensure minimum required parameters are present."""
-        if config.git.url is None:
-            raise ConfigurationError(
-                message="The gitlab URL is missing, it must be provided in an environment variable called GITLAB_URL"
-            )
-        if config.git.registry is None:
-            raise ConfigurationError(
-                message="The url to the docker image registry is missing, it must be provided in "
-                "an environment variable called IMAGE_REGISTRY"
-            )
->>>>>>> 09f60179
 
     @property
     def user(self) -> AnonymousUser | RegisteredUser:
@@ -138,7 +83,6 @@
         return self._k8s_client
 
     @property
-<<<<<<< HEAD
     def repositories(self) -> list[Repository]:
         # Configure git repository providers based on matching URLs.
         if not self._has_configured_git_providers:
@@ -151,26 +95,10 @@
                 if found_provider is not None:
                     repo.provider = found_provider.id
             self._has_configured_git_providers = True
-=======
-    def repositories(self) -> list[dict[str, str]]:
-        if self._repositories is None:
-            self._repositories = [
-                asdict(
-                    Repository(
-                        namespace=self.namespace,
-                        project=self.gl_project_path,
-                        branch=self.branch,
-                        commit_sha=self.commit_sha,
-                        url=self.gl_project_url,
-                    )
-                )
-            ]
->>>>>>> 09f60179
 
         return self._repositories
 
     @property
-<<<<<<< HEAD
     def server_url(self) -> str:
         """The URL where a user can access their session."""
         if type(self._user) is RegisteredUser:
@@ -181,34 +109,29 @@
         return urljoin(
             f"https://{config.sessions.ingress.host}",
             f"sessions/{self.server_name}?token={self._user.username}",
-=======
-    def server_name(self):
-        """Make the name that is used to identify a unique user session."""
-        return make_server_name(
-            self._user.safe_username,
-            self.namespace,
-            self.project,
-            self.branch,
-            self.commit_sha,
->>>>>>> 09f60179
         )
 
     @property
     def git_providers(self) -> list[GitProvider]:
         """The list of git providers."""
         if self._git_providers is None:
-            self._git_providers = config.git_provider_helper.get_providers(user=self.user)
+            self._git_providers = config.git_provider_helper.get_providers(
+                user=self.user
+            )
         return self._git_providers
 
     @property
     def required_git_providers(self) -> list[GitProvider]:
         """The list of required git providers."""
-        required_provider_ids: set[str] = set(r.provider for r in self.repositories if r.provider)
+        required_provider_ids: set[str] = set(
+            r.provider for r in self.repositories if r.provider
+        )
         return [p for p in self.git_providers if p.id in required_provider_ids]
 
-<<<<<<< HEAD
     def __str__(self):
-        return f"<UserServer user: {self._user.username} server_name: {self.server_name}>"
+        return (
+            f"<UserServer user: {self._user.username} server_name: {self.server_name}>"
+        )
 
     def start(self) -> dict[str, Any] | None:
         """Create the jupyterserver resource in k8s."""
@@ -220,83 +143,16 @@
                     f"or Docker resources are missing: {', '.join(errors)}"
                 )
             )
-        return self._k8s_client.create_server(self._get_session_manifest(), self.safe_username)
+        return self._k8s_client.create_server(
+            self._get_session_manifest(), self.safe_username
+        )
 
     @staticmethod
     def _check_flask_config():
         """Check the app config and ensure minimum required parameters are present."""
         if config.git.url is None:
             raise ConfigurationError(
-                message="The gitlab URL is missing, it must be provided in "
-                "an environment variable called GITLAB_URL"
-=======
-    @property
-    def k8s_client(self) -> K8sClient:
-        """Return server's k8s client."""
-        return self._k8s_client
-
-    @property
-    @lru_cache(maxsize=8)
-    def hibernation_allowed(self):
-        return self._user and not self.user_is_anonymous
-
-    def _branch_exists(self):
-        """Check if a specific branch exists in the user's gitlab project.
-
-        The branch name is not required by the API and therefore
-        passing None to this function will return True.
-        """
-        if self.branch is not None and self.gl_project is not None:
-            try:
-                self.gl_project.branches.get(self.branch)
-            except Exception as err:
-                current_app.logger.warning(f"Branch {self.branch} cannot be verified or does not exist. {err}")
-            else:
-                return True
-        return False
-
-    def _commit_sha_exists(self):
-        """Check if a specific commit sha exists in the user's gitlab project."""
-        if self.commit_sha is not None and self.gl_project is not None:
-            try:
-                self.gl_project.commits.get(self.commit_sha)
-            except Exception as err:
-                current_app.logger.warning(f"Commit {self.commit_sha} cannot be verified or does not exist. {err}")
-            else:
-                return True
-        return False
-
-    def _get_patches(self):
-        return list(
-            chain(
-                general_patches.test(self),
-                general_patches.session_tolerations(self),
-                general_patches.session_affinity(self),
-                general_patches.session_node_selector(self),
-                general_patches.priority_class(self),
-                general_patches.dev_shm(self),
-                jupyter_server_patches.args(),
-                jupyter_server_patches.env(self),
-                jupyter_server_patches.image_pull_secret(self),
-                jupyter_server_patches.disable_service_links(),
-                jupyter_server_patches.rstudio_env_variables(self),
-                jupyter_server_patches.user_secrets(self),
-                git_proxy_patches.main(self),
-                git_sidecar_patches.main(self),
-                general_patches.oidc_unverified_email(self),
-                ssh_patches.main(),
-                # init container for certs must come before all other init containers
-                # so that it runs first before all other init containers
-                init_containers_patches.certificates(),
-                init_containers_patches.download_image(self),
-                init_containers_patches.git_clone(self),
-                inject_certificates_patches.proxy(self),
-                # Cloud Storage needs to patch the git clone sidecar spec and so should come after
-                # the sidecars
-                # WARN: this patch depends on the index of the sidecar and so needs to be updated
-                # if sidercars are added or removed
-                cloudstorage_patches.main(self),
->>>>>>> 09f60179
+                message="The gitlab URL is missing, it must be provided in an environment variable called GITLAB_URL"
             )
         if config.git.registry is None:
             raise ConfigurationError(
@@ -353,7 +209,11 @@
             }
         else:
             storage = {
-                "size": (self.server_options.storage if config.sessions.storage.use_empty_dir_size_limit else ""),
+                "size": (
+                    self.server_options.storage
+                    if config.sessions.storage.use_empty_dir_size_limit
+                    else ""
+                ),
                 "pvc": {
                     "enabled": False,
                     "mountPath": self.workspace_mount_path.absolute().as_posix(),
@@ -420,7 +280,6 @@
         return manifest
 
     @staticmethod
-<<<<<<< HEAD
     def _get_renku_annotation_prefix() -> str:
         return config.session_get_endpoint_annotations.renku_annotation_prefix
 
@@ -440,7 +299,11 @@
                 jupyter_server_patches.image_pull_secret(self),
                 jupyter_server_patches.disable_service_links(),
                 jupyter_server_patches.rstudio_env_variables(self),
-                git_proxy_patches.main(self) if has_repository and not self.user.anonymous else [],
+                (
+                    git_proxy_patches.main(self)
+                    if has_repository and not self.user.anonymous
+                    else []
+                ),
                 git_sidecar_patches.main(self) if has_repository else [],
                 general_patches.oidc_unverified_email(self),
                 ssh_patches.main(),
@@ -455,67 +318,6 @@
                 # WARN: this patch depends on the index of the sidecar and so needs to be updated
                 # if sidercars are added or removed
                 cloudstorage_patches.main(self),
-=======
-    def _check_environment_variables_overrides(patches_list):
-        """Check if any patch overrides server's environment variables.
-
-        Checks if it overrides with a different value or if two patches create environment variables with different
-        values.
-        """
-        env_vars = {}
-
-        for patch_list in patches_list:
-            patches = patch_list["patch"]
-
-            for patch in patches:
-                path = patch["path"].lower()
-                if path.endswith("/env/-"):
-                    name = patch["value"]["name"]
-                    value = patch["value"]["value"]
-                    key = (path, name)
-
-                    if key in env_vars and env_vars[key] != value:
-                        raise DuplicateEnvironmentVariableError(
-                            message=f"Environment variable {path}::{name} is being overridden by multiple patches"
-                        )
-                    else:
-                        env_vars[key] = value
-
-    def start(self) -> Optional[dict[str, Any]]:
-        """Create the jupyterserver resource in k8s."""
-        error = []
-        if self.gl_project is None:
-            error.append(f"project {self.project} does not exist")
-        if not self._branch_exists():
-            error.append(f"branch {self.branch} does not exist")
-        if not self._commit_sha_exists():
-            error.append(f"commit {self.commit_sha} does not exist")
-        if self.image is None:
-            error.append(f"image {self.image} does not exist or cannot be accessed")
-        if len(error) == 0:
-            js = self._k8s_client.create_server(self._get_session_manifest(), self.safe_username)
-        else:
-            raise MissingResourceError(
-                message=(
-                    "Cannot start the session because the following Git "
-                    f"or Docker resources are missing: {', '.join(error)}"
-                )
-            )
-        return js
-
-    @property
-    def server_url(self) -> str:
-        """The URL where a user can access their session."""
-        if isinstance(self._user, RegisteredUser):
-            return urljoin(
-                "https://" + config.sessions.ingress.host,
-                f"sessions/{self.server_name}",
-            )
-        else:
-            return urljoin(
-                "https://" + config.sessions.ingress.host,
-                f"sessions/{self.server_name}?token={self._user.username}",
->>>>>>> 09f60179
             )
         )
 
@@ -553,12 +355,16 @@
             f"{prefix}hibernationDirty": "",
             f"{prefix}hibernationSynchronized": "",
             f"{prefix}hibernationDate": "",
-            f"{prefix}hibernatedSecondsThreshold": str(self.hibernated_seconds_threshold),
+            f"{prefix}hibernatedSecondsThreshold": str(
+                self.hibernated_seconds_threshold
+            ),
             f"{prefix}lastActivityDate": "",
             f"{prefix}idleSecondsThreshold": str(self.idle_seconds_threshold),
         }
         if self.server_options.resource_class_id:
-            annotations[f"{prefix}resourceClassId"] = str(self.server_options.resource_class_id)
+            annotations[f"{prefix}resourceClassId"] = str(
+                self.server_options.resource_class_id
+            )
         return annotations
 
 
@@ -577,18 +383,10 @@
         image: str | None,
         server_options: ServerOptions,
         environment_variables: dict[str, str],
-<<<<<<< HEAD
-=======
-        user_secrets: Optional[K8sUserSecrets],
->>>>>>> 09f60179
         cloudstorage: list[ICloudStorageRequest],
         k8s_client: K8sClient,
         workspace_mount_path: Path,
         work_dir: Path,
-<<<<<<< HEAD
-=======
-        repositories: list[Repository],
->>>>>>> 09f60179
         using_default_image: bool = False,
         is_image_private: bool = False,
         **_,
@@ -612,7 +410,6 @@
             image=image,
             server_options=server_options,
             environment_variables=environment_variables,
-            user_secrets=user_secrets,
             cloudstorage=cloudstorage,
             k8s_client=k8s_client,
             workspace_mount_path=workspace_mount_path,
@@ -621,7 +418,6 @@
             is_image_private=is_image_private,
             repositories=[single_repository] if single_repository is not None else [],
         )
-<<<<<<< HEAD
 
         self.namespace = namespace
         self.project = project
@@ -671,70 +467,6 @@
             else:
                 return True
         return False
-=======
-        self._server_name = server_name
-        self.project_id = project_id
-        self.launcher_id = launcher_id
-        self._repositories: list[Repository] = repositories or []
-        self._calculated_repository_urls: bool = False
-
-    @property
-    def gl_project(self):
-        if len(self._repositories) == 1:
-            project_path = f"{self._repositories[0].namespace}/{self._repositories[0].project}"
-            return self._user.get_renku_project(project_path)
-        return None
-
-    @property
-    def gl_project_path(self) -> Optional[str]:
-        gl_project = self.gl_project
-        return gl_project.path if gl_project else None
-
-    @property
-    def gl_project_url(self) -> Optional[str]:
-        """Return the common hostname of all repositories."""
-        repositories = self.repositories
-
-        if not repositories:
-            return ""
-        elif len(repositories) == 1:
-            return repositories[0]["url"]
-
-        # NOTE: For more than one repository, we only support one gitlab instance atm
-        return self._user.gitlab_client.url
-
-    @property
-    def server_name(self):
-        """Make the name that is used to identify a unique user session."""
-        return self._server_name
-
-    @property
-    def repositories(self) -> list[dict[str, str]]:
-        if self._repositories and not self._calculated_repository_urls:
-            for r in self._repositories:
-                project = self._user.get_renku_project(f"{r.namespace}/{r.project}")
-                if project:
-                    r.url = project.http_url_to_repo
-
-            self._calculated_repository_urls = True
-
-        return [asdict(r) for r in self._repositories]
-
-    def _branch_exists(self):
-        """Check if a specific branch exists in the user's gitlab project.
-
-        The branch name is not required by the API and therefore
-        passing None to this function will return True.
-        """
-        raise NotImplementedError
-
-    def _commit_sha_exists(self):
-        """Check if a specific commit sha exists in the user's gitlab project."""
-        raise NotImplementedError
-
-    def get_annotations(self):
-        annotations = super().get_annotations()
->>>>>>> 09f60179
 
     def get_labels(self) -> dict[str, str | None]:
         prefix = self._get_renku_annotation_prefix()
@@ -794,21 +526,8 @@
             repositories=repositories,
         )
 
-<<<<<<< HEAD
         self.project_id = project_id
         self.launcher_id = launcher_id
-=======
-    def start(self) -> Optional[dict[str, Any]]:
-        """Create the jupyterserver resource in k8s."""
-        if self.image is None:
-            errors = [f"image {self.image} does not exist or cannot be accessed"]
-            raise MissingResourceError(
-                message=(
-                    "Cannot start the session because the following Git "
-                    f"or Docker resources are missing: {', '.join(errors)}"
-                )
-            )
->>>>>>> 09f60179
 
     def get_annotations(self):
         prefix = self._get_renku_annotation_prefix()
