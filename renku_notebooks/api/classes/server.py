import base64
import json
from functools import lru_cache
from itertools import chain
from typing import Any, Dict, List, Optional
from urllib.parse import urljoin, urlparse

import gitlab
from flask import current_app
from kubernetes import client
from kubernetes.client.exceptions import ApiException
from kubernetes.client.models import V1DeleteOptions

from ..amalthea_patches import cloudstorage as cloudstorage_patches
from ..amalthea_patches import general as general_patches
from ..amalthea_patches import git_proxy as git_proxy_patches
from ..amalthea_patches import git_sidecar as git_sidecar_patches
from ..amalthea_patches import init_containers as init_containers_patches
from ..amalthea_patches import inject_certificates as inject_certificates_patches
from ..amalthea_patches import jupyter_server as jupyter_server_patches
from ...errors.intermittent import (
    CannotStartServerError,
    DeleteServerError,
    IntermittentError,
)
from ...errors.programming import ConfigurationError, FilteringResourcesError
from ...errors.user import MissingResourceError
from .s3mount import S3mount
from .user import RegisteredUser, User
from ...util.check_image import (
    get_docker_token,
    get_image_workdir,
    image_exists,
    parse_image_name,
)
from ...util.kubernetes_ import (
    filter_resources_by_annotations,
    make_server_name,
)
<<<<<<< HEAD
=======
from ..amalthea_patches import cloudstorage as cloudstorage_patches
from ..amalthea_patches import general as general_patches
from ..amalthea_patches import git_proxy as git_proxy_patches
from ..amalthea_patches import git_sidecar as git_sidecar_patches
from ..amalthea_patches import init_containers as init_containers_patches
from ..amalthea_patches import inject_certificates as inject_certificates_patches
from ..amalthea_patches import jupyter_server as jupyter_server_patches
from .s3mount import S3mount
from .user import RegisteredUser, User
from ...config import config
>>>>>>> cdd7813a


class UserServer:
    """Represents a jupyter server session."""

    def __init__(
        self,
        user: User,
        namespace: str,
        project: str,
        branch: str,
        commit_sha: str,
        notebook: Optional[str],  # TODO: Is this value actually needed?
        image: Optional[str],
        server_options: Dict[str, Any],
        environment_variables: Dict[str, str],
        cloudstorage: List[Dict[str, str]],
    ):
        self._check_flask_config()
        self._user = user
        self._k8s_client, self._k8s_namespace = config.k8s.client, config.k8s.namespace
        self._k8s_api_instance = client.CustomObjectsApi(client.ApiClient())
        self.safe_username = self._user.safe_username  # type:ignore
        self.namespace = namespace
        self.project = project
        self.branch = branch
        self.commit_sha = commit_sha
        self.notebook = notebook
        self.image = image
        self.server_options = server_options
        self.environment_variables = environment_variables
        self.using_default_image: bool = self.image == config.sessions.default_image
        self.git_host = urlparse(config.git.url).netloc
        self.verified_image: Optional[str] = None
        self.is_image_private: Optional[bool] = None
        self.image_workdir: Optional[str] = None
        self.cloudstorage: Optional[Dict[str, str]] = cloudstorage
        self.gl_project_name = f"{self.namespace}/{self.project}"
        self.js: Optional[Dict[str, Any]] = None

    def _check_flask_config(self):
        """Check the app config and ensure minimum required parameters are present."""
<<<<<<< HEAD
        if current_app.config.get("GITLAB_URL", None) is None:
            raise ConfigurationError(
                message="The gitlab URL is missing, it must be provided in "
                "an environment variable called GITLAB_URL"
            )
        if current_app.config.get("IMAGE_REGISTRY", None) is None:
            raise ConfigurationError(
                message="The url to the docker image registry is missing, it must be provided in "
                "an environment variable called IMAGE_REGISTRY"
=======
        if config.git.url is None:
            raise ValueError(
                "The gitlab URL is missing, it must be provided in the configuration"
            )
        if config.git.registry is None:
            raise ValueError(
                "The url to the docker image registry is missing, "
                "it must be provided in the configuration"
>>>>>>> cdd7813a
            )

    @property
    def gl_project(self):
        return self._user.get_renku_project(self.gl_project_name)

    @property
    def server_name(self):
        """Make the name that is used to identify a unique user session"""
        prefix = config.session_get_endpoint_annotations.renku_annotation_prefix
        if self.js is not None:
            try:
                return self.js["metadata"]["annotations"][f"{prefix}servername"]
            except KeyError:
                pass  # make server name from params - required fields missing from k8s resource
        return make_server_name(
            self._user.safe_username,
            self.namespace,
            self.project,
            self.branch,
            self.commit_sha,
        )

    @property
    @lru_cache(maxsize=8)
    def autosave_allowed(self):
        allowed = False
        if self._user is not None and type(self._user) is RegisteredUser:
            # gather project permissions for the logged in user
            permissions = self.gl_project.attributes["permissions"].items()
            access_levels = [x[1].get("access_level", 0) for x in permissions if x[1]]
            access_levels_string = ", ".join(map(lambda lev: str(lev), access_levels))
            current_app.logger.debug(
                "access level for user {username} in "
                "{namespace}/{project} = {access_level}".format(
                    username=self._user.username,
                    namespace=self.namespace,
                    project=self.project,
                    access_level=access_levels_string,
                )
            )
            access_level = gitlab.GUEST_ACCESS
            if len(access_levels) > 0:
                access_level = max(access_levels)
            if access_level >= gitlab.DEVELOPER_ACCESS:
                allowed = True

        return allowed

    def _branch_exists(self):
        """Check if a specific branch exists in the user's gitlab
        project. The branch name is not required by the API and therefore
        passing None to this function will return True."""
        if self.branch is not None and self.gl_project is not None:
            try:
                self.gl_project.branches.get(self.branch)
            except Exception as err:
                current_app.logger.warning(
                    f"Branch {self.branch} cannot be verified or does not exist. {err}"
                )
            else:
                return True
        return False

    def _commit_sha_exists(self):
        """Check if a specific commit sha exists in the user's gitlab project"""
        if self.commit_sha is not None and self.gl_project is not None:
            try:
                self.gl_project.commits.get(self.commit_sha)
            except Exception as err:
                current_app.logger.warning(
                    f"Commit {self.commit_sha} cannot be verified or does not exist. {err}"
                )
            else:
                return True
        return False

    def _verify_image(self):
        """Set the notebook image if not specified in the request. If specific image
        is requested then confirm it exists and it can be accessed."""
        if self.gl_project is None:
            return
        image = self.image
        if image is None:
            parsed_image = {
                "hostname": config.git.registry,
                "image": self.gl_project.path_with_namespace.lower(),
                "tag": self.commit_sha[:7],
            }
            commit_image = (
                f"{config.git.registry}/"
                f"{self.gl_project.path_with_namespace.lower()}"
                f":{self.commit_sha[:7]}"
            )
        else:
            parsed_image = parse_image_name(image)
        # get token
        token, is_image_private = get_docker_token(**parsed_image, user=self._user)
        # check if images exist
        image_exists_result = image_exists(**parsed_image, token=token)
        # assign image
        if image_exists_result and image is None:
            # the image tied to the commit exists
            verified_image = commit_image
        elif not image_exists_result and image is None:
            # the image tied to the commit does not exist, fallback to default image
            verified_image = config.sessions.default_image
            is_image_private = False
            current_app.logger.warn(
                f"Image for the selected commit {self.commit_sha} of {self.project}"
                " not found, using default image "
                f"{config.sessions.default_image}"
            )
        elif image_exists_result and image is not None:
            # a specific image was requested and it exists
            verified_image = image
        else:
            # a specific image was requested and it does not exist or any other case
            verified_image = None
            is_image_private = None
        self.using_default_image = verified_image == config.sessions.default_image
        self.verified_image = verified_image
        self.is_image_private = is_image_private
        image_workdir = get_image_workdir(**parsed_image, token=token)
        self.image_workdir = (
            image_workdir
            if image_workdir is not None
            else config.sessions.image_default_workdir
        )

    def _get_registry_secret(self, b64encode=True):
        """If an image from gitlab is used and the image is not public
        create an image pull secret in k8s so that the private image can be used."""
        payload = {
            "auths": {
                config.git.registry: {
                    "Username": "oauth2",
                    "Password": self._user.git_token,
                    "Email": self._user.gitlab_user.email,
                }
            }
        }
        output = json.dumps(payload)
        if b64encode:
            return base64.b64encode(output.encode()).decode()
        return output

    def _get_session_k8s_resources(self):
        cpu_request = float(self.server_options["cpu_request"])
        mem = self.server_options["mem_request"]
        gpu_req = self.server_options.get("gpu_request", {})
        gpu = {"nvidia.com/gpu": str(gpu_req)} if gpu_req else None
        resources = {
            "requests": {"memory": mem, "cpu": cpu_request},
            "limits": {"memory": mem},
        }
        if config.sessions.enforce_cpu_limits == "lax":
            if "cpu_request" in config.server_options.ui_choices:
                resources["limits"]["cpu"] = max(
                    config.server_options.ui_choices["cpu_request"]["options"]
                )
            else:
                resources["limits"]["cpu"] = cpu_request
        elif config.sessions.enforce_cpu_limits == "strict":
            resources["limits"]["cpu"] = cpu_request
        if gpu:
            resources["requests"] = {**resources["requests"], **gpu}
            resources["limits"] = {**resources["limits"], **gpu}
        if "ephemeral-storage" in self.server_options.keys():
            ephemeral_storage = (
                self.server_options["ephemeral-storage"]
                if config.sessions.storage.pvs_enabled
                else self.server_options["disk_request"]
            )
            resources["requests"] = {
                **resources["requests"],
                "ephemeral-storage": ephemeral_storage,
            }
            resources["limits"] = {
                **resources["limits"],
                "ephemeral-storage": ephemeral_storage,
            }
        return resources

    def _get_session_manifest(self):
        """Compose the body of the user session for the k8s operator"""
        patches = list(
            chain(
                general_patches.test(self),
                general_patches.session_tolerations(),
                general_patches.session_affinity(),
                general_patches.session_node_selector(),
                general_patches.termination_grace_period(),
                jupyter_server_patches.args(),
                jupyter_server_patches.env(self),
                jupyter_server_patches.image_pull_secret(self),
                jupyter_server_patches.disable_service_links(),
                git_proxy_patches.main(self),
                git_sidecar_patches.main(self),
                general_patches.oidc_unverified_email(self),
                cloudstorage_patches.main(self),
                # init container for certs must come before all other init containers
                # so that it runs first before all other init containers
                init_containers_patches.certificates(),
                init_containers_patches.git_clone(self),
                inject_certificates_patches.proxy(self),
            )
        )
        # Storage
        if config.sessions.storage.pvs_enabled:
            storage = {
                "size": self.server_options["disk_request"],
                "pvc": {
                    "enabled": True,
                    "storageClassName": config.sessions.storage.pvs_storage_class,
                    "mountPath": self.image_workdir.rstrip("/") + "/work",
                },
            }
        else:
            storage = {
                "size": self.server_options["disk_request"]
                if config.sessions.storage.use_empty_dir_size_limit
                else "",
                "pvc": {
                    "enabled": False,
                    "mountPath": self.image_workdir.rstrip("/") + "/work",
                },
            }
        # Authentication
        if type(self._user) is RegisteredUser:
            session_auth = {
                "token": "",
                "oidc": {
                    "enabled": True,
                    "clientId": config.sessions.oidc.client_id,
                    "clientSecret": {"value": config.sessions.oidc.client_secret},
                    "issuerUrl": self._user.oidc_issuer,
                    "authorizedEmails": [self._user.email],
                },
            }
        else:
            session_auth = {
                "token": self._user.username,
                "oidc": {"enabled": False},
            }
        # Combine everything into the manifest
        manifest = {
            "apiVersion": f"{config.amalthea.group}/{config.amalthea.version}",
            "kind": "JupyterServer",
            "metadata": {
                "name": self.server_name,
                "labels": self.get_labels(),
                "annotations": self.get_annotations(),
            },
            "spec": {
                "auth": session_auth,
                "culling": {
                    "idleSecondsThreshold": (
                        config.sessions.culling.registered.idle_seconds
                        if type(self._user) is RegisteredUser
                        else config.sessions.culling.anonymous.idle_seconds
                    ),
                    "maxAgeSecondsThreshold": (
                        config.sessions.culling.registered.max_age_seconds
                        if type(self._user) is RegisteredUser
                        else config.sessions.culling.anonymous.max_age_seconds
                    ),
                },
                "jupyterServer": {
                    "defaultUrl": self.server_options["defaultUrl"],
                    "image": self.verified_image,
                    "rootDir": self.image_workdir.rstrip("/")
                    + f"/work/{self.gl_project.path}/",
                    "resources": self._get_session_k8s_resources(),
                },
                "routing": {
                    "host": urlparse(self.server_url).netloc,
                    "path": urlparse(self.server_url).path,
                    "ingressAnnotations": config.sessions.ingress.annotations,
                    "tls": {
                        "enabled": config.sessions.ingress.tls_secret is not None,
                        "secretName": config.sessions.ingress.tls_secret,
                    },
                },
                "storage": storage,
                "patches": patches,
            },
        }
        return manifest

    def start(self):
        """Create the jupyterserver resource in k8s."""
        error = []
        js = None
        if self.gl_project is None:
            error.append(f"project {self.project} does not exist")
        if not self._branch_exists():
            error.append(f"branch {self.branch} does not exist")
        if not self._commit_sha_exists():
            error.append(f"commit {self.commit_sha} does not exist")
        self._verify_image()
        if self.verified_image is None:
            error.append(f"image {self.image} does not exist or cannot be accessed")
        if len(error) == 0:
            try:
                js = self._k8s_api_instance.create_namespaced_custom_object(
                    group=config.amalthea.group,
                    version=config.amalthea.version,
                    namespace=self._k8s_namespace,
                    plural=config.amalthea.plural,
                    body=self._get_session_manifest(),
                )
            except ApiException as e:
                current_app.logger.debug(
                    f"Cannot start the session {self.server_name}, error: {e}"
                )
                raise CannotStartServerError(
                    message=f"Cannot start the session {self.server_name}",
                )
            else:
                self.js = js
        else:
            raise MissingResourceError(
                message=(
                    "Cannot start the session because the required Git "
                    "or Docker resources are missing."
                ),
                detail="Missing resources and errors: " + ", ".join(error),
            )
        return js

    def server_exists(self):
        """Check if the user server exists (i.e. is an actual pod in k8s)."""
        return self.js is not None

    def get_js(self):
        """Get the js resource of the user jupyter user session from k8s."""
        prefix = config.session_get_endpoint_annotations.renku_annotation_prefix
        jss = filter_resources_by_annotations(
            self._user.jss,
            {f"{prefix}servername": self.server_name},
        )
        if len(jss) == 0:
            self.js = None
            return None
        elif len(jss) == 1:
            self.js = jss[0]
            return jss[0]
        else:  # more than one pod was matched
            raise FilteringResourcesError(
                message=f"The user session matches {len(jss)} k8s jupyterserver resources, "
                "it should match only one."
            )

    def set_js(self, js):
        self.js = js

    def stop(self, forced=False):
        """Stop user's server with specific name"""
        try:
            status = self._k8s_api_instance.delete_namespaced_custom_object(
                group=config.amalthea.group,
                version=config.amalthea.version,
                namespace=self._k8s_namespace,
                plural=config.amalthea.plural,
                name=self.server_name,
                grace_period_seconds=0 if forced else None,
                body=V1DeleteOptions(propagation_policy="Foreground"),
            )
        except ApiException:
            raise DeleteServerError()
        else:
            return status

    def get_logs(self, max_log_lines=0):
        """Get the logs of all containers in the server pod."""
        js = self.js
        if js is None:
            raise MissingResourceError(
                f"The server {self.server_name} cannot be found."
            )
        output = {}
        pod_name = js.get("status", {}).get("mainPod", {}).get("name")
        if not pod_name:
            raise MissingResourceError(
                f"The main component of the server {self.server_name} that contains "
                "the logs cannot be found."
            )
        all_containers = js["status"]["mainPod"].get("status", {}).get(
            "containerStatuses", []
        ) + js["status"]["mainPod"].get("status", {}).get("initContainerStatuses", [])
        for container in all_containers:
            container_name = container["name"]
            try:
                logs = self._k8s_client.read_namespaced_pod_log(
                    pod_name,
                    self._k8s_namespace,
                    container=container_name,
                    tail_lines=max_log_lines if max_log_lines > 0 else None,
                    timestamps=True,
                )
            except ApiException as err:
                if err.status in [400, 404]:
                    continue  # container does not exist or is not ready yet
                else:
                    raise IntermittentError(
                        f"Logs cannot be read for server {self.server_name}."
                    )
            else:
                output[container_name] = logs

        return output

    @property
    def server_url(self):
        """The URL where a user can access their session."""
        if type(self._user) is RegisteredUser:
            return urljoin(
                "https://" + config.sessions.ingress.host,
                f"sessions/{self.server_name}",
            )
        else:
            return urljoin(
                "https://" + config.sessions.ingress.host,
                f"sessions/{self.server_name}?token={self._user.username}",
            )

    @classmethod
    def from_js(cls, user, js):
        """Create a Server instance from a k8s jupyterserver object."""
        prefix = config.session_get_endpoint_annotations.renku_annotation_prefix
        server = cls(
            user,
            js["metadata"]["annotations"].get(f"{prefix}namespace"),
            js["metadata"]["annotations"].get(f"{prefix}projectName"),
            js["metadata"]["annotations"].get(f"{prefix}branch"),
            js["metadata"]["annotations"].get(f"{prefix}commit-sha"),
            None,
            js["spec"]["jupyterServer"]["image"],
            cls._get_server_options_from_js(js),
            cls._get_environment_variables_from_js(js),
            S3mount.s3mounts_from_js(js),
        )
        server.set_js(js)
        return server

    @classmethod
    def from_server_name(cls, user, server_name):
        """Create a Server instance from a Jupyter server name."""
        jss = user.jss
        prefix = config.session_get_endpoint_annotations.renku_annotation_prefix
        jss = filter_resources_by_annotations(
            jss,
            {f"{prefix}servername": server_name},
        )
        if len(jss) == 0:
            raise MissingResourceError(
                f"The server {server_name} cannot be found.",
                detail=(
                    "This can happen if you have mistyped the server name, "
                    "logged in with different credentials or have deleted "
                    "the server you are requesting."
                ),
            )
        if len(jss) > 1:
            raise FilteringResourcesError(
                f"Filtering servers for {server_name} matched too many servers. "
                f"Expected 1 match but got {len(jss)} matches. This is a bug."
            )
        js = jss[0]
        return cls.from_js(user, js)

    @staticmethod
    def _get_server_options_from_js(js):
        server_options = {}
        # url
        server_options["defaultUrl"] = js["spec"]["jupyterServer"]["defaultUrl"]
        # disk
        server_options["disk_request"] = js["spec"]["storage"].get("size")
        # NOTE: Amalthea accepts only strings for disk request, but k8s allows bytes as number
        # so try to convert to number if possible
        try:
            server_options["disk_request"] = float(server_options["disk_request"])
        except ValueError:
            pass
        # cpu, memory, gpu, ephemeral storage
        k8s_res_name_xref = {
            "memory": "mem_request",
            "nvidia.com/gpu": "gpu_request",
            "cpu": "cpu_request",
            "ephemeral-storage": "ephemeral-storage",
        }
        js_resources = js["spec"]["jupyterServer"]["resources"]["requests"]
        for k8s_res_name in k8s_res_name_xref.keys():
            if k8s_res_name in js_resources.keys():
                server_options[k8s_res_name_xref[k8s_res_name]] = js_resources[
                    k8s_res_name
                ]
        # adjust ephemeral storage properly based on whether persistent volumes are used
        if "ephemeral-storage" in server_options.keys():
            server_options["ephemeral-storage"] = (
                server_options["ephemeral-storage"]
                if config.sessions.storage.pvs_enabled
                else server_options["disk_request"]
            )
        # lfs auto fetch
        for patches in js["spec"]["patches"]:
            for patch in patches.get("patch", []):
                if (
                    patch.get("path")
                    == "/statefulset/spec/template/spec/initContainers/-"
                ):
                    for env in patch.get("value", {}).get("env", []):
                        if env.get("name") == "GIT_CLONE_LFS_AUTO_FETCH":
                            server_options["lfs_auto_fetch"] = env.get("value") == "1"
        return {
            **config.server_options.defaults,
            **server_options,
        }

    @staticmethod
    def _get_environment_variables_from_js(js):
        env = {}

        system_envs = [
            "GIT_AUTOSAVE",
            "RENKU_USERNAME",
            "CI_COMMIT_SHA",
            "NOTEBOOK_DIR",
            "MOUNT_PATH",
            "PROJECT_NAME",
            "GIT_CLONE_REPO",
        ]

        for patches in js["spec"]["patches"]:
            for patch in patches.get("patch", []):
                if (
                    patch.get("path")
                    == "/statefulset/spec/template/spec/containers/0/env/-"
                    and patch.get("value", {}).get("name") not in system_envs
                ):
                    env[patch.get("value", {}).get("name")] = patch.get(
                        "value", {}
                    ).get("value")

        return env

    def __str__(self):
        return (
            f"<UserServer user: {self._user.username} namespace: {self.namespace} "
            f"project: {self.project} commit: {self.commit_sha} image: {self.image}>"
        )

    def get_annotations(self):
        prefix = config.session_get_endpoint_annotations.renku_annotation_prefix
        annotations = {
            f"{prefix}commit-sha": self.commit_sha,
            f"{prefix}gitlabProjectId": None,
            f"{prefix}safe-username": self._user.safe_username,
            f"{prefix}username": self._user.username,
            f"{prefix}userId": self._user.id,
            f"{prefix}servername": self.server_name,
            f"{prefix}branch": self.branch,
            f"{prefix}git-host": self.git_host,
            f"{prefix}namespace": self.namespace,
            f"{prefix}projectName": self.project,
            f"{prefix}requested-image": self.image,
            f"{prefix}repository": None,
        }
        if self.gl_project is not None:
            annotations[f"{prefix}gitlabProjectId"] = str(self.gl_project.id)
            annotations[f"{prefix}repository"] = self.gl_project.web_url
        return annotations

    def get_labels(self):
        prefix = config.session_get_endpoint_annotations.renku_annotation_prefix
        labels = {
            "app": "jupyter",
            "component": "singleuser-server",
            f"{prefix}commit-sha": self.commit_sha,
            f"{prefix}gitlabProjectId": None,
            f"{prefix}safe-username": self._user.safe_username,
        }
        if self.gl_project is not None:
            labels[f"{prefix}gitlabProjectId"] = str(self.gl_project.id)
        return labels<|MERGE_RESOLUTION|>--- conflicted
+++ resolved
@@ -18,6 +18,7 @@
 from ..amalthea_patches import init_containers as init_containers_patches
 from ..amalthea_patches import inject_certificates as inject_certificates_patches
 from ..amalthea_patches import jupyter_server as jupyter_server_patches
+from ...config import config
 from ...errors.intermittent import (
     CannotStartServerError,
     DeleteServerError,
@@ -37,19 +38,6 @@
     filter_resources_by_annotations,
     make_server_name,
 )
-<<<<<<< HEAD
-=======
-from ..amalthea_patches import cloudstorage as cloudstorage_patches
-from ..amalthea_patches import general as general_patches
-from ..amalthea_patches import git_proxy as git_proxy_patches
-from ..amalthea_patches import git_sidecar as git_sidecar_patches
-from ..amalthea_patches import init_containers as init_containers_patches
-from ..amalthea_patches import inject_certificates as inject_certificates_patches
-from ..amalthea_patches import jupyter_server as jupyter_server_patches
-from .s3mount import S3mount
-from .user import RegisteredUser, User
-from ...config import config
->>>>>>> cdd7813a
 
 
 class UserServer:
@@ -92,26 +80,15 @@
 
     def _check_flask_config(self):
         """Check the app config and ensure minimum required parameters are present."""
-<<<<<<< HEAD
-        if current_app.config.get("GITLAB_URL", None) is None:
+        if config.git.url is None:
             raise ConfigurationError(
                 message="The gitlab URL is missing, it must be provided in "
                 "an environment variable called GITLAB_URL"
             )
-        if current_app.config.get("IMAGE_REGISTRY", None) is None:
+        if config.git.registry is None:
             raise ConfigurationError(
                 message="The url to the docker image registry is missing, it must be provided in "
                 "an environment variable called IMAGE_REGISTRY"
-=======
-        if config.git.url is None:
-            raise ValueError(
-                "The gitlab URL is missing, it must be provided in the configuration"
-            )
-        if config.git.registry is None:
-            raise ValueError(
-                "The url to the docker image registry is missing, "
-                "it must be provided in the configuration"
->>>>>>> cdd7813a
             )
 
     @property
