from dataclasses import asdict, dataclass
from functools import lru_cache
from itertools import chain
from pathlib import Path
from typing import Any, Dict, List, Optional, Union
from urllib.parse import urljoin, urlparse

from flask import current_app

from ...config import config
from ...errors.programming import ConfigurationError, DuplicateEnvironmentVariableError
from ...errors.user import MissingResourceError
from ...util.kubernetes_ import make_server_name
from ..amalthea_patches import cloudstorage as cloudstorage_patches
from ..amalthea_patches import general as general_patches
from ..amalthea_patches import git_proxy as git_proxy_patches
from ..amalthea_patches import git_sidecar as git_sidecar_patches
from ..amalthea_patches import init_containers as init_containers_patches
from ..amalthea_patches import inject_certificates as inject_certificates_patches
from ..amalthea_patches import jupyter_server as jupyter_server_patches
from ..amalthea_patches import ssh as ssh_patches
from ..schemas.server_options import ServerOptions
from .cloud_storage import ICloudStorageRequest
from .k8s_client import K8sClient
from .user import AnonymousUser, RegisteredUser


@dataclass
class Repository:
    """Information required to clone a repository."""

    namespace: str
    project: str
    branch: str
    commit_sha: str
    url: Optional[str] = None

    @classmethod
    def from_schema(cls, data: Dict[str, str]) -> "Repository":
        return cls(
            namespace=data["namespace"],
            project=data["project"],
            branch=data["branch"],
            commit_sha=data["commit_sha"],
        )


class UserServer:
    """Represents a jupyter server session."""

    def __init__(
        self,
        user: Union[AnonymousUser, RegisteredUser],
        namespace: Optional[str],
        project: Optional[str],
        branch: Optional[str],
        commit_sha: Optional[str],
        notebook: Optional[str],  # TODO: Is this value actually needed?
        image: Optional[str],
        server_options: ServerOptions,
        environment_variables: Dict[str, str],
        cloudstorage: List[ICloudStorageRequest],
        k8s_client: K8sClient,
        workspace_mount_path: Path,
        work_dir: Path,
        using_default_image: bool = False,
        is_image_private: bool = False,
    ):
        self._check_flask_config()
        self._user = user
        self._k8s_client: K8sClient = k8s_client
        self.safe_username = self._user.safe_username  # type:ignore
        self.namespace = namespace
        self.project = project
        self.branch = branch
        self.commit_sha = commit_sha
        self.notebook = notebook
        self.image = image
        self.server_options = server_options
        self.environment_variables = environment_variables
        self.using_default_image = using_default_image
        self.git_host = urlparse(config.git.url).netloc
        self.workspace_mount_path = workspace_mount_path
        self.work_dir = work_dir
        self.cloudstorage: Optional[List[ICloudStorageRequest]] = cloudstorage
        self.gl_project_name = f"{self.namespace}/{self.project}"
        self.is_image_private = is_image_private
        self.idle_seconds_threshold: int = (
            config.sessions.culling.registered.idle_seconds
            if isinstance(self._user, RegisteredUser)
            else config.sessions.culling.anonymous.idle_seconds
        )
        self.hibernated_seconds_threshold: int = (
            config.sessions.culling.registered.hibernated_seconds
            if isinstance(user, RegisteredUser)
            else config.sessions.culling.anonymous.hibernated_seconds
        )
        self._repositories: Optional[List[Repository]] = None

    @staticmethod
    def _check_flask_config():
        """Check the app config and ensure minimum required parameters are present."""
        if config.git.url is None:
            raise ConfigurationError(
                message="The gitlab URL is missing, it must be provided in "
                "an environment variable called GITLAB_URL"
            )
        if config.git.registry is None:
            raise ConfigurationError(
                message="The url to the docker image registry is missing, it must be provided in "
                "an environment variable called IMAGE_REGISTRY"
            )

    @property
    def gl_project(self):
        return self._user.get_renku_project(self.gl_project_name)

    @property
    def gl_project_path(self) -> Optional[str]:
        gl_project = self.gl_project
        return gl_project.path if gl_project else None

    @property
    def gl_project_url(self) -> Optional[str]:
        gl_project = self.gl_project
        return gl_project.http_url_to_repo if gl_project else None

    @property
    def repositories(self) -> List[Dict[str, str]]:
        if self._repositories is None:
            self._repositories = [
                asdict(
                    Repository(
                        namespace=self.namespace,
                        project=self.project,
                        branch=self.branch,
                        commit_sha=self.commit_sha,
                        url=self.gl_project_url,
                    )
                )
            ]

        return self._repositories

    @property
    def server_name(self):
        """Make the name that is used to identify a unique user session"""
        return make_server_name(
            self._user.safe_username,
            self.namespace,
            self.project,
            self.branch,
            self.commit_sha,
        )

    @property
    def user(self) -> Union[AnonymousUser, RegisteredUser]:
        """Getter for server's user."""
        return self._user

    @property
    def user_is_anonymous(self) -> bool:
        """Return True if server's user is not registered."""
        return isinstance(self._user, AnonymousUser)

    @property
    def k8s_client(self) -> K8sClient:
        """Return server's k8s client."""
        return self._k8s_client

    @property
    @lru_cache(maxsize=8)
    def hibernation_allowed(self):
        return self._user and not self.user_is_anonymous

    def _branch_exists(self):
        """Check if a specific branch exists in the user's gitlab
        project. The branch name is not required by the API and therefore
        passing None to this function will return True."""
        if self.branch is not None and self.gl_project is not None:
            try:
                self.gl_project.branches.get(self.branch)
            except Exception as err:
                current_app.logger.warning(
                    f"Branch {self.branch} cannot be verified or does not exist. {err}"
                )
            else:
                return True
        return False

    def _commit_sha_exists(self):
        """Check if a specific commit sha exists in the user's gitlab project"""
        if self.commit_sha is not None and self.gl_project is not None:
            try:
                self.gl_project.commits.get(self.commit_sha)
            except Exception as err:
                current_app.logger.warning(
                    f"Commit {self.commit_sha} cannot be verified or does not exist. {err}"
                )
            else:
                return True
        return False

    def _get_patches(self):
        return list(
            chain(
                general_patches.test(self),
                general_patches.session_tolerations(self),
                general_patches.session_affinity(self),
                general_patches.session_node_selector(self),
                general_patches.priority_class(self),
                general_patches.dev_shm(self),
                jupyter_server_patches.args(),
                jupyter_server_patches.env(self),
                jupyter_server_patches.image_pull_secret(self),
                jupyter_server_patches.disable_service_links(),
                jupyter_server_patches.rstudio_env_variables(self),
                git_proxy_patches.main(self),
                git_sidecar_patches.main(self),
                general_patches.oidc_unverified_email(self),
                ssh_patches.main(),
                # init container for certs must come before all other init containers
                # so that it runs first before all other init containers
                init_containers_patches.certificates(),
                init_containers_patches.download_image(self),
                init_containers_patches.git_clone(self),
                inject_certificates_patches.proxy(self),
                # Cloud Storage needs to patch the git clone sidecar spec and so should come after
                # the sidecars
                # WARN: this patch depends on the index of the sidecar and so needs to be updated
                # if sidercars are added or removed
                cloudstorage_patches.main(self),
            )
        )

    def _get_session_manifest(self):
        """Compose the body of the user session for the k8s operator"""
        patches = self._get_patches()
        self._check_environment_variables_overrides(patches)

        # Storage
        if config.sessions.storage.pvs_enabled:
            storage = {
                "size": self.server_options.storage,
                "pvc": {
                    "enabled": True,
                    "storageClassName": config.sessions.storage.pvs_storage_class,
                    "mountPath": self.workspace_mount_path.absolute().as_posix(),
                },
            }
        else:
            storage = {
                "size": (
                    self.server_options.storage
                    if config.sessions.storage.use_empty_dir_size_limit
                    else ""
                ),
                "pvc": {
                    "enabled": False,
                    "mountPath": self.workspace_mount_path.absolute().as_posix(),
                },
            }
        # Authentication
        if type(self._user) is RegisteredUser:
            session_auth = {
                "token": "",
                "oidc": {
                    "enabled": True,
                    "clientId": config.sessions.oidc.client_id,
                    "clientSecret": {"value": config.sessions.oidc.client_secret},
                    "issuerUrl": self._user.oidc_issuer,
                    "authorizedEmails": [self._user.email],
                },
            }
        else:
            session_auth = {
                "token": self._user.username,
                "oidc": {"enabled": False},
            }
        # Combine everything into the manifest
        manifest = {
            "apiVersion": f"{config.amalthea.group}/{config.amalthea.version}",
            "kind": "JupyterServer",
            "metadata": {
                "name": self.server_name,
                "labels": self.get_labels(),
                "annotations": self.get_annotations(),
            },
            "spec": {
                "auth": session_auth,
                "culling": {
                    "idleSecondsThreshold": self.idle_seconds_threshold,
                    "maxAgeSecondsThreshold": (
                        config.sessions.culling.registered.max_age_seconds
                        if type(self._user) is RegisteredUser
                        else config.sessions.culling.anonymous.max_age_seconds
                    ),
                    "hibernatedSecondsThreshold": self.hibernated_seconds_threshold,
                },
                "jupyterServer": {
                    "defaultUrl": self.server_options.default_url,
                    "image": self.image,
                    "rootDir": self.work_dir.absolute().as_posix(),
                    "resources": self.server_options.to_k8s_resources(
                        enforce_cpu_limits=config.sessions.enforce_cpu_limits
                    ),
                },
                "routing": {
                    "host": urlparse(self.server_url).netloc,
                    "path": urlparse(self.server_url).path,
                    "ingressAnnotations": config.sessions.ingress.annotations,
                    "tls": {
                        "enabled": config.sessions.ingress.tls_secret is not None,
                        "secretName": config.sessions.ingress.tls_secret,
                    },
                },
                "storage": storage,
                "patches": patches,
            },
        }
        return manifest

    @staticmethod
    def _check_environment_variables_overrides(patches_list):
        """Check if any patch overrides server's environment variables with a different value,
        or if two patches create environment variables with different values."""
        env_vars = {}

        for patch_list in patches_list:
            patches = patch_list["patch"]

            for patch in patches:
                path = patch["path"].lower()
                if path.endswith("/env/-"):
                    name = patch["value"]["name"]
                    value = patch["value"]["value"]
                    key = (path, name)

                    if key in env_vars and env_vars[key] != value:
                        raise DuplicateEnvironmentVariableError(
                            message=f"Environment variable {path}::{name} is being overridden by "
                            "multiple patches"
                        )
                    else:
                        env_vars[key] = value

    def start(self) -> Optional[Dict[str, Any]]:
        """Create the jupyterserver resource in k8s."""
        error = []
        if self.gl_project is None:
            error.append(f"project {self.project} does not exist")
        if not self._branch_exists():
            error.append(f"branch {self.branch} does not exist")
        if not self._commit_sha_exists():
            error.append(f"commit {self.commit_sha} does not exist")
        if self.image is None:
            error.append(f"image {self.image} does not exist or cannot be accessed")
        if len(error) == 0:
            js = self._k8s_client.create_server(self._get_session_manifest(), self.safe_username)
        else:
            raise MissingResourceError(
                message=(
                    "Cannot start the session because the following Git "
                    f"or Docker resources are missing: {', '.join(error)}"
                )
            )
        return js

    @property
    def server_url(self) -> str:
        """The URL where a user can access their session."""
        if type(self._user) is RegisteredUser:
            return urljoin(
                "https://" + config.sessions.ingress.host,
                f"sessions/{self.server_name}",
            )
        else:
            return urljoin(
                "https://" + config.sessions.ingress.host,
                f"sessions/{self.server_name}?token={self._user.username}",
            )

    def __str__(self):
        return (
            f"<UserServer user: {self._user.username} namespace: {self.namespace} "
            f"project: {self.project} commit: {self.commit_sha} image: {self.image}>"
        )

    def get_annotations(self):
        prefix = config.session_get_endpoint_annotations.renku_annotation_prefix
        annotations = {
            f"{prefix}commit-sha": self.commit_sha,
            f"{prefix}gitlabProjectId": None,
            f"{prefix}safe-username": self._user.safe_username,
            f"{prefix}username": self._user.username,
            f"{prefix}userId": self._user.id,
            f"{prefix}servername": self.server_name,
            f"{prefix}branch": self.branch,
            f"{prefix}git-host": self.git_host,
            f"{prefix}namespace": self.namespace,
            f"{prefix}projectName": self.project,
            f"{prefix}requested-image": self.image,
            f"{prefix}repository": None,
            f"{prefix}hibernation": "",
            f"{prefix}hibernationBranch": "",
            f"{prefix}hibernationCommitSha": "",
            f"{prefix}hibernationDirty": "",
            f"{prefix}hibernationSynchronized": "",
            f"{prefix}hibernationDate": "",
            f"{prefix}hibernatedSecondsThreshold": str(self.hibernated_seconds_threshold),
            f"{prefix}lastActivityDate": "",
            f"{prefix}idleSecondsThreshold": str(self.idle_seconds_threshold),
        }
        if self.server_options.resource_class_id:
            annotations[f"{prefix}resourceClassId"] = str(self.server_options.resource_class_id)
        if self.gl_project is not None:
            annotations[f"{prefix}gitlabProjectId"] = str(self.gl_project.id)
            annotations[f"{prefix}repository"] = self.gl_project.web_url
        return annotations

    def get_labels(self):
        prefix = config.session_get_endpoint_annotations.renku_annotation_prefix
        labels = {
            "app": "jupyter",
            "component": "singleuser-server",
            f"{prefix}commit-sha": self.commit_sha,
            f"{prefix}gitlabProjectId": None,
            f"{prefix}safe-username": self._user.safe_username,
            f"{prefix}quota": self.server_options.priority_class,
            f"{prefix}userId": self._user.id,
        }
        if self.gl_project is not None:
            labels[f"{prefix}gitlabProjectId"] = str(self.gl_project.id)
        return labels


class Renku2UserServer(UserServer):
    """Represents a Renku 2 jupyter server session."""

    def __init__(
        self,
        user: Union[AnonymousUser, RegisteredUser],
        notebook: Optional[str],  # TODO: Is this value actually needed?
        image: Optional[str],
        project_id: str,
        launcher_id: str,
        server_name: str,
        server_options: ServerOptions,
        environment_variables: Dict[str, str],
        cloudstorage: List[ICloudStorageRequest],
        k8s_client: K8sClient,
        workspace_mount_path: Path,
        work_dir: Path,
        repositories: List[Repository],
        using_default_image: bool = False,
        is_image_private: bool = False,
    ):
        repository = repositories[0] if repositories else None
        super().__init__(
            user=user,
            namespace=repository.namespace if repository else None,
            project=repository.project if repository else None,
            branch=repository.branch if repository else None,
            commit_sha=repository.commit_sha if repository else None,
            notebook=notebook,
            image=image,
            server_options=server_options,
            environment_variables=environment_variables,
            cloudstorage=cloudstorage,
            k8s_client=k8s_client,
            workspace_mount_path=workspace_mount_path,
            work_dir=work_dir,
            using_default_image=using_default_image,
            is_image_private=is_image_private,
        )
        self._server_name = server_name
        self.project_id = project_id
<<<<<<< HEAD
        self.launcher_id = launcher_id
        self.repositories: List[Repository] = repositories or []

    @property
    def gl_project(self):
        return super().gl_project if self.repositories else None
=======
        self._repositories: List[Repository] = repositories or []
        self._calculated_repository_urls: bool = False

    @property
    def gl_project(self):
        if len(self._repositories) == 1:
            project_path = f"{self._repositories[0].namespace}/{self._repositories[0].project}"
            return self._user.get_renku_project(project_path)

    @property
    def gl_project_path(self) -> Optional[str]:
        current_app.logger.warning(f"RENKU 2 {self._repositories}")
        gl_project = self.gl_project
        current_app.logger.warning(f"RENKU 2 PROJECT {gl_project}")
        return gl_project.path if gl_project else None

    @property
    def gl_project_url(self) -> Optional[str]:
        """Return the common hostname of all repositories."""
        repositories = self.repositories

        if not repositories:
            # TODO: We return empty URL, modify git-proxy to do nothing in this case
            return ""
        elif len(repositories) == 1:
            return repositories[0]["url"]

        # NOTE: For more than one repository, we only support one gitlab instance atm
        return self._user.gitlab_client.url
>>>>>>> 83837f72

    @property
    def server_name(self):
        """Make the name that is used to identify a unique user session"""
        return self._server_name

<<<<<<< HEAD
    def get_annotations(self):
        annotations = super().get_annotations()
=======
    @property
    def repositories(self) -> List[Dict[str, str]]:
        if self._repositories and not self._calculated_repository_urls:
            for r in self._repositories:
                project = self._user.get_renku_project(f"{r.namespace}/{r.project}")
                if project:
                    r.url = project.http_url_to_repo

            self._calculated_repository_urls = True

        return [asdict(r) for r in self._repositories]

    def _branch_exists(self):
        """Check if a specific branch exists in the user's gitlab
        project. The branch name is not required by the API and therefore
        passing None to this function will return True."""
        raise NotImplementedError
>>>>>>> 83837f72

        # Add Renku 2.0 annotations
        prefix = config.session_get_endpoint_annotations.renku_annotation_prefix
        annotations[f"{prefix}renkuVersion"] = "2.0"
        annotations[f"{prefix}projectId"] = self.project_id
        annotations[f"{prefix}launcherId"] = self.launcher_id

        return annotations

    def _get_patches(self):
<<<<<<< HEAD
        has_repository = bool(self.repositories)
=======
        has_repository = bool(self._repositories)
>>>>>>> 83837f72

        return list(
            chain(
                general_patches.test(self),
                general_patches.session_tolerations(self),
                general_patches.session_affinity(self),
                general_patches.session_node_selector(self),
                general_patches.priority_class(self),
                general_patches.dev_shm(self),
                jupyter_server_patches.args(),
                jupyter_server_patches.env(self),
                jupyter_server_patches.image_pull_secret(self),
                jupyter_server_patches.disable_service_links(),
                jupyter_server_patches.rstudio_env_variables(self),
                git_proxy_patches.main(self) if has_repository else [],
                git_sidecar_patches.main(self) if has_repository else [],
                general_patches.oidc_unverified_email(self),
                ssh_patches.main(),
                # init container for certs must come before all other init containers
                # so that it runs first before all other init containers
                init_containers_patches.certificates(),
                init_containers_patches.download_image(self),
                init_containers_patches.git_clone(self) if has_repository else [],
                inject_certificates_patches.proxy(self),
                # Cloud Storage needs to patch the git clone sidecar spec and so should come after
                # the sidecars
                # WARN: this patch depends on the index of the sidecar and so needs to be updated
                # if sidercars are added or removed
                cloudstorage_patches.main(self),
            )
        )

    def start(self) -> Optional[Dict[str, Any]]:
        """Create the jupyterserver resource in k8s."""
        errors = []
        if self.image is None:
            errors.append(f"image {self.image} does not exist or cannot be accessed")
        if self.gl_project is not None:
            if not self._branch_exists():
                errors.append(f"branch {self.branch} does not exist")
            if not self._commit_sha_exists():
                errors.append(f"commit {self.commit_sha} does not exist")
        if len(errors) > 0:
            raise MissingResourceError(
                message=(
                    "Cannot start the session because the following Git "
                    f"or Docker resources are missing: {', '.join(errors)}"
                )
            )

        return self._k8s_client.create_server(self._get_session_manifest(), self.safe_username)<|MERGE_RESOLUTION|>--- conflicted
+++ resolved
@@ -455,13 +455,17 @@
         using_default_image: bool = False,
         is_image_private: bool = False,
     ):
-        repository = repositories[0] if repositories else None
+        # repository = repositories[0] if repositories else None
         super().__init__(
             user=user,
-            namespace=repository.namespace if repository else None,
-            project=repository.project if repository else None,
-            branch=repository.branch if repository else None,
-            commit_sha=repository.commit_sha if repository else None,
+            # namespace=repository.namespace if repository else None,
+            # project=repository.project if repository else None,
+            # branch=repository.branch if repository else None,
+            # commit_sha=repository.commit_sha if repository else None,
+            namespace=None,
+            project=None,
+            branch=None,
+            commit_sha=None,
             notebook=notebook,
             image=image,
             server_options=server_options,
@@ -475,14 +479,7 @@
         )
         self._server_name = server_name
         self.project_id = project_id
-<<<<<<< HEAD
         self.launcher_id = launcher_id
-        self.repositories: List[Repository] = repositories or []
-
-    @property
-    def gl_project(self):
-        return super().gl_project if self.repositories else None
-=======
         self._repositories: List[Repository] = repositories or []
         self._calculated_repository_urls: bool = False
 
@@ -491,6 +488,7 @@
         if len(self._repositories) == 1:
             project_path = f"{self._repositories[0].namespace}/{self._repositories[0].project}"
             return self._user.get_renku_project(project_path)
+        return None
 
     @property
     def gl_project_path(self) -> Optional[str]:
@@ -512,17 +510,12 @@
 
         # NOTE: For more than one repository, we only support one gitlab instance atm
         return self._user.gitlab_client.url
->>>>>>> 83837f72
 
     @property
     def server_name(self):
         """Make the name that is used to identify a unique user session"""
         return self._server_name
 
-<<<<<<< HEAD
-    def get_annotations(self):
-        annotations = super().get_annotations()
-=======
     @property
     def repositories(self) -> List[Dict[str, str]]:
         if self._repositories and not self._calculated_repository_urls:
@@ -540,7 +533,13 @@
         project. The branch name is not required by the API and therefore
         passing None to this function will return True."""
         raise NotImplementedError
->>>>>>> 83837f72
+
+    def _commit_sha_exists(self):
+        """Check if a specific commit sha exists in the user's gitlab project"""
+        raise NotImplementedError
+
+    def get_annotations(self):
+        annotations = super().get_annotations()
 
         # Add Renku 2.0 annotations
         prefix = config.session_get_endpoint_annotations.renku_annotation_prefix
@@ -551,11 +550,7 @@
         return annotations
 
     def _get_patches(self):
-<<<<<<< HEAD
-        has_repository = bool(self.repositories)
-=======
         has_repository = bool(self._repositories)
->>>>>>> 83837f72
 
         return list(
             chain(
@@ -593,11 +588,6 @@
         errors = []
         if self.image is None:
             errors.append(f"image {self.image} does not exist or cannot be accessed")
-        if self.gl_project is not None:
-            if not self._branch_exists():
-                errors.append(f"branch {self.branch} does not exist")
-            if not self._commit_sha_exists():
-                errors.append(f"commit {self.commit_sha} does not exist")
         if len(errors) > 0:
             raise MissingResourceError(
                 message=(
