--- conflicted
+++ resolved
@@ -21,11 +21,8 @@
 )
 from ...util.file_size import parse_file_size
 from .user import RegisteredUser
-<<<<<<< HEAD
 from ...errors import IntermittentError, MissingResourceError, ProgrammingError
-=======
 from .s3mount import S3mount
->>>>>>> 808e7675
 
 
 class UserServer:
