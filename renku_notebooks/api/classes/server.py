--- conflicted
+++ resolved
@@ -13,6 +13,7 @@
     make_server_name,
 )
 from ...util.file_size import parse_file_size
+from .storage import SessionPVC
 
 
 class UserServer:
@@ -43,9 +44,7 @@
         self.image = image
         self.server_options = server_options
         self.using_default_image = self.image == current_app.config.get("DEFAULT_IMAGE")
-<<<<<<< HEAD
         self.git_host = urlparse(current_app.config["GITLAB_URL"]).netloc
-=======
         self.session_pvc = (
             SessionPVC(
                 self._user,
@@ -56,7 +55,6 @@
             if current_app.config["NOTEBOOKS_SESSION_PVS_ENABLED"]
             else None
         )
->>>>>>> 2891bd7a
 
     def _check_flask_config(self):
         """Check the app config and ensure minimum required parameters are present."""
@@ -438,23 +436,7 @@
                 "storage": storage,
             },
         }
-<<<<<<< HEAD
         return manifest
-=======
-
-        if current_app.config["GITLAB_AUTH"] and is_image_private:
-            secret = self._create_registry_secret()
-            payload["image_pull_secrets"] = [secret.metadata["name"]]
-
-        if current_app.config["NOTEBOOKS_SESSION_PVS_ENABLED"]:
-            payload["pvc_name"] = self.session_pvc.name
-            payload["pvc_exists"] = self.session_pvc.exists
-            self.session_pvc.create(
-                storage_size=self.server_options.get("disk_request"),
-                storage_class=current_app.config["NOTEBOOKS_SESSION_PVS_STORAGE_CLASS"],
-            )
-        return payload
->>>>>>> 2891bd7a
 
     def start(self):
         """Create the jupyterserver crd in k8s."""
