--- conflicted
+++ resolved
@@ -1,9 +1,6 @@
-<<<<<<< HEAD
 from abc import abstractmethod
-=======
+from datetime import datetime
 import re
->>>>>>> 2218dfed
-from datetime import datetime
 
 import requests
 from flask import current_app
