from datetime import datetime
from flask import current_app
<<<<<<< HEAD
=======
from gitlab.exceptions import GitlabGetError
from kubernetes import client
from kubernetes.client.models.v1_resource_requirements import V1ResourceRequirements
>>>>>>> b9de5a1c
import requests
import re

from ...util.kubernetes_ import get_k8s_client, make_server_name


class Autosave:
    def __init__(self, user, namespace_project, root_branch_name, root_commit_sha):
        self.user = user
        self.namespace_project = namespace_project
        self.namespace = "/".join(self.namespace_project.split("/")[:-1])
        self.project = self.namespace_project.split("/")[-1]
        self.gl_project = self.user.get_renku_project(self.namespace_project)
        self.root_branch_name = root_branch_name
        self.root_commit_sha = root_commit_sha
<<<<<<< HEAD
        self.server_name = make_server_name(
            self.user.username,
            self.namespace,
            self.project,
            self.root_branch_name,
            self.root_commit_sha,
        )
        self.gl_project = self.user.get_renku_project(self.namespace_project)
=======
        self.validated = False
        self.valid = False
        self.validation_messages = []

    def _root_commit_is_parent_of(self, commit_sha):
        self.validate()
        if self.valid:
            res = requests.get(
                headers={"Authorization": f"Bearer {self.user.oauth_token}"},
                url=f"{current_app.config['GITLAB_URL']}/api/v4/"
                f"projects/{self.gl_project.id}/repository/merge_base",
                params={"refs[]": [self.root_commit_sha, commit_sha]},
            )
            if res.status_code == 200 and res.json().get("id") == self.root_commit_sha:
                return True
        return False

    def validate(self, force_rerun=False):
        if self.validated and not force_rerun:
            return
        validation_messages = []
>>>>>>> b9de5a1c
        if self.gl_project is None:
            validation_messages.append(
                f"Project {self.namespace_project} does not exist."
            )
        try:
            root_commit_sha = self.gl_project.commits.get(self.root_commit_sha).id
            if len(self.root_commit_sha) < 40:
                self.root_commit_sha = root_commit_sha
        except GitlabGetError:
            validation_messages.append(
                "Root commit sha {root_commit_sha} does not exist."
            )
        if hasattr(self, "final_commit_sha"):
            try:
                final_commit_sha = self.gl_project.commits.get(self.final_commit_sha).id
                if len(self.final_commit_sha) < 40:
                    self.final_commit_sha = final_commit_sha
            except GitlabGetError:
                validation_messages.append(
                    "Final commit sha {root_commit_sha} does not exist."
                )
        self.gl_root_branch = self.gl_project.branches.get(self.root_branch_name)
        if self.gl_root_branch is None:
            validation_messages.append(
                f"Branch {self.root_branch_name} for project "
                f"{self.namespace_project} does not exist."
            )
<<<<<<< HEAD

    def _root_commit_is_parent_of(self, commit_sha):
        res = requests.get(
            headers={"Authorization": f"Bearer {self.user.git_token}"},
            url=f"{current_app.config['GITLAB_URL']}/api/v4/"
            f"projects/{self.gl_project.id}/repository/merge_base",
            params={"refs[]": [self.root_commit_sha, commit_sha]},
        )
        if res.status_code == 200 and res.json().get("id") == self.root_commit_sha:
            return True
=======
        self.validated = True
        if len(validation_messages) == 0:
            self.valid = True
>>>>>>> b9de5a1c
        else:
            current_app.logger.warning(
                "Validation for autosave branch/pvc "
                f"failed because: {validation_messages.join(', ')}"
            )
        self.validation_messages = validation_messages

    def cleanup(self, session_commit_sha):
        if self._root_commit_is_parent_of(session_commit_sha):
            if type(self) is AutosaveBranch:
                self.delete()

    @classmethod
    def from_name(cls, user, namespace_project, autosave_name):
        if re.match(AutosaveBranch.branch_name_regex, autosave_name) is not None:
            return AutosaveBranch.from_branch_name(
                user, namespace_project, autosave_name
            )
        else:
            return SessionPVC.from_pvc_name(user, autosave_name)


class AutosaveBranch(Autosave):
    branch_name_regex = (
        r"^renku/autosave/(?P<username>[^/]+)/(?P<root_branch_name>.+)/"
        r"(?P<root_commit_sha>[a-zA-Z0-9]{7})/(?P<final_commit_sha>[a-zA-Z0-9]{7})$"
    )

    def __init__(
        self,
        user,
        namespace_project,
        root_branch_name,
        root_commit_sha,
        final_commit_sha,
    ):
        super().__init__(user, namespace_project, root_branch_name, root_commit_sha)
        self.final_commit_sha = final_commit_sha
        self.name = (
            f"renku/autosave/{self.user.username}/{root_branch_name}/"
            f"{root_commit_sha[:7]}/{final_commit_sha[:7]}"
        )
        self.creation_date = (
            None
            if not self.exists
            else datetime.fromisoformat(
                self.gl_project.branches.get(self.name).commit["committed_date"]
            )
        )

    @property
    def exists(self):
        return self.branch is not None

    def delete(self):
        if self.exists:
            self.gl_project.branches.delete(self.name)

    @property
    def branch(self):
        return self.gl_project.branches.get(self.name)

    @classmethod
    def from_branch_name(cls, user, namespace_project, autosave_branch_name):
        match_res = re.match(cls.branch_name_regex, autosave_branch_name)
        if match_res is None:
            current_app.logger.warning(
                f"Invalid branch name {autosave_branch_name} for autosave branch."
            )
            return None
        return cls(
            user,
            namespace_project,
            match_res.group("root_branch_name"),
            match_res.group("root_commit_sha"),
            match_res.group("final_commit_sha"),
        )


class SessionPVC(Autosave):
    def __init__(self, *args, **kwargs):
        super().__init__(*args, **kwargs)
        k8s_client, k8s_namespace = get_k8s_client()
        self.k8s_client = k8s_client
        self.k8s_namespace = k8s_namespace
        self.name = make_server_name(
            self.user.safe_username,
            self.namespace,
            self.project,
            self.root_branch_name,
            self.root_commit_sha,
        )
        self.creation_date = (
            None if not self.exists else self.pvc.metadata.creation_timestamp
        )

    @property
    def exists(self):
        return self.pvc is not None

    def delete(self):
        if self.exists:
            self.k8s_client.delete_namespaced_persistent_volume_claim(
                name=self.name, namespace=self.k8s_namespace
            )

<<<<<<< HEAD
=======
    def create(self, storage_size, storage_class):
        self.validate()
        if not self.valid:
            raise ValueError(
                "Cannot create PVC because of invalid or missing parameters."
            )
        # check if we already have this PVC
        pvc = self.pvc
        if pvc is not None:
            # if the requested size is bigger than the original PVC, resize
            if parse_file_size(
                pvc.spec.resources.requests.get("storage")
            ) < parse_file_size(storage_size):
                pvc.spec.resources.requests["storage"] = storage_size
                self._k8s_client.patch_namespaced_persistent_volume_claim(
                    name=self.name,
                    namespace=self._k8s_namespace,
                    body=pvc,
                )
        else:
            git_host = urlparse(current_app.config.get("GITLAB_URL")).netloc
            pvc = client.V1PersistentVolumeClaim(
                metadata=client.V1ObjectMeta(
                    name=self.name,
                    annotations={
                        current_app.config.get("RENKU_ANNOTATION_PREFIX")
                        + "git-host": git_host,
                        current_app.config.get("RENKU_ANNOTATION_PREFIX")
                        + "namespace": self.namespace,
                        current_app.config.get("RENKU_ANNOTATION_PREFIX")
                        + "username": self.user.safe_username,
                        current_app.config.get("RENKU_ANNOTATION_PREFIX")
                        + "commit-sha": self.root_commit_sha,
                        current_app.config.get("RENKU_ANNOTATION_PREFIX")
                        + "branch": self.root_branch_name,
                        current_app.config.get("RENKU_ANNOTATION_PREFIX")
                        + "projectName": self.project,
                    },
                    labels={
                        "component": "singleuser-server",
                        current_app.config.get("RENKU_ANNOTATION_PREFIX")
                        + "username": self.user.safe_username,
                        current_app.config.get("RENKU_ANNOTATION_PREFIX")
                        + "commit-sha": self.root_commit_sha,
                        current_app.config.get("RENKU_ANNOTATION_PREFIX")
                        + "gitlabProjectId": str(self.gl_project.id),
                    },
                ),
                spec=client.V1PersistentVolumeClaimSpec(
                    access_modes=["ReadWriteOnce"],
                    volume_mode="Filesystem",
                    storage_class_name=storage_class,
                    resources=V1ResourceRequirements(
                        requests={"storage": storage_size}
                    ),
                ),
            )
            self.k8s_client.create_namespaced_persistent_volume_claim(
                self.k8s_namespace, pvc
            )

>>>>>>> b9de5a1c
    @property
    def pvc(self):
        for pvc in self.user._get_pvcs(self.gl_project.id):
            if pvc.metadata.name == self.name:
                return pvc
        return None

    @property
    def is_mounted(self):
        for crd in self.user.crds:
            if crd["metadata"]["name"] == self.server_name:
                pod_name = crd["status"]["mainPod"]["name"]
                pod = self.k8s_client.read_namespaced_pod(pod_name, self.k8s_namespace)
                for volume in pod.spec.volumes:
                    pvc = volume.persistent_volume_claim
                    if pvc is not None and pvc.claim_name == self.name:
                        return True
        return False

    @classmethod
    def from_pvc_name(cls, user, pvc_name):
        k8s_client, k8s_namespace = get_k8s_client()
        pvc = k8s_client.read_namespaced_persistent_volume_claim(
            pvc_name, k8s_namespace
        )
        return cls.from_pvc(user, pvc)

    @classmethod
    def from_pvc(cls, user, pvc):
        namespace = pvc.metadata.annotations.get(
            current_app.config.get("RENKU_ANNOTATION_PREFIX") + "namespace"
        )
        project = pvc.metadata.annotations.get(
            current_app.config.get("RENKU_ANNOTATION_PREFIX") + "projectName"
        )
        root_branch_name = pvc.metadata.annotations.get(
            current_app.config.get("RENKU_ANNOTATION_PREFIX") + "branch"
        )
        root_commit_sha = pvc.metadata.annotations.get(
            current_app.config.get("RENKU_ANNOTATION_PREFIX") + "commit-sha"
        )
        parameters_missing = [
            namespace is None,
            project is None,
            root_branch_name is None,
            root_commit_sha is None,
        ]
        if any(parameters_missing):
            current_app.logger.warning(
                "Required PVC annotations for creating SessionPVC are missing."
            )
            return None
        return cls(user, f"{namespace}/{project}", root_branch_name, root_commit_sha)<|MERGE_RESOLUTION|>--- conflicted
+++ resolved
@@ -1,15 +1,8 @@
 from datetime import datetime
 from flask import current_app
-<<<<<<< HEAD
-=======
 from gitlab.exceptions import GitlabGetError
-from kubernetes import client
-from kubernetes.client.models.v1_resource_requirements import V1ResourceRequirements
->>>>>>> b9de5a1c
 import requests
 import re
-
-from ...util.kubernetes_ import get_k8s_client, make_server_name
 
 
 class Autosave:
@@ -21,16 +14,6 @@
         self.gl_project = self.user.get_renku_project(self.namespace_project)
         self.root_branch_name = root_branch_name
         self.root_commit_sha = root_commit_sha
-<<<<<<< HEAD
-        self.server_name = make_server_name(
-            self.user.username,
-            self.namespace,
-            self.project,
-            self.root_branch_name,
-            self.root_commit_sha,
-        )
-        self.gl_project = self.user.get_renku_project(self.namespace_project)
-=======
         self.validated = False
         self.valid = False
         self.validation_messages = []
@@ -52,7 +35,6 @@
         if self.validated and not force_rerun:
             return
         validation_messages = []
->>>>>>> b9de5a1c
         if self.gl_project is None:
             validation_messages.append(
                 f"Project {self.namespace_project} does not exist."
@@ -80,22 +62,9 @@
                 f"Branch {self.root_branch_name} for project "
                 f"{self.namespace_project} does not exist."
             )
-<<<<<<< HEAD
-
-    def _root_commit_is_parent_of(self, commit_sha):
-        res = requests.get(
-            headers={"Authorization": f"Bearer {self.user.git_token}"},
-            url=f"{current_app.config['GITLAB_URL']}/api/v4/"
-            f"projects/{self.gl_project.id}/repository/merge_base",
-            params={"refs[]": [self.root_commit_sha, commit_sha]},
-        )
-        if res.status_code == 200 and res.json().get("id") == self.root_commit_sha:
-            return True
-=======
         self.validated = True
         if len(validation_messages) == 0:
             self.valid = True
->>>>>>> b9de5a1c
         else:
             current_app.logger.warning(
                 "Validation for autosave branch/pvc "
@@ -114,8 +83,6 @@
             return AutosaveBranch.from_branch_name(
                 user, namespace_project, autosave_name
             )
-        else:
-            return SessionPVC.from_pvc_name(user, autosave_name)
 
 
 class AutosaveBranch(Autosave):
@@ -172,150 +139,4 @@
             match_res.group("root_branch_name"),
             match_res.group("root_commit_sha"),
             match_res.group("final_commit_sha"),
-        )
-
-
-class SessionPVC(Autosave):
-    def __init__(self, *args, **kwargs):
-        super().__init__(*args, **kwargs)
-        k8s_client, k8s_namespace = get_k8s_client()
-        self.k8s_client = k8s_client
-        self.k8s_namespace = k8s_namespace
-        self.name = make_server_name(
-            self.user.safe_username,
-            self.namespace,
-            self.project,
-            self.root_branch_name,
-            self.root_commit_sha,
-        )
-        self.creation_date = (
-            None if not self.exists else self.pvc.metadata.creation_timestamp
-        )
-
-    @property
-    def exists(self):
-        return self.pvc is not None
-
-    def delete(self):
-        if self.exists:
-            self.k8s_client.delete_namespaced_persistent_volume_claim(
-                name=self.name, namespace=self.k8s_namespace
-            )
-
-<<<<<<< HEAD
-=======
-    def create(self, storage_size, storage_class):
-        self.validate()
-        if not self.valid:
-            raise ValueError(
-                "Cannot create PVC because of invalid or missing parameters."
-            )
-        # check if we already have this PVC
-        pvc = self.pvc
-        if pvc is not None:
-            # if the requested size is bigger than the original PVC, resize
-            if parse_file_size(
-                pvc.spec.resources.requests.get("storage")
-            ) < parse_file_size(storage_size):
-                pvc.spec.resources.requests["storage"] = storage_size
-                self._k8s_client.patch_namespaced_persistent_volume_claim(
-                    name=self.name,
-                    namespace=self._k8s_namespace,
-                    body=pvc,
-                )
-        else:
-            git_host = urlparse(current_app.config.get("GITLAB_URL")).netloc
-            pvc = client.V1PersistentVolumeClaim(
-                metadata=client.V1ObjectMeta(
-                    name=self.name,
-                    annotations={
-                        current_app.config.get("RENKU_ANNOTATION_PREFIX")
-                        + "git-host": git_host,
-                        current_app.config.get("RENKU_ANNOTATION_PREFIX")
-                        + "namespace": self.namespace,
-                        current_app.config.get("RENKU_ANNOTATION_PREFIX")
-                        + "username": self.user.safe_username,
-                        current_app.config.get("RENKU_ANNOTATION_PREFIX")
-                        + "commit-sha": self.root_commit_sha,
-                        current_app.config.get("RENKU_ANNOTATION_PREFIX")
-                        + "branch": self.root_branch_name,
-                        current_app.config.get("RENKU_ANNOTATION_PREFIX")
-                        + "projectName": self.project,
-                    },
-                    labels={
-                        "component": "singleuser-server",
-                        current_app.config.get("RENKU_ANNOTATION_PREFIX")
-                        + "username": self.user.safe_username,
-                        current_app.config.get("RENKU_ANNOTATION_PREFIX")
-                        + "commit-sha": self.root_commit_sha,
-                        current_app.config.get("RENKU_ANNOTATION_PREFIX")
-                        + "gitlabProjectId": str(self.gl_project.id),
-                    },
-                ),
-                spec=client.V1PersistentVolumeClaimSpec(
-                    access_modes=["ReadWriteOnce"],
-                    volume_mode="Filesystem",
-                    storage_class_name=storage_class,
-                    resources=V1ResourceRequirements(
-                        requests={"storage": storage_size}
-                    ),
-                ),
-            )
-            self.k8s_client.create_namespaced_persistent_volume_claim(
-                self.k8s_namespace, pvc
-            )
-
->>>>>>> b9de5a1c
-    @property
-    def pvc(self):
-        for pvc in self.user._get_pvcs(self.gl_project.id):
-            if pvc.metadata.name == self.name:
-                return pvc
-        return None
-
-    @property
-    def is_mounted(self):
-        for crd in self.user.crds:
-            if crd["metadata"]["name"] == self.server_name:
-                pod_name = crd["status"]["mainPod"]["name"]
-                pod = self.k8s_client.read_namespaced_pod(pod_name, self.k8s_namespace)
-                for volume in pod.spec.volumes:
-                    pvc = volume.persistent_volume_claim
-                    if pvc is not None and pvc.claim_name == self.name:
-                        return True
-        return False
-
-    @classmethod
-    def from_pvc_name(cls, user, pvc_name):
-        k8s_client, k8s_namespace = get_k8s_client()
-        pvc = k8s_client.read_namespaced_persistent_volume_claim(
-            pvc_name, k8s_namespace
-        )
-        return cls.from_pvc(user, pvc)
-
-    @classmethod
-    def from_pvc(cls, user, pvc):
-        namespace = pvc.metadata.annotations.get(
-            current_app.config.get("RENKU_ANNOTATION_PREFIX") + "namespace"
-        )
-        project = pvc.metadata.annotations.get(
-            current_app.config.get("RENKU_ANNOTATION_PREFIX") + "projectName"
-        )
-        root_branch_name = pvc.metadata.annotations.get(
-            current_app.config.get("RENKU_ANNOTATION_PREFIX") + "branch"
-        )
-        root_commit_sha = pvc.metadata.annotations.get(
-            current_app.config.get("RENKU_ANNOTATION_PREFIX") + "commit-sha"
-        )
-        parameters_missing = [
-            namespace is None,
-            project is None,
-            root_branch_name is None,
-            root_commit_sha is None,
-        ]
-        if any(parameters_missing):
-            current_app.logger.warning(
-                "Required PVC annotations for creating SessionPVC are missing."
-            )
-            return None
-        return cls(user, f"{namespace}/{project}", root_branch_name, root_commit_sha)+        )