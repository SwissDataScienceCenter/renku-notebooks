--- conflicted
+++ resolved
@@ -21,7 +21,6 @@
         if len(root_commit_sha) < 40:
             root_commit_sha = self.gl_project.commits.get(root_commit_sha).id
         self.root_commit_sha = root_commit_sha
-<<<<<<< HEAD
         self.server_name = make_server_name(
             self.namespace,
             self.project,
@@ -29,8 +28,6 @@
             self.root_commit_sha,
         )
         self.gl_project = self.user.get_renku_project(self.namespace_project)
-=======
->>>>>>> 2891bd7a
         if self.gl_project is None:
             raise ValueError(f"Project {self.namespace_project} does not exist.")
         self.gl_root_branch = self.gl_project.branches.get(self.root_branch_name)
@@ -211,22 +208,14 @@
 
     @property
     def is_mounted(self):
-<<<<<<< HEAD
         for crd in self.user.crds:
             if crd["metadata"]["name"] == self.server_name:
                 pod_name = crd["children"]["Pod"]["name"]
                 pod = self.k8s_client.read_namespaced_pod(pod_name, self.k8s_namespace)
                 for volume in pod.spec.volumes:
                     pvc = volume.persistent_volume_claim
-                    if pvc.metadata.name == self.name:
+                    if pvc is not None and pvc.claim_name == self.name:
                         return True
-=======
-        for pod in self.user.pods:
-            for volume in pod.spec.volumes:
-                pvc = volume.persistent_volume_claim
-                if pvc is not None and pvc.claim_name == self.name:
-                    return True
->>>>>>> 2891bd7a
         return False
 
     @classmethod
