import base64
import json
import re
from abc import ABC
from functools import lru_cache
from math import floor
from typing import Optional

import escapism
import jwt
from flask import current_app
from gitlab import Gitlab
from gitlab.v4.objects.projects import Project

from ...config import config
from ...errors.programming import ConfigurationError
from .storage import AutosaveBranch


class User(ABC):
<<<<<<< HEAD
    access_token: Optional[str]

    @abstractmethod
    def get_autosaves(self, *args, **kwargs):
        pass

=======
>>>>>>> 81010293
    @lru_cache(maxsize=8)
    def get_renku_project(self, namespace_project) -> Optional[Project]:
        """Retrieve the GitLab project."""
        try:
            return self.gitlab_client.projects.get("{0}".format(namespace_project))
        except Exception as e:
            current_app.logger.warning(
                f"Cannot get project: {namespace_project} for user: {self.username}, error: {e}"
            )


class AnonymousUser(User):
    auth_header = "Renku-Auth-Anon-Id"

    def __init__(self, headers):
        if not config.anonymous_sessions_enabled:
            raise ConfigurationError(message="Anonymous sessions are not enabled.")
        self.authenticated = (
            self.auth_header in headers.keys()
            and headers[self.auth_header] != ""
            # The anonymous id must start with an alphanumeric character
            and re.match(r"^[a-zA-Z0-9]", headers[self.auth_header]) is not None
        )
        if not self.authenticated:
            return
        self.git_url = config.git.url
        self.gitlab_client = Gitlab(self.git_url, api_version=4, per_page=50)
        self.username = headers[self.auth_header]
        self.safe_username = escapism.escape(self.username, escape_char="-").lower()
        self.full_name = None
        self.email = None
        self.oidc_issuer = None
        self.git_token = None
        self.git_token_expires_at = 0
        self.access_token = None
        self.refresh_token = None
        self.id = headers[self.auth_header]

    def __str__(self):
        return f"<Anonymous user id:{self.username[:5]}****>"


class RegisteredUser(User):
    auth_headers = [
        "Renku-Auth-Access-Token",
        "Renku-Auth-Id-Token",
        "Renku-Auth-Git-Credentials",
    ]

    def __init__(self, headers):
        self.authenticated = all(
            [header in headers.keys() for header in self.auth_headers]
        )
        if not self.authenticated:
            return

        parsed_id_token = self.parse_jwt_from_headers(headers)
        self.email = parsed_id_token["email"]
        self.full_name = parsed_id_token["name"]
        self.username = parsed_id_token["preferred_username"]
        self.safe_username = escapism.escape(self.username, escape_char="-").lower()
        self.oidc_issuer = parsed_id_token["iss"]
        self.id = parsed_id_token["sub"]
        self.access_token = headers["Renku-Auth-Access-Token"]
        self.refresh_token = headers["Renku-Auth-Refresh-Token"]

        (
            self.git_url,
            self.git_auth_header,
            self.git_token,
            self.git_token_expires_at,
        ) = self.git_creds_from_headers(headers)
        self.gitlab_client = Gitlab(
            self.git_url,
            api_version=4,
            oauth_token=self.git_token,
            per_page=50,
        )

    @property
    def gitlab_user(self):
        if not getattr(self.gitlab_client, "user", None):
            self.gitlab_client.auth()
        return self.gitlab_client.user

    @staticmethod
    def parse_jwt_from_headers(headers):
        # No need to verify the signature because this is already done by the gateway
        return jwt.decode(
            headers["Renku-Auth-Id-Token"], options={"verify_signature": False}
        )

    @staticmethod
    def git_creds_from_headers(headers):
        parsed_dict = json.loads(
            base64.decodebytes(headers["Renku-Auth-Git-Credentials"].encode())
        )
        git_url, git_credentials = next(iter(parsed_dict.items()))
        token_match = re.match(
            r"^[^\s]+\ ([^\s]+)$", git_credentials["AuthorizationHeader"]
        )
        git_token = token_match.group(1) if token_match is not None else None
        git_token_expires_at = git_credentials["AccessTokenExpiresAt"]
        if git_token_expires_at is None:
            # INFO: Indicates that the token does not expire
            git_token_expires_at = -1
        else:
            try:
                # INFO: Sometimes this can be a float, sometimes an int
                git_token_expires_at = float(git_token_expires_at)
            except ValueError:
                git_token_expires_at = -1
            else:
                git_token_expires_at = floor(git_token_expires_at)
        return (
            git_url,
            git_credentials["AuthorizationHeader"],
            git_token,
            git_token_expires_at,
        )

    def __str__(self):
        return (
            f"<Registered user username:{self.username} name: "
            f"{self.full_name} email: {self.email}>"
        )<|MERGE_RESOLUTION|>--- conflicted
+++ resolved
@@ -14,19 +14,9 @@
 
 from ...config import config
 from ...errors.programming import ConfigurationError
-from .storage import AutosaveBranch
 
 
 class User(ABC):
-<<<<<<< HEAD
-    access_token: Optional[str]
-
-    @abstractmethod
-    def get_autosaves(self, *args, **kwargs):
-        pass
-
-=======
->>>>>>> 81010293
     @lru_cache(maxsize=8)
     def get_renku_project(self, namespace_project) -> Optional[Project]:
         """Retrieve the GitLab project."""
