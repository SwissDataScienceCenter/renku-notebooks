--- conflicted
+++ resolved
@@ -58,15 +58,8 @@
     auth_header = "Renku-Auth-Anon-Id"
 
     def __init__(self, headers):
-<<<<<<< HEAD
-        if not current_app.config["ANONYMOUS_SESSIONS_ENABLED"]:
+        if not config.anonymous_sessions_enabled:
             raise ConfigurationError(message="Anonymous sessions are not enabled.")
-=======
-        if not config.anonymous_sessions_enabled:
-            raise ValueError(
-                "Cannot use AnonymousUser when anonymous sessions are not enabled."
-            )
->>>>>>> cdd7813a
         self.authenticated = (
             self.auth_header in headers.keys()
             and headers[self.auth_header] != ""
