from abc import ABC, abstractmethod
import escapism
from flask import current_app
from gitlab import Gitlab
from kubernetes import client
import re
import json
import base64
<<<<<<< HEAD
import os

from ...util.kubernetes_ import get_k8s_client
from .storage import AutosaveBranch
from .dataset import Dataset
=======

from ...util.kubernetes_ import get_k8s_client
from .storage import AutosaveBranch
>>>>>>> 2931adf0


class User(ABC):
    @abstractmethod
    def get_autosaves(self, *args, **kwargs):
        pass

    def setup_k8s(self):
        self._k8s_client, self._k8s_namespace = get_k8s_client()
        self._k8s_api_instance = client.CustomObjectsApi(client.ApiClient())

    @property
    def jss(self):
        """Get a list of k8s jupyterserver objects for all the active servers of a user."""
        label_selector = (
            f"{current_app.config['RENKU_ANNOTATION_PREFIX']}"
            f"safe-username={self.safe_username}"
        )
        jss = self._k8s_api_instance.list_namespaced_custom_object(
            group=current_app.config["CRD_GROUP"],
            version=current_app.config["CRD_VERSION"],
            namespace=self._k8s_namespace,
            plural=current_app.config["CRD_PLURAL"],
            label_selector=label_selector,
        )
        return jss["items"]
<<<<<<< HEAD

    @property
    def datasets(self):
        """Get a list of datasets for the current user."""
        datasets = []
        for js in self.jss:
            datasets += Dataset.datasets_from_js(js)
        return datasets

    def get_renku_project(self, namespace_project):
        """Retrieve the GitLab project."""
        try:
            return self.gitlab_client.projects.get("{0}".format(namespace_project))
        except Exception as e:
            current_app.logger.error(
                f"Cannot get project: {namespace_project} for user: {self.username}, error: {e}"
            )


class AnonymousUser(User):
    auth_header = "Renku-Auth-Anon-Id"

    def __init__(self, headers):
        if not current_app.config["ANONYMOUS_SESSIONS_ENABLED"]:
            raise ValueError(
                "Cannot use AnonymousUser when anonymous sessions are not enabled."
            )
        self.authenticated = self.auth_header in headers.keys()
        if not self.authenticated:
            return
        self.git_url = os.environ["GITLAB_URL"]
        self.gitlab_client = Gitlab(self.git_url, api_version=4)
        self.username = headers[self.auth_header]
        self.safe_username = escapism.escape(self.username, escape_char="-").lower()
        self.full_name = None
        self.keycloak_user_id = None
        self.email = None
        self.oidc_issuer = None
        self.git_token = None
        self.setup_k8s()

=======

    def get_renku_project(self, namespace_project):
        """Retrieve the GitLab project."""
        try:
            return self.gitlab_client.projects.get("{0}".format(namespace_project))
        except Exception as e:
            current_app.logger.error(
                f"Cannot get project: {namespace_project} for user: {self.username}, error: {e}"
            )


class AnonymousUser(User):
    auth_header = "Renku-Auth-Anon-Id"

    def __init__(self, headers):
        if not current_app.config["ANONYMOUS_SESSIONS_ENABLED"]:
            raise ValueError(
                "Cannot use AnonymousUser when anonymous sessions are not enabled."
            )
        self.authenticated = self.auth_header in headers.keys()
        if not self.authenticated:
            return
        self.gitlab_client = Gitlab(current_app.config["GITLAB_URL"], api_version=4)
        self.username = headers[self.auth_header]
        self.safe_username = escapism.escape(self.username, escape_char="-").lower()
        self.full_name = None
        self.keycloak_user_id = None
        self.email = None
        self.oidc_issuer = None
        self.git_token = None
        self.setup_k8s()

>>>>>>> 2931adf0
    def get_autosaves(self, *args, **kwargs):
        return []


class RegisteredUser(User):
    auth_headers = [
        "Renku-Auth-Access-Token",
        "Renku-Auth-Id-Token",
        "Renku-Auth-Git-Credentials",
    ]

    def __init__(self, headers):
        self.authenticated = all(
            [header in headers.keys() for header in self.auth_headers]
<<<<<<< HEAD
        )
        if not self.authenticated:
            return
        parsed_id_token = self.parse_jwt_from_headers(headers)
        self.keycloak_user_id = parsed_id_token["sub"]
        self.email = parsed_id_token["email"]
        self.oidc_issuer = parsed_id_token["iss"]
        (
            self.git_url,
            self.git_auth_header,
            self.git_token,
        ) = self.git_creds_from_headers(headers)
        self.gitlab_client = Gitlab(
            self.git_url,
            api_version=4,
            oauth_token=self.git_token,
        )
        self.gitlab_client.auth()
        self.username = self.gitlab_client.user.username
        self.safe_username = escapism.escape(self.username, escape_char="-").lower()
        self.full_name = self.gitlab_client.user.name
        self.setup_k8s()

    @staticmethod
    def parse_jwt_from_headers(headers):
        jwt = headers["Renku-Auth-Id-Token"]
        return json.loads(base64.b64decode(jwt.split(".")[1].encode() + b"=="))

=======
        )
        if not self.authenticated:
            return
        parsed_id_token = self.parse_jwt_from_headers(headers)
        self.keycloak_user_id = parsed_id_token["sub"]
        self.email = parsed_id_token["email"]
        self.full_name = parsed_id_token["name"]
        self.username = parsed_id_token["preferred_username"]
        self.safe_username = escapism.escape(self.username, escape_char="-").lower()
        self.oidc_issuer = parsed_id_token["iss"]

        (
            self.git_url,
            self.git_auth_header,
            self.git_token,
        ) = self.git_creds_from_headers(headers)
        self.gitlab_client = Gitlab(
            self.git_url,
            api_version=4,
            oauth_token=self.git_token,
        )
        self.setup_k8s()

    @property
    def gitlab_user(self):
        try:
            return self.gitlab_client.user
        except AttributeError:
            self.gitlab_client.auth()
            return self.gitlab_client.user

    @staticmethod
    def parse_jwt_from_headers(headers):
        jwt = headers["Renku-Auth-Id-Token"]
        return json.loads(base64.b64decode(jwt.split(".")[1].encode() + b"=="))

>>>>>>> 2931adf0
    @staticmethod
    def git_creds_from_headers(headers):
        parsed_dict = json.loads(
            base64.decodebytes(headers["Renku-Auth-Git-Credentials"].encode())
        )
        git_url, git_credentials = next(iter(parsed_dict.items()))
        token_match = re.match(
            r"^[^\s]+\ ([^\s]+)$", git_credentials["AuthorizationHeader"]
        )
        git_token = token_match.group(1) if token_match is not None else None
        return git_url, git_credentials["AuthorizationHeader"], git_token

    def get_autosaves(self, namespace_project=None):
        """Get a list of autosaves for all projects for the user"""
        gl_project = (
            self.get_renku_project(namespace_project)
            if namespace_project is not None
            else None
        )
        autosaves = []
        # add any autosave branches, regardless of wheter pvcs are supported or not
        if namespace_project is None:  # get autosave branches from all projects
            projects = self.gitlab_client.projects.list()
        else:
            projects = [gl_project]
        for project in projects:
            for branch in project.branches.list():
                if (
                    re.match(r"^renku\/autosave\/" + self.username, branch.name)
                    is not None
                ):
                    autosave = AutosaveBranch.from_branch_name(
                        self, namespace_project, branch.name
                    )
                    if autosave is not None:
                        autosaves.append(autosave)
                    else:
                        current_app.logger.warning(
                            "Autosave branch {branch} for "
                            f"{namespace_project} cannot be instantiated."
                        )
        return autosaves<|MERGE_RESOLUTION|>--- conflicted
+++ resolved
@@ -6,17 +6,11 @@
 import re
 import json
 import base64
-<<<<<<< HEAD
 import os
 
 from ...util.kubernetes_ import get_k8s_client
 from .storage import AutosaveBranch
 from .dataset import Dataset
-=======
-
-from ...util.kubernetes_ import get_k8s_client
-from .storage import AutosaveBranch
->>>>>>> 2931adf0
 
 
 class User(ABC):
@@ -43,7 +37,6 @@
             label_selector=label_selector,
         )
         return jss["items"]
-<<<<<<< HEAD
 
     @property
     def datasets(self):
@@ -85,40 +78,6 @@
         self.git_token = None
         self.setup_k8s()
 
-=======
-
-    def get_renku_project(self, namespace_project):
-        """Retrieve the GitLab project."""
-        try:
-            return self.gitlab_client.projects.get("{0}".format(namespace_project))
-        except Exception as e:
-            current_app.logger.error(
-                f"Cannot get project: {namespace_project} for user: {self.username}, error: {e}"
-            )
-
-
-class AnonymousUser(User):
-    auth_header = "Renku-Auth-Anon-Id"
-
-    def __init__(self, headers):
-        if not current_app.config["ANONYMOUS_SESSIONS_ENABLED"]:
-            raise ValueError(
-                "Cannot use AnonymousUser when anonymous sessions are not enabled."
-            )
-        self.authenticated = self.auth_header in headers.keys()
-        if not self.authenticated:
-            return
-        self.gitlab_client = Gitlab(current_app.config["GITLAB_URL"], api_version=4)
-        self.username = headers[self.auth_header]
-        self.safe_username = escapism.escape(self.username, escape_char="-").lower()
-        self.full_name = None
-        self.keycloak_user_id = None
-        self.email = None
-        self.oidc_issuer = None
-        self.git_token = None
-        self.setup_k8s()
-
->>>>>>> 2931adf0
     def get_autosaves(self, *args, **kwargs):
         return []
 
@@ -133,36 +92,6 @@
     def __init__(self, headers):
         self.authenticated = all(
             [header in headers.keys() for header in self.auth_headers]
-<<<<<<< HEAD
-        )
-        if not self.authenticated:
-            return
-        parsed_id_token = self.parse_jwt_from_headers(headers)
-        self.keycloak_user_id = parsed_id_token["sub"]
-        self.email = parsed_id_token["email"]
-        self.oidc_issuer = parsed_id_token["iss"]
-        (
-            self.git_url,
-            self.git_auth_header,
-            self.git_token,
-        ) = self.git_creds_from_headers(headers)
-        self.gitlab_client = Gitlab(
-            self.git_url,
-            api_version=4,
-            oauth_token=self.git_token,
-        )
-        self.gitlab_client.auth()
-        self.username = self.gitlab_client.user.username
-        self.safe_username = escapism.escape(self.username, escape_char="-").lower()
-        self.full_name = self.gitlab_client.user.name
-        self.setup_k8s()
-
-    @staticmethod
-    def parse_jwt_from_headers(headers):
-        jwt = headers["Renku-Auth-Id-Token"]
-        return json.loads(base64.b64decode(jwt.split(".")[1].encode() + b"=="))
-
-=======
         )
         if not self.authenticated:
             return
@@ -199,7 +128,6 @@
         jwt = headers["Renku-Auth-Id-Token"]
         return json.loads(base64.b64decode(jwt.split(".")[1].encode() + b"=="))
 
->>>>>>> 2931adf0
     @staticmethod
     def git_creds_from_headers(headers):
         parsed_dict = json.loads(
