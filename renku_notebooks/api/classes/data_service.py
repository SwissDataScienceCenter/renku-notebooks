from dataclasses import dataclass, field
<<<<<<< HEAD
from typing import Any, Dict, List, NamedTuple, Optional
from urllib.parse import urljoin, urlparse
=======
from typing import Any, NamedTuple, Optional
>>>>>>> 09f60179

import requests
from flask import current_app

from renku_notebooks.errors.intermittent import IntermittentError
from renku_notebooks.errors.programming import ConfigurationError
from renku_notebooks.errors.user import (
    AuthenticationError,
    InvalidCloudStorageConfiguration,
    InvalidComputeResourceError,
    MissingResourceError,
)

from ..schemas.server_options import ServerOptions
from .repository import INTERNAL_GITLAB_PROVIDER, GitProvider, OAuth2Connection, OAuth2Provider
from .user import User


class CloudStorageConfig(NamedTuple):
    config: dict[str, Any]
    source_path: str
    target_path: str
    readonly: bool
    name: str


@dataclass
class StorageValidator:
    storage_url: str

    def __post_init__(self):
        self.storage_url = self.storage_url.rstrip("/")

    def get_storage_by_id(self, user: User, project_id: int, storage_id: str) -> CloudStorageConfig:
        headers = None
        if user is not None and user.access_token is not None and user.git_token is not None:
            headers = {
                "Authorization": f"bearer {user.access_token}",
                "Gitlab-Access-Token": user.git_token,
            }
        # TODO: remove project_id once authz on the data service works properly
        request_url = self.storage_url + f"/storage/{storage_id}?project_id={project_id}"
        current_app.logger.info(f"getting storage info by id: {request_url}")
        res = requests.get(request_url, headers=headers)
        if res.status_code == 404:
            raise MissingResourceError(message=f"Couldn't find cloud storage with id {storage_id}")
        if res.status_code == 401:
            raise AuthenticationError("User is not authorized to access this storage on this project.")
        if res.status_code != 200:
            raise IntermittentError(
                message="The data service sent an unexpected response, please try again later",
            )
        storage = res.json()["storage"]
        return CloudStorageConfig(
            config=storage["configuration"],
            source_path=storage["source_path"],
            target_path=storage["target_path"],
            readonly=storage.get("readonly", True),
            name=storage["name"],
        )

    def validate_storage_configuration(self, configuration: dict[str, Any], source_path: str) -> None:
        res = requests.post(self.storage_url + "/storage_schema/validate", json=configuration)
        if res.status_code == 422:
            raise InvalidCloudStorageConfiguration(
                message=f"The provided cloud storage configuration isn't valid: {res.json()}",
            )
        if res.status_code != 204:
            raise IntermittentError(
                message="The data service sent an unexpected response, please try again later",
            )

    def obscure_password_fields_for_storage(self, configuration: dict[str, Any]) -> dict[str, Any]:
        """Obscures password fields for use with rclone."""
        res = requests.post(self.storage_url + "/storage_schema/obscure", json=configuration)

        if res.status_code != 200:
            raise InvalidCloudStorageConfiguration(
                message=f"Couldn't obscure password fields for configuration: {res.json()}"
            )

        return res.json()


@dataclass
class DummyStorageValidator:
    def get_storage_by_id(self, user: User, project_id: int, storage_id: str) -> CloudStorageConfig:
        raise NotImplementedError()

    def validate_storage_configuration(self, configuration: dict[str, Any], source_path: str) -> None:
        raise NotImplementedError()


@dataclass
class CRCValidator:
    """Calls to the CRC service to validate resource requests."""

    crc_url: str

    def __post_init__(self):
        self.crc_url = self.crc_url.rstrip("/")

    def validate_class_storage(
        self,
        user: User,
        class_id: int,
        storage: Optional[int] = None,
    ) -> ServerOptions:
        """Ensures that the resource class and storage requested is valid.

        Storage in memory are assumed to be in gigabytes.
        """
        resource_pools = self._get_resource_pools(user=user)
        pool = None
        res_class = None
        for rp in resource_pools:
            for cls in rp["classes"]:
                if cls["id"] == class_id:
                    res_class = cls
                    pool = rp
                    break
        if res_class is None:
            raise InvalidComputeResourceError(message=f"The resource class ID {class_id} does not exist.")
        if storage is None:
            storage = res_class.get("default_storage", 1)
        if storage < 1:
            raise InvalidComputeResourceError(message="Storage requests have to be greater than or equal to 1GB.")
        if storage > res_class.get("max_storage"):
            raise InvalidComputeResourceError(message="The requested storage surpasses the maximum value allowed.")
        options = ServerOptions.from_resource_class(res_class)
        options.set_storage(storage, gigabytes=True)
        quota = pool.get("quota")
        if quota is not None and isinstance(quota, dict):
            options.priority_class = quota.get("id")
        return options

    def get_default_class(self) -> dict[str, Any]:
        pools = self._get_resource_pools()
        default_pools = [p for p in pools if p.get("default", False)]
        if len(default_pools) < 1:
            raise ConfigurationError("Cannot find the default resource pool.")
        default_pool = default_pools[0]
        default_classes = [cls for cls in default_pool.get("classes", []) if cls.get("default", False)]
        if len(default_classes) < 1:
            raise ConfigurationError("Cannot find the default resource class.")
        return default_classes[0]

    def find_acceptable_class(self, user: User, requested_server_options: ServerOptions) -> Optional[ServerOptions]:
        """Find a resource class greater than or equal to the old-style server options being requested.

        Only classes available to the user are considered.
        """
        resource_pools = self._get_resource_pools(user=user, server_options=requested_server_options)
        # Difference and best candidate in the case that the resource class will be
        # greater than or equal to the request
        best_larger_or_equal_diff = None
        best_larger_or_equal_class = None
        zero_diff = ServerOptions(cpu=0, memory=0, gpu=0, storage=0, priority_class=resource_pools)
        for resource_pool in resource_pools:
            quota = resource_pool.get("quota")
            for resource_class in resource_pool["classes"]:
                resource_class_mdl = ServerOptions.from_resource_class(resource_class)
                if quota is not None and isinstance(quota, dict):
                    resource_class_mdl.priority_class = quota.get("id")
                diff = resource_class_mdl - requested_server_options
                if (
                    diff >= zero_diff
                    and (best_larger_or_equal_diff is None or diff < best_larger_or_equal_diff)
                    and resource_class["matching"]
                ):
                    best_larger_or_equal_diff = diff
                    best_larger_or_equal_class = resource_class_mdl
        return best_larger_or_equal_class

    def _get_resource_pools(
        self,
        user: Optional[User] = None,
        server_options: Optional[ServerOptions] = None,
    ) -> list[dict[str, Any]]:
        headers = None
        params = None
        if user is not None and user.access_token is not None:
            headers = {"Authorization": f"bearer {user.access_token}"}
        if server_options is not None:
            params = {
                "cpu": server_options.cpu,
                "gpu": server_options.gpu,
                "memory": (
                    server_options.memory if server_options.gigabytes else round(server_options.memory / 1_000_000_000)
                ),
                "max_storage": (
                    server_options.storage
                    if server_options.gigabytes
                    else round(server_options.storage / 1_000_000_000)
                ),
            }
        res = requests.get(self.crc_url + "/resource_pools", headers=headers, params=params)
        if res.status_code != 200:
            raise IntermittentError(
                message="The compute resource access control service sent "
                "an unexpected response, please try again later",
            )
        return res.json()


@dataclass
class DummyCRCValidator:
    options: ServerOptions = field(default_factory=lambda: ServerOptions(0.5, 1, 0, 1, "/lab", False, True))

    def validate_class_storage(self, *args, **kwargs) -> ServerOptions:
        return self.options

    def get_default_class(self) -> dict[str, Any]:
        return {
            "name": "resource class",
            "cpu": 0.1,
            "memory": 1,
            "gpu": 0,
            "max_storage": 100,
            "default_storage": 1,
            "id": 1,
            "default": True,
        }

    def find_acceptable_class(self, *args, **kwargs) -> Optional[ServerOptions]:
        return self.options


@dataclass
class GitProviderHelper:
    """Calls to the data service to configure git providers."""

    service_url: str
    renku_url: str
    internal_gitlab_url: str

    def __post_init__(self):
        self.service_url = self.service_url.rstrip("/")
        self.renku_url = self.renku_url.rstrip("/")

    def get_providers(self, user: User) -> list[GitProvider]:
        connections = self.get_oauth2_connections(user=user)
        providers: dict[str, GitProvider] = dict()
        for c in connections:
            if c.provider_id in providers:
                continue
            provider = self.get_oauth2_provider(c.provider_id)
            access_token_url = urljoin(
                self.renku_url,
                urlparse(f"{self.service_url}/oauth2/connections/{c.id}/token").path,
            )
            providers[c.provider_id] = GitProvider(
                id=c.provider_id,
                url=provider.url,
                connection_id=c.id,
                access_token_url=access_token_url,
            )

        providers_list = list(providers.values())
        # Insert the internal GitLab as the first provider
        internal_gitlab_access_token_url = urljoin(self.renku_url, "/api/auth/gitlab/exchange")
        providers_list.insert(
            0,
            GitProvider(
                id=INTERNAL_GITLAB_PROVIDER,
                url=self.internal_gitlab_url,
                connection_id="",
                access_token_url=internal_gitlab_access_token_url,
            ),
        )
        return providers_list

    def get_oauth2_connections(self, user: User | None = None) -> list[OAuth2Connection]:
        if user is None or user.access_token is None:
            return []
        request_url = f"{self.service_url}/oauth2/connections"
        headers = {"Authorization": f"bearer {user.access_token}"}
        res = requests.get(request_url, headers=headers)
        if res.status_code != 200:
            raise IntermittentError(
                message="The data service sent an unexpected response, please try again later"
            )
        connections = res.json()
        connections = [
            OAuth2Connection.from_dict(c) for c in connections if c["status"] == "connected"
        ]
        return connections

    def get_oauth2_provider(self, provider_id: str) -> OAuth2Provider:
        request_url = f"{self.service_url}/oauth2/providers/{provider_id}"
        res = requests.get(request_url)
        if res.status_code != 200:
            raise IntermittentError(
                message="The data service sent an unexpected response, please try again later"
            )
        provider = res.json()
        return OAuth2Provider.from_dict(provider)


@dataclass
class DummyGitProviderHelper:
    def get_providers(self, *args, **kwargs) -> list[GitProvider]:
        return []<|MERGE_RESOLUTION|>--- conflicted
+++ resolved
@@ -1,10 +1,6 @@
 from dataclasses import dataclass, field
-<<<<<<< HEAD
-from typing import Any, Dict, List, NamedTuple, Optional
+from typing import Any, NamedTuple, Optional
 from urllib.parse import urljoin, urlparse
-=======
-from typing import Any, NamedTuple, Optional
->>>>>>> 09f60179
 
 import requests
 from flask import current_app
@@ -19,7 +15,12 @@
 )
 
 from ..schemas.server_options import ServerOptions
-from .repository import INTERNAL_GITLAB_PROVIDER, GitProvider, OAuth2Connection, OAuth2Provider
+from .repository import (
+    INTERNAL_GITLAB_PROVIDER,
+    GitProvider,
+    OAuth2Connection,
+    OAuth2Provider,
+)
 from .user import User
 
 
@@ -38,21 +39,33 @@
     def __post_init__(self):
         self.storage_url = self.storage_url.rstrip("/")
 
-    def get_storage_by_id(self, user: User, project_id: int, storage_id: str) -> CloudStorageConfig:
+    def get_storage_by_id(
+        self, user: User, project_id: int, storage_id: str
+    ) -> CloudStorageConfig:
         headers = None
-        if user is not None and user.access_token is not None and user.git_token is not None:
+        if (
+            user is not None
+            and user.access_token is not None
+            and user.git_token is not None
+        ):
             headers = {
                 "Authorization": f"bearer {user.access_token}",
                 "Gitlab-Access-Token": user.git_token,
             }
         # TODO: remove project_id once authz on the data service works properly
-        request_url = self.storage_url + f"/storage/{storage_id}?project_id={project_id}"
+        request_url = (
+            self.storage_url + f"/storage/{storage_id}?project_id={project_id}"
+        )
         current_app.logger.info(f"getting storage info by id: {request_url}")
         res = requests.get(request_url, headers=headers)
         if res.status_code == 404:
-            raise MissingResourceError(message=f"Couldn't find cloud storage with id {storage_id}")
+            raise MissingResourceError(
+                message=f"Couldn't find cloud storage with id {storage_id}"
+            )
         if res.status_code == 401:
-            raise AuthenticationError("User is not authorized to access this storage on this project.")
+            raise AuthenticationError(
+                "User is not authorized to access this storage on this project."
+            )
         if res.status_code != 200:
             raise IntermittentError(
                 message="The data service sent an unexpected response, please try again later",
@@ -66,8 +79,12 @@
             name=storage["name"],
         )
 
-    def validate_storage_configuration(self, configuration: dict[str, Any], source_path: str) -> None:
-        res = requests.post(self.storage_url + "/storage_schema/validate", json=configuration)
+    def validate_storage_configuration(
+        self, configuration: dict[str, Any], source_path: str
+    ) -> None:
+        res = requests.post(
+            self.storage_url + "/storage_schema/validate", json=configuration
+        )
         if res.status_code == 422:
             raise InvalidCloudStorageConfiguration(
                 message=f"The provided cloud storage configuration isn't valid: {res.json()}",
@@ -77,9 +94,13 @@
                 message="The data service sent an unexpected response, please try again later",
             )
 
-    def obscure_password_fields_for_storage(self, configuration: dict[str, Any]) -> dict[str, Any]:
+    def obscure_password_fields_for_storage(
+        self, configuration: dict[str, Any]
+    ) -> dict[str, Any]:
         """Obscures password fields for use with rclone."""
-        res = requests.post(self.storage_url + "/storage_schema/obscure", json=configuration)
+        res = requests.post(
+            self.storage_url + "/storage_schema/obscure", json=configuration
+        )
 
         if res.status_code != 200:
             raise InvalidCloudStorageConfiguration(
@@ -91,10 +112,14 @@
 
 @dataclass
 class DummyStorageValidator:
-    def get_storage_by_id(self, user: User, project_id: int, storage_id: str) -> CloudStorageConfig:
+    def get_storage_by_id(
+        self, user: User, project_id: int, storage_id: str
+    ) -> CloudStorageConfig:
         raise NotImplementedError()
 
-    def validate_storage_configuration(self, configuration: dict[str, Any], source_path: str) -> None:
+    def validate_storage_configuration(
+        self, configuration: dict[str, Any], source_path: str
+    ) -> None:
         raise NotImplementedError()
 
 
@@ -127,13 +152,19 @@
                     pool = rp
                     break
         if res_class is None:
-            raise InvalidComputeResourceError(message=f"The resource class ID {class_id} does not exist.")
+            raise InvalidComputeResourceError(
+                message=f"The resource class ID {class_id} does not exist."
+            )
         if storage is None:
             storage = res_class.get("default_storage", 1)
         if storage < 1:
-            raise InvalidComputeResourceError(message="Storage requests have to be greater than or equal to 1GB.")
+            raise InvalidComputeResourceError(
+                message="Storage requests have to be greater than or equal to 1GB."
+            )
         if storage > res_class.get("max_storage"):
-            raise InvalidComputeResourceError(message="The requested storage surpasses the maximum value allowed.")
+            raise InvalidComputeResourceError(
+                message="The requested storage surpasses the maximum value allowed."
+            )
         options = ServerOptions.from_resource_class(res_class)
         options.set_storage(storage, gigabytes=True)
         quota = pool.get("quota")
@@ -147,22 +178,30 @@
         if len(default_pools) < 1:
             raise ConfigurationError("Cannot find the default resource pool.")
         default_pool = default_pools[0]
-        default_classes = [cls for cls in default_pool.get("classes", []) if cls.get("default", False)]
+        default_classes = [
+            cls for cls in default_pool.get("classes", []) if cls.get("default", False)
+        ]
         if len(default_classes) < 1:
             raise ConfigurationError("Cannot find the default resource class.")
         return default_classes[0]
 
-    def find_acceptable_class(self, user: User, requested_server_options: ServerOptions) -> Optional[ServerOptions]:
+    def find_acceptable_class(
+        self, user: User, requested_server_options: ServerOptions
+    ) -> Optional[ServerOptions]:
         """Find a resource class greater than or equal to the old-style server options being requested.
 
         Only classes available to the user are considered.
         """
-        resource_pools = self._get_resource_pools(user=user, server_options=requested_server_options)
+        resource_pools = self._get_resource_pools(
+            user=user, server_options=requested_server_options
+        )
         # Difference and best candidate in the case that the resource class will be
         # greater than or equal to the request
         best_larger_or_equal_diff = None
         best_larger_or_equal_class = None
-        zero_diff = ServerOptions(cpu=0, memory=0, gpu=0, storage=0, priority_class=resource_pools)
+        zero_diff = ServerOptions(
+            cpu=0, memory=0, gpu=0, storage=0, priority_class=resource_pools
+        )
         for resource_pool in resource_pools:
             quota = resource_pool.get("quota")
             for resource_class in resource_pool["classes"]:
@@ -172,7 +211,10 @@
                 diff = resource_class_mdl - requested_server_options
                 if (
                     diff >= zero_diff
-                    and (best_larger_or_equal_diff is None or diff < best_larger_or_equal_diff)
+                    and (
+                        best_larger_or_equal_diff is None
+                        or diff < best_larger_or_equal_diff
+                    )
                     and resource_class["matching"]
                 ):
                     best_larger_or_equal_diff = diff
@@ -193,7 +235,9 @@
                 "cpu": server_options.cpu,
                 "gpu": server_options.gpu,
                 "memory": (
-                    server_options.memory if server_options.gigabytes else round(server_options.memory / 1_000_000_000)
+                    server_options.memory
+                    if server_options.gigabytes
+                    else round(server_options.memory / 1_000_000_000)
                 ),
                 "max_storage": (
                     server_options.storage
@@ -201,7 +245,9 @@
                     else round(server_options.storage / 1_000_000_000)
                 ),
             }
-        res = requests.get(self.crc_url + "/resource_pools", headers=headers, params=params)
+        res = requests.get(
+            self.crc_url + "/resource_pools", headers=headers, params=params
+        )
         if res.status_code != 200:
             raise IntermittentError(
                 message="The compute resource access control service sent "
@@ -212,7 +258,9 @@
 
 @dataclass
 class DummyCRCValidator:
-    options: ServerOptions = field(default_factory=lambda: ServerOptions(0.5, 1, 0, 1, "/lab", False, True))
+    options: ServerOptions = field(
+        default_factory=lambda: ServerOptions(0.5, 1, 0, 1, "/lab", False, True)
+    )
 
     def validate_class_storage(self, *args, **kwargs) -> ServerOptions:
         return self.options
@@ -265,7 +313,9 @@
 
         providers_list = list(providers.values())
         # Insert the internal GitLab as the first provider
-        internal_gitlab_access_token_url = urljoin(self.renku_url, "/api/auth/gitlab/exchange")
+        internal_gitlab_access_token_url = urljoin(
+            self.renku_url, "/api/auth/gitlab/exchange"
+        )
         providers_list.insert(
             0,
             GitProvider(
@@ -277,7 +327,9 @@
         )
         return providers_list
 
-    def get_oauth2_connections(self, user: User | None = None) -> list[OAuth2Connection]:
+    def get_oauth2_connections(
+        self, user: User | None = None
+    ) -> list[OAuth2Connection]:
         if user is None or user.access_token is None:
             return []
         request_url = f"{self.service_url}/oauth2/connections"
@@ -289,7 +341,9 @@
             )
         connections = res.json()
         connections = [
-            OAuth2Connection.from_dict(c) for c in connections if c["status"] == "connected"
+            OAuth2Connection.from_dict(c)
+            for c in connections
+            if c["status"] == "connected"
         ]
         return connections
 
