--- conflicted
+++ resolved
@@ -21,12 +21,9 @@
     serverOptionUrlValue,
 )
 from ..util.misc import read_server_options_file
-<<<<<<< HEAD
 from .classes.server import UserServer
 from .classes.user import User
-=======
 from ..util.file_size import parse_file_size
->>>>>>> 9842fc9b
 
 
 class LaunchNotebookRequestServerOptions(Schema):
@@ -454,7 +451,6 @@
     )
 
 
-<<<<<<< HEAD
 class JHServerInfo(Schema):
     """A server item in the servers dictionary returned by Jupyterhub."""
 
@@ -477,7 +473,8 @@
         for server in data["servers"].keys():
             data["servers"][server] = UserServer.from_server_name(user, server)
         return data
-=======
+
+
 def _in_range(value, value_range):
     """Check that the value is with the given value range."""
 
@@ -495,5 +492,4 @@
         convert(value_range.get("min"))
         <= convert(value)
         <= convert(value_range.get("max"))
-    )
->>>>>>> 9842fc9b
+    )