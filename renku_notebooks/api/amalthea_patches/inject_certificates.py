--- conflicted
+++ resolved
@@ -20,18 +20,16 @@
             "patch": [
                 {
                     "op": "add",
-                    "path": ("/statefulset/spec/template/spec/containers/1/volumeMounts/-"),
+                    "path": (
+                        "/statefulset/spec/template/spec/containers/1/volumeMounts/-"
+                    ),
                     "value": volume_mount,
                 }
                 for volume_mount in etc_cert_volume_mounts
             ],
         },
     ]
-<<<<<<< HEAD
     if isinstance(server.user, RegisteredUser):
-=======
-    if isinstance(server._user, RegisteredUser):
->>>>>>> 09f60179
         patches.append(
             {
                 "type": "application/json-patch+json",
@@ -43,7 +41,10 @@
                             "name": "OAUTH2_PROXY_PROVIDER_CA_FILES",
                             "value": ",".join(
                                 [
-                                    (Path(volume_mount["mountPath"]) / "ca-certificates.crt").as_posix()
+                                    (
+                                        Path(volume_mount["mountPath"])
+                                        / "ca-certificates.crt"
+                                    ).as_posix()
                                     for volume_mount in etc_cert_volume_mounts
                                 ]
                             ),
