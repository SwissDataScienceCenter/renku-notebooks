#
# Copyright 2019 - Swiss Data Science Center (SDSC)
# A partnership between École Polytechnique Fédérale de Lausanne (EPFL) and
# Eidgenössische Technische Hochschule Zürich (ETHZ).
#
# Licensed under the Apache License, Version 2.0 (the "License");
# you may not use this file except in compliance with the License.
# You may obtain a copy of the License at
#
#     http://www.apache.org/licenses/LICENSE-2.0
#
# Unless required by applicable law or agreed to in writing, software
# distributed under the License is distributed on an "AS IS" BASIS,
# WITHOUT WARRANTIES OR CONDITIONS OF ANY KIND, either express or implied.
# See the License for the specific language governing permissions and
# limitations under the License.
"""Kubernetes helper functions."""

from __future__ import annotations

from hashlib import md5
<<<<<<< HEAD
from typing import Any, Tuple
=======
>>>>>>> 09f60179

import escapism
from kubernetes.client import V1Container


def filter_resources_by_annotations(
    resources,
    annotations,
):
    """Fetch all the user server pods that matches the provided annotations.

    If an annotation that is not present on the pod is provided the match fails.
    """

    def filter_resource(resource):
        res = []
        for annotation_name in annotations:
            res.append(resource["metadata"]["annotations"].get(annotation_name) == annotations[annotation_name])
        if len(res) == 0:
            return True
        else:
            return all(res)

    return list(filter(filter_resource, resources))


<<<<<<< HEAD
def renku_1_make_server_name(
    safe_username: str, namespace: str, project: str, branch: str, commit_sha: str
) -> str:
    """Form a unique server name for Renku 1.0 sessions.
=======
def make_server_name(safe_username: str, namespace: str, project: str, branch: str, commit_sha: str) -> str:
    """Form a unique server name.
>>>>>>> 09f60179

    This is used in naming all the k8s resources created by amalthea.
    """
    server_string_for_hashing = f"{safe_username}-{namespace}-{project}-{branch}-{commit_sha}"
<<<<<<< HEAD
    server_hash = md5(server_string_for_hashing.encode()).hexdigest().lower()
    prefix = _make_server_name_prefix(safe_username)
    # NOTE: A K8s object name can only contain lowercase alphanumeric characters, hyphens, or dots.
    # Must be less than 253 characters long and start and end with an alphanumeric.
    # NOTE: We use server name as a label value, so, server name must be less than 63 characters.
    # NOTE: Amalthea adds 11 characters to the server name in a label, so we have only
    # 52 characters available.
    # !NOTE: For now we limit the server name to 42 characters.
    # NOTE: This is 12 + 1 + 20 + 1 + 8 = 42 characters
    return "{prefix}-{project}-{hash}".format(
        prefix=prefix[:12],
        project=escapism.escape(project, escape_char="-")[:20].lower(),
        hash=server_hash[:8],
=======
    safe_username_lowercase = safe_username.lower()
    if safe_username_lowercase[0].isalpha() and safe_username_lowercase[0].isascii():  # noqa: SIM108
        prefix = ""
    else:
        # NOTE: Username starts with an invalid character. This has to be modified because a
        # k8s service object cannot start with anything other than a lowercase alphabet character.
        # NOTE: We do not have worry about collisions with already existing servers from older
        # versions because the server name includes the hash of the original username, so the hash
        # would be different because the original username differs between someone whose username
        # is for example 7User vs. n7User.
        prefix = "n"
    return "{prefix}{username}-{project}-{hash}".format(
        prefix=prefix,
        username=safe_username_lowercase[:10],
        project=escapism.escape(project, escape_char="-")[:24].lower(),
        hash=md5(server_string_for_hashing.encode()).hexdigest()[:8].lower(),
>>>>>>> 09f60179
    )


def renku_2_make_server_name(safe_username: str, project_id: str, launcher_id: str) -> str:
    """Form a unique server name for Renku 2.0 sessions.

    This is used in naming all the k8s resources created by amalthea.
    """
    server_string_for_hashing = f"{safe_username}-{project_id}-{launcher_id}"
    server_hash = md5(server_string_for_hashing.encode()).hexdigest().lower()
    prefix = _make_server_name_prefix(safe_username)
    # NOTE: A K8s object name can only contain lowercase alphanumeric characters, hyphens, or dots.
    # Must be less than 253 characters long and start and end with an alphanumeric.
    # NOTE: We use server name as a label value, so, server name must be less than 63 characters.
    # NOTE: Amalthea adds 11 characters to the server name in a label, so we have only
    # 52 characters available.
    # !NOTE: For now we limit the server name to 42 characters.
    # NOTE: This is 12 + 9 + 21 = 42 characters
    return "{prefix}-renku-2-{hash}".format(
        prefix=prefix[:12],
        hash=server_hash[:21],
    )


def find_env_var(container: V1Container, env_name: str) -> tuple[int, str] | None:
    """Find the index and value of a specific environment variable by name from a Kubernetes container."""
    env_var = next(
        filter(
            lambda x: x[1].name == env_name,
            enumerate(container.env),
        ),
        None,
    )
    if not env_var:
        return None
    ind = env_var[0]
    val = env_var[1].value
    return ind, val


def _make_server_name_prefix(safe_username: str):
    safe_username_lowercase = safe_username.lower()
    prefix = ""
    if not safe_username_lowercase[0].isalpha() or not safe_username_lowercase[0].isascii():
        # NOTE: Username starts with an invalid character. This has to be modified because a
        # k8s service object cannot start with anything other than a lowercase alphabet character.
        # NOTE: We do not have worry about collisions with already existing servers from older
        # versions because the server name includes the hash of the original username, so the hash
        # would be different because the original username differs between someone whose username
        # is for example 7User vs. n7User.
        prefix = "n"

    prefix = "{prefix}{username}".format(prefix=prefix, username=safe_username_lowercase)
    return prefix


def find_container(patches: list[dict[str, Any]], container_name: str) -> dict[str, Any] | None:
    """Find the json patch corresponding a given container."""
    for patch_obj in patches:
        inner_patches = patch_obj.get("patch", [])
        for p in inner_patches:
            if (
                p.get("op") == "add"
                and p.get("path") == "/statefulset/spec/template/spec/containers/-"
                and p.get("value", {}).get("name") == container_name
            ):
                return p
    return None<|MERGE_RESOLUTION|>--- conflicted
+++ resolved
@@ -19,10 +19,7 @@
 from __future__ import annotations
 
 from hashlib import md5
-<<<<<<< HEAD
 from typing import Any, Tuple
-=======
->>>>>>> 09f60179
 
 import escapism
 from kubernetes.client import V1Container
@@ -40,7 +37,10 @@
     def filter_resource(resource):
         res = []
         for annotation_name in annotations:
-            res.append(resource["metadata"]["annotations"].get(annotation_name) == annotations[annotation_name])
+            res.append(
+                resource["metadata"]["annotations"].get(annotation_name)
+                == annotations[annotation_name]
+            )
         if len(res) == 0:
             return True
         else:
@@ -49,20 +49,16 @@
     return list(filter(filter_resource, resources))
 
 
-<<<<<<< HEAD
 def renku_1_make_server_name(
     safe_username: str, namespace: str, project: str, branch: str, commit_sha: str
 ) -> str:
     """Form a unique server name for Renku 1.0 sessions.
-=======
-def make_server_name(safe_username: str, namespace: str, project: str, branch: str, commit_sha: str) -> str:
-    """Form a unique server name.
->>>>>>> 09f60179
 
     This is used in naming all the k8s resources created by amalthea.
     """
-    server_string_for_hashing = f"{safe_username}-{namespace}-{project}-{branch}-{commit_sha}"
-<<<<<<< HEAD
+    server_string_for_hashing = (
+        f"{safe_username}-{namespace}-{project}-{branch}-{commit_sha}"
+    )
     server_hash = md5(server_string_for_hashing.encode()).hexdigest().lower()
     prefix = _make_server_name_prefix(safe_username)
     # NOTE: A K8s object name can only contain lowercase alphanumeric characters, hyphens, or dots.
@@ -76,28 +72,12 @@
         prefix=prefix[:12],
         project=escapism.escape(project, escape_char="-")[:20].lower(),
         hash=server_hash[:8],
-=======
-    safe_username_lowercase = safe_username.lower()
-    if safe_username_lowercase[0].isalpha() and safe_username_lowercase[0].isascii():  # noqa: SIM108
-        prefix = ""
-    else:
-        # NOTE: Username starts with an invalid character. This has to be modified because a
-        # k8s service object cannot start with anything other than a lowercase alphabet character.
-        # NOTE: We do not have worry about collisions with already existing servers from older
-        # versions because the server name includes the hash of the original username, so the hash
-        # would be different because the original username differs between someone whose username
-        # is for example 7User vs. n7User.
-        prefix = "n"
-    return "{prefix}{username}-{project}-{hash}".format(
-        prefix=prefix,
-        username=safe_username_lowercase[:10],
-        project=escapism.escape(project, escape_char="-")[:24].lower(),
-        hash=md5(server_string_for_hashing.encode()).hexdigest()[:8].lower(),
->>>>>>> 09f60179
     )
 
 
-def renku_2_make_server_name(safe_username: str, project_id: str, launcher_id: str) -> str:
+def renku_2_make_server_name(
+    safe_username: str, project_id: str, launcher_id: str
+) -> str:
     """Form a unique server name for Renku 2.0 sessions.
 
     This is used in naming all the k8s resources created by amalthea.
@@ -137,7 +117,10 @@
 def _make_server_name_prefix(safe_username: str):
     safe_username_lowercase = safe_username.lower()
     prefix = ""
-    if not safe_username_lowercase[0].isalpha() or not safe_username_lowercase[0].isascii():
+    if (
+        not safe_username_lowercase[0].isalpha()
+        or not safe_username_lowercase[0].isascii()
+    ):
         # NOTE: Username starts with an invalid character. This has to be modified because a
         # k8s service object cannot start with anything other than a lowercase alphabet character.
         # NOTE: We do not have worry about collisions with already existing servers from older
@@ -146,11 +129,15 @@
         # is for example 7User vs. n7User.
         prefix = "n"
 
-    prefix = "{prefix}{username}".format(prefix=prefix, username=safe_username_lowercase)
+    prefix = "{prefix}{username}".format(
+        prefix=prefix, username=safe_username_lowercase
+    )
     return prefix
 
 
-def find_container(patches: list[dict[str, Any]], container_name: str) -> dict[str, Any] | None:
+def find_container(
+    patches: list[dict[str, Any]], container_name: str
+) -> dict[str, Any] | None:
     """Find the json patch corresponding a given container."""
     for patch_obj in patches:
         inner_patches = patch_obj.get("patch", [])
