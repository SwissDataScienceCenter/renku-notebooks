--- conflicted
+++ resolved
@@ -22,10 +22,7 @@
 const url = require('url');
 
 const proxyPort = process.env.MITM_PROXY_PORT || 8080;
-<<<<<<< HEAD
-=======
 const healthPort = process.env.HEALTH_PORT || 8081;
->>>>>>> 2931adf0
 const anonymousSession = process.env.ANONYMOUS_SESSION === "true";
 const gitlabOauthToken = process.env.GITLAB_OAUTH_TOKEN;
 const encodedCredentials = Buffer.from(`oauth2:${gitlabOauthToken}`)
@@ -67,36 +64,6 @@
    */
 
   // A bit annoying that we have to reverse-engineer the request url here...
-<<<<<<< HEAD
-  let requestUrl =
-    `${ctx.proxyToServerRequestOptions.agent.protocol}//` +
-    ctx.clientToProxyRequest.headers.host +
-    ctx.clientToProxyRequest.url;
-
-
-  if (anonymousSession) {
-    console.log(`Anonymous session, not adding auth headers, letting request through.`);
-  }
-  else if (
-    // User is not anonymous.
-    // Important: make sure that we're not adding the users token to a commit
-    // to another git host, repo, etc.
-    ctx.proxyToServerRequestOptions.agent.protocol === repoUrl.protocol &&
-    ctx.proxyToServerRequestOptions.port === (repoUrl.port || defaultPort) &&
-    ctx.proxyToServerRequestOptions.host === repoUrl.host &&
-    ctx.proxyToServerRequestOptions.path.startsWith(repoUrl.pathname)
-  ) {
-    console.log(`Adding auth header to request: ${requestUrl}`);
-    ctx.proxyToServerRequestOptions.headers['Authorization'] =
-      `Basic ${encodedCredentials}`;
-  } else {
-    console.log(`Prevented access to: ${requestUrl}`);
-    ctx.proxyToClientResponse.end(
-      `This proxy does not allow you to access ${requestUrl}\n`
-    );
-  }
-
-=======
   const requestUrl =
     `${ctx.proxyToServerRequestOptions.agent.protocol}//` +
     ctx.clientToProxyRequest.headers.host +
@@ -124,7 +91,6 @@
   console.log(`Adding auth header to request: ${requestUrl}`);
   ctx.proxyToServerRequestOptions.headers['Authorization'] =
     `Basic ${encodedCredentials}`;
->>>>>>> 2931adf0
   return callback();
 
 });
@@ -140,10 +106,5 @@
   }
 });
 
-<<<<<<< HEAD
-proxy.listen({ port: proxyPort });
-console.log(`Listening on port ${proxyPort}`);
-=======
 healthServer.listen(healthPort);
-console.log(`Healthcheck listening on port ${healthPort} under /health`)
->>>>>>> 2931adf0
+console.log(`Healthcheck listening on port ${healthPort} under /health`)