FROM golang:1.18.0-alpine3.15 as builder
COPY . /src
WORKDIR /src
RUN go build -o /git-http-proxy main.go 

<<<<<<< HEAD
LABEL maintainer="Swiss Data Science Center <info@datascience.ch>"

COPY package.json package-lock.json mitmproxy.js ./
RUN npm ci && npm cache clean --force && apk add --no-cache tini

ENTRYPOINT ["tini", "-g", "--"]
CMD ["node", "--use-openssl-ca", "/mitmproxy.js"]
=======
FROM alpine:3.15
COPY --from=builder /git-http-proxy /git-http-proxy
ENTRYPOINT ["/git-http-proxy"]
>>>>>>> a1c6bb40
<|MERGE_RESOLUTION|>--- conflicted
+++ resolved
@@ -3,16 +3,6 @@
 WORKDIR /src
 RUN go build -o /git-http-proxy main.go 
 
-<<<<<<< HEAD
-LABEL maintainer="Swiss Data Science Center <info@datascience.ch>"
-
-COPY package.json package-lock.json mitmproxy.js ./
-RUN npm ci && npm cache clean --force && apk add --no-cache tini
-
-ENTRYPOINT ["tini", "-g", "--"]
-CMD ["node", "--use-openssl-ca", "/mitmproxy.js"]
-=======
 FROM alpine:3.15
 COPY --from=builder /git-http-proxy /git-http-proxy
-ENTRYPOINT ["/git-http-proxy"]
->>>>>>> a1c6bb40
+ENTRYPOINT ["/git-http-proxy"]