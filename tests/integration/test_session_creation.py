--- conflicted
+++ resolved
@@ -22,9 +22,7 @@
 import requests
 import semver
 
-from renku_notebooks.api.schemas.config_server_options import (
-    ServerOptionsEndpointResponse,
-)
+from renku_notebooks.api.schemas.config_server_options import ServerOptionsEndpointResponse
 from renku_notebooks.config import config
 
 
@@ -50,14 +48,11 @@
     assert isinstance(data.get("anonymousSessionsEnabled"), bool)
     storage = data.get("cloudstorageEnabled", {})
     assert isinstance(storage.get("s3"), bool)
-<<<<<<< HEAD
 
     assert isinstance(data.get("registeredUsersIdleThreshold"), int)
     assert isinstance(data.get("registeredUsersHibernationThreshold"), int)
     assert isinstance(data.get("anonymousUsersIdleThreshold"), int)
     assert isinstance(data.get("anonymousUsersHibernationThreshold"), int)
-=======
->>>>>>> c0421582
 
 
 def test_getting_session_and_logs_after_creation(
@@ -77,9 +72,7 @@
     assert response.status_code == 200
 
 
-def test_getting_notebooks_returns_nothing_when_no_notebook_is_active(
-    base_url, headers
-):
+def test_getting_notebooks_returns_nothing_when_no_notebook_is_active(base_url, headers):
     response = requests.get(f"{base_url}/servers", headers=headers)
     assert response.status_code == 200
     assert response.json().get("servers") == {}
@@ -131,25 +124,15 @@
     branch2_name = "different-branch2"
     create_remote_branch(branch1_name)
     create_remote_branch(branch2_name)
-    response1 = launch_session(
-        headers, {**valid_payload, "branch": branch1_name}, gitlab_project
-    )
-    response2 = launch_session(
-        headers, {**valid_payload, "branch": branch2_name}, gitlab_project
-    )
+    response1 = launch_session(headers, {**valid_payload, "branch": branch1_name}, gitlab_project)
+    response2 = launch_session(headers, {**valid_payload, "branch": branch2_name}, gitlab_project)
     assert response1 is not None and response1.status_code == 201
     assert response2 is not None and response2.status_code == 201
     server_name1 = response1.json()["name"]
     server_name2 = response2.json()["name"]
     assert server_name1 != server_name2
-    assert (
-        requests.get(f"{base_url}/servers/{server_name1}", headers=headers).status_code
-        == 200
-    )
-    assert (
-        requests.get(f"{base_url}/servers/{server_name2}", headers=headers).status_code
-        == 200
-    )
+    assert requests.get(f"{base_url}/servers/{server_name1}", headers=headers).status_code == 200
+    assert requests.get(f"{base_url}/servers/{server_name2}", headers=headers).status_code == 200
 
 
 @pytest.fixture(
