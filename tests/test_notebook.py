# -*- coding: utf-8 -*-
#
# Copyright 2019 - Swiss Data Science Center (SDSC)
# A partnership between École Polytechnique Fédérale de Lausanne (EPFL) and
# Eidgenössische Technische Hochschule Zürich (ETHZ).
#
# Licensed under the Apache License, Version 2.0 (the "License");
# you may not use this file except in compliance with the License.
# You may obtain a copy of the License at
#
#     http://www.apache.org/licenses/LICENSE-2.0
#
# Unless required by applicable law or agreed to in writing, software
# distributed under the License is distributed on an "AS IS" BASIS,
# WITHOUT WARRANTIES OR CONDITIONS OF ANY KIND, either express or implied.
# See the License for the specific language governing permissions and
# limitations under the License.
"""Tests for Notebook Services API"""
from gitlab import DEVELOPER_ACCESS
import pytest
from unittest.mock import patch
import json
import os

from renku_notebooks.api.classes.server import UserServer


AUTHORIZED_HEADERS = {"Authorization": "token 8f7e09b3bf6b8a20"}
SERVER_NAME = UserServer.make_server_name(
    "dummynamespace", "dummyproject", "master", "0123456789"
)
NON_DEVELOPER_ACCESS = DEVELOPER_ACCESS - 1
DEFAULT_PAYLOAD = {
    "namespace": "dummynamespace",
    "project": "dummyproject",
    "commit_sha": "0123456789",
    "serverOptions": {
        "cpu_request": 0.1,
        "defaultUrl": "/lab",
        "lfs_auto_fetch": True,
        "mem_request": "1G",
    },
}


def create_notebook(client, **payload):
    response = client.post("/service/servers", headers=AUTHORIZED_HEADERS, json=payload)
    return response


def create_notebook_with_default_parameters(client, **kwargs):
    return create_notebook(client, **DEFAULT_PAYLOAD, **kwargs)


def test_can_check_health(client):
    response = client.get("/health")
    assert response.status_code == 200


def test_can_create_notebooks(
    client,
    make_all_images_valid,
    make_server_args_valid,
    kubernetes_client,
    pod_items,
    mock_server_start,
):
    response = create_notebook_with_default_parameters(client)
    assert response.status_code == 202 or response.status_code == 201


def test_can_get_created_notebooks(
    client, kubernetes_client, make_all_images_valid, mock_server_start
):
    create_notebook_with_default_parameters(client)

    response = client.get("/service/servers", headers=AUTHORIZED_HEADERS)
    assert response.status_code == 200
    assert SERVER_NAME in response.json.get("servers")


def test_can_get_server_status_for_created_notebooks(
    client,
    kubernetes_client,
    make_all_images_valid,
    make_server_args_valid,
    mock_server_start,
):
    create_notebook_with_default_parameters(client)

    response = client.get(f"/service/servers/{SERVER_NAME}", headers=AUTHORIZED_HEADERS)
    assert response.status_code == 200
    assert response.json.get("name") == SERVER_NAME


def test_getting_notebooks_returns_nothing_when_no_notebook_is_created(
    client, kubernetes_client
):
    response = client.get("/service/servers", headers=AUTHORIZED_HEADERS)
    assert response.status_code == 200
    assert response.json.get("servers") == {}


def test_can_get_pods_logs(
    client, kubernetes_client, make_all_images_valid, mock_server_start
):
    create_notebook_with_default_parameters(client)

    headers = AUTHORIZED_HEADERS.copy()
    response = client.get(f"/service/logs/{SERVER_NAME}", headers=headers)
    assert response.status_code == 200


def test_can_delete_created_notebooks(
    client, kubernetes_client, make_all_images_valid, mock_server_start
):
    create_notebook_with_default_parameters(client)

    response = client.delete(
        f"/service/servers/{SERVER_NAME}", headers=AUTHORIZED_HEADERS
    )
    assert response.status_code == 204


def test_can_force_delete_created_notebooks(
    client, kubernetes_client, make_all_images_valid, mock_server_start
):
    create_notebook_with_default_parameters(client)

    response = client.delete(
        f"/service/servers/{SERVER_NAME}",
        query_string={"force": "true"},
        headers=AUTHORIZED_HEADERS,
    )
    assert response.status_code == 204

    response = client.get("/service/servers", headers=AUTHORIZED_HEADERS)
    assert response.status_code == 200
    assert response.json.get("servers") == {}


def test_recreating_notebooks_return_current_server(
    client,
    kubernetes_client,
    make_all_images_valid,
    make_server_args_valid,
    mock_server_start,
):
    response = create_notebook_with_default_parameters(client)
    response = create_notebook_with_default_parameters(client)
    assert response.status_code == 200
    assert SERVER_NAME in response.json.get("name")


def test_can_create_notebooks_on_different_branches(
    client,
    kubernetes_client,
    make_all_images_valid,
    make_server_args_valid,
    mock_server_start,
):
    create_notebook_with_default_parameters(client, branch="branch")

    response = create_notebook_with_default_parameters(client, branch="another-branch")
    assert response.status_code == 201 or response.status_code == 202


@pytest.mark.parametrize(
    "payload",
    [
        {"project": "dummyproject", "commit_sha": "0123456789"},
        {"namespace": "dummynamespace", "commit_sha": "0123456789"},
        {"namespace": "dummynamespace", "project": "dummyproject"},
    ],
)
def test_creating_servers_with_incomplete_data_returns_422(
    client, kubernetes_client, payload
):
    response = create_notebook(client, **payload)
    assert response.status_code == 422


def test_can_get_server_options(client, kubernetes_client):
    response = client.get("/service/server_options", headers=AUTHORIZED_HEADERS)
    assert response.status_code == 200
    assert response.json == json.load(open("tests/dummy_server_options.json", "r"))


@pytest.mark.parametrize(
    "gitlab",
    [
        (
            NON_DEVELOPER_ACCESS,
            {"namespace": "dummynamespace", "project_name": "dummyproject"},
        )
    ],
    indirect=True,
)
def test_users_with_no_developer_access_can_create_notebooks(
<<<<<<< HEAD
    client, gitlab, make_all_images_valid, kubernetes_client, mock_server_start
=======
    client, gitlab, make_all_images_valid, kubernetes_client_empty
>>>>>>> 9842fc9b
):
    response = create_notebook(
        client, **{**DEFAULT_PAYLOAD, "commit_sha": "5648434fds89"}
    )
    assert response.status_code == 202 or response.status_code == 201


def test_launching_notebook_with_invalid_server_options(
<<<<<<< HEAD
    client, gitlab, make_all_images_valid, kubernetes_client, mock_server_start
=======
    client, gitlab, make_all_images_valid, kubernetes_client_empty
>>>>>>> 9842fc9b
):
    response = create_notebook(
        client,
        **{
            **DEFAULT_PAYLOAD,
            "serverOptions": {
                "cpu_request": 20,
                "defaultUrl": "some_url",
                "gpu_request": 20,
                "lfs_auto_fetch": True,
                "mem_request": "100G",
            },
        },
    )
    assert response.status_code == 422


def test_getting_logs_for_nonexisting_notebook_returns_404(client, kubernetes_client):
    response = client.get("/service/logs/non-existing-hash", headers=AUTHORIZED_HEADERS)
    assert response.status_code == 404


def test_using_extra_slashes_in_notebook_url_results_in_308(client, kubernetes_client):
    SERVER_URL_WITH_EXTRA_SLASHES = f"/{SERVER_NAME}"
    response = client.post(
        f"/service/servers/{SERVER_URL_WITH_EXTRA_SLASHES}", headers=AUTHORIZED_HEADERS
    )
    assert response.status_code == 308


def test_deleting_nonexisting_servers_returns_404(client, kubernetes_client):
    NON_EXISTING_SERVER_NAME = "non-existing"
    response = client.delete(
        f"/service/servers/{NON_EXISTING_SERVER_NAME}", headers=AUTHORIZED_HEADERS
    )
    assert response.status_code == 404


def test_getting_status_for_nonexisting_notebooks_returns_404(
    client, kubernetes_client
):
    headers = AUTHORIZED_HEADERS.copy()
    headers.update({"Accept": "text/plain"})
    response = client.get(f"/service/logs/{SERVER_NAME}", headers=headers)
    assert response.status_code == 404


@patch("renku_notebooks.api.classes.server.UserServer._branch_exists")
@patch("renku_notebooks.api.classes.server.UserServer._commit_sha_exists")
@patch("renku_notebooks.api.classes.server.UserServer._project_exists")
def test_project_does_not_exist(
    _project_exists,
    _commit_sha_exists,
    _branch_exists,
    client,
    make_all_images_valid,
    kubernetes_client,
):
    _project_exists.return_value = False
    _commit_sha_exists.return_value = True
    _branch_exists.return_value = True
    payload = {
        "namespace": "does_not_exist",
        "project": "does_not_exist",
        "commit_sha": "999999",
    }
    response = client.post("/service/servers", headers=AUTHORIZED_HEADERS, json=payload)
    assert response.status_code == 404


<<<<<<< HEAD
@patch("renku_notebooks.api.classes.server.requests", autospec=True)
@patch("renku_notebooks.api.classes.server.image_exists")
@patch("renku_notebooks.api.classes.server.get_docker_token")
def test_image_check_logic_default_fallback(
    get_docker_token,
    image_exists,
    mock_requests,
    client,
    make_server_args_valid,
    kubernetes_client,
):
    payload = {**DEFAULT_PAYLOAD}
    image_exists.return_value = False
    get_docker_token.return_value = "token", False
=======
@patch("renku_notebooks.api.notebooks.create_named_server")
@patch("renku_notebooks.api.notebooks.image_exists")
@patch("renku_notebooks.api.notebooks.get_docker_token")
def test_image_check_logic_default_fallback(
    get_docker_token, image_exists, create_named_server, client, kubernetes_client_empty
):
    import renku_notebooks.config as config

    config.DEFAULT_IMAGE = "default_image"

    payload = {**DEFAULT_PAYLOAD, "commit_sha": "345314r3f13415413"}
    image_exists.return_value = False
    get_docker_token.return_value = "token", False
    create_named_server_response = MagicMock()
    create_named_server_response.status_code = 202
    create_named_server_response.headers = {"Content-Type": "application/json"}
    create_named_server.return_value = create_named_server_response
>>>>>>> 9842fc9b
    client.post("/service/servers", headers=AUTHORIZED_HEADERS, json=payload)
    assert (
        mock_requests.post.call_args[-1].get("json", {}).get("image")
        == os.environ["DEFAULT_IMAGE"]
    )
    assert (
        mock_requests.post.call_args[-1].get("json", {}).get("image_pull_secrets")
        is None
    )


@patch("renku_notebooks.api.classes.server.requests", autospec=True)
@patch("renku_notebooks.api.classes.server.image_exists")
@patch("renku_notebooks.api.classes.server.get_docker_token")
def test_image_check_logic_specific_found(
<<<<<<< HEAD
    get_docker_token,
    image_exists,
    mock_requests,
    client,
    make_server_args_valid,
    kubernetes_client,
=======
    get_docker_token, image_exists, create_named_server, client
>>>>>>> 9842fc9b
):
    requested_image = "hostname.com/image/subimage:tag"
    image_exists.return_value = True
    get_docker_token.return_value = "token", False
    payload = {**DEFAULT_PAYLOAD, "commit_sha": "commit-1", "image": requested_image}
    client.post("/service/servers", headers=AUTHORIZED_HEADERS, json=payload)
    assert image_exists.called_once_with(
        "hostname.com", "image/subimage", "tag", "token"
    )
    assert (
        mock_requests.post.call_args[-1].get("json", {}).get("image") == requested_image
    )
    assert (
        mock_requests.post.call_args[-1].get("json", {}).get("image_pull_secrets")
        is None
    )


@patch("renku_notebooks.api.classes.server.requests", autospec=True)
@patch("renku_notebooks.api.classes.server.image_exists")
@patch("renku_notebooks.api.classes.server.get_docker_token")
def test_image_check_logic_specific_not_found(
    get_docker_token, image_exists, mock_requests, client, make_server_args_valid
):
    requested_image = "hostname.com/image/subimage:tag"
    image_exists.return_value = False
    get_docker_token.return_value = None, None
    client.post(
        "/service/servers",
        headers=AUTHORIZED_HEADERS,
        json={**DEFAULT_PAYLOAD, "image": requested_image},
    )
    assert not mock_requests.post.called


<<<<<<< HEAD
@patch("renku_notebooks.api.classes.server.UserServer._create_registry_secret")
@patch("renku_notebooks.api.classes.server.requests", autospec=True)
@patch("renku_notebooks.api.classes.server.image_exists")
@patch("renku_notebooks.api.classes.server.get_docker_token")
def test_image_check_logic_commit_sha(
    get_docker_token,
    image_exists,
    mock_requests,
    create_reg_secret_mock,
=======
@patch("renku_notebooks.api.notebooks.get_renku_project")
@patch("renku_notebooks.api.notebooks.create_named_server")
@patch("renku_notebooks.api.notebooks.image_exists")
@patch("renku_notebooks.api.notebooks.get_docker_token")
def test_image_check_logic_commit_sha(
    get_docker_token,
    image_exists,
    create_named_server,
    get_renku_project,
>>>>>>> 9842fc9b
    client,
    make_server_args_valid,
    kubernetes_client,
):
    import renku_notebooks.config as config

    config.IMAGE_REGISTRY = "image.registry"
    config.GITLAB_URL = "https://gitlab.com"

    payload = {**DEFAULT_PAYLOAD, "commit_sha": "5ds4af4adsf6asf4564"}
    image_exists.return_value = True
    get_docker_token.return_value = "token", True
<<<<<<< HEAD
=======
    renku_project = MagicMock()
    renku_project.path_with_namespace = payload["namespace"] + "/" + payload["project"]
    create_named_server_response = MagicMock()
    create_named_server_response.status_code = 202
    create_named_server_response.headers = {"Content-Type": "application/json"}
    create_named_server.return_value = create_named_server_response
    get_renku_project.return_value = renku_project
>>>>>>> 9842fc9b
    client.post("/service/servers", headers=AUTHORIZED_HEADERS, json=payload)
    assert create_reg_secret_mock.called_once
    assert image_exists.called_once_with(
        os.environ["IMAGE_REGISTRY"],
        payload["namespace"] + "/" + payload["project"],
        payload["commit_sha"][:7],
        "token",
    )
    assert mock_requests.post.call_args[-1].get("json", {}).get("image") == "/".join(
        [
            os.environ["IMAGE_REGISTRY"],
            payload["namespace"],
            payload["project"] + ":" + payload["commit_sha"][:7],
        ]
    )
    assert (
        mock_requests.post.call_args[-1].get("json", {}).get("image_pull_secrets")
        is not None
    )<|MERGE_RESOLUTION|>--- conflicted
+++ resolved
@@ -197,11 +197,7 @@
     indirect=True,
 )
 def test_users_with_no_developer_access_can_create_notebooks(
-<<<<<<< HEAD
     client, gitlab, make_all_images_valid, kubernetes_client, mock_server_start
-=======
-    client, gitlab, make_all_images_valid, kubernetes_client_empty
->>>>>>> 9842fc9b
 ):
     response = create_notebook(
         client, **{**DEFAULT_PAYLOAD, "commit_sha": "5648434fds89"}
@@ -210,11 +206,7 @@
 
 
 def test_launching_notebook_with_invalid_server_options(
-<<<<<<< HEAD
     client, gitlab, make_all_images_valid, kubernetes_client, mock_server_start
-=======
-    client, gitlab, make_all_images_valid, kubernetes_client_empty
->>>>>>> 9842fc9b
 ):
     response = create_notebook(
         client,
@@ -285,22 +277,6 @@
     assert response.status_code == 404
 
 
-<<<<<<< HEAD
-@patch("renku_notebooks.api.classes.server.requests", autospec=True)
-@patch("renku_notebooks.api.classes.server.image_exists")
-@patch("renku_notebooks.api.classes.server.get_docker_token")
-def test_image_check_logic_default_fallback(
-    get_docker_token,
-    image_exists,
-    mock_requests,
-    client,
-    make_server_args_valid,
-    kubernetes_client,
-):
-    payload = {**DEFAULT_PAYLOAD}
-    image_exists.return_value = False
-    get_docker_token.return_value = "token", False
-=======
 @patch("renku_notebooks.api.notebooks.create_named_server")
 @patch("renku_notebooks.api.notebooks.image_exists")
 @patch("renku_notebooks.api.notebooks.get_docker_token")
@@ -318,7 +294,6 @@
     create_named_server_response.status_code = 202
     create_named_server_response.headers = {"Content-Type": "application/json"}
     create_named_server.return_value = create_named_server_response
->>>>>>> 9842fc9b
     client.post("/service/servers", headers=AUTHORIZED_HEADERS, json=payload)
     assert (
         mock_requests.post.call_args[-1].get("json", {}).get("image")
@@ -334,16 +309,12 @@
 @patch("renku_notebooks.api.classes.server.image_exists")
 @patch("renku_notebooks.api.classes.server.get_docker_token")
 def test_image_check_logic_specific_found(
-<<<<<<< HEAD
     get_docker_token,
     image_exists,
     mock_requests,
     client,
     make_server_args_valid,
     kubernetes_client,
-=======
-    get_docker_token, image_exists, create_named_server, client
->>>>>>> 9842fc9b
 ):
     requested_image = "hostname.com/image/subimage:tag"
     image_exists.return_value = True
@@ -379,7 +350,6 @@
     assert not mock_requests.post.called
 
 
-<<<<<<< HEAD
 @patch("renku_notebooks.api.classes.server.UserServer._create_registry_secret")
 @patch("renku_notebooks.api.classes.server.requests", autospec=True)
 @patch("renku_notebooks.api.classes.server.image_exists")
@@ -389,17 +359,6 @@
     image_exists,
     mock_requests,
     create_reg_secret_mock,
-=======
-@patch("renku_notebooks.api.notebooks.get_renku_project")
-@patch("renku_notebooks.api.notebooks.create_named_server")
-@patch("renku_notebooks.api.notebooks.image_exists")
-@patch("renku_notebooks.api.notebooks.get_docker_token")
-def test_image_check_logic_commit_sha(
-    get_docker_token,
-    image_exists,
-    create_named_server,
-    get_renku_project,
->>>>>>> 9842fc9b
     client,
     make_server_args_valid,
     kubernetes_client,
@@ -412,8 +371,6 @@
     payload = {**DEFAULT_PAYLOAD, "commit_sha": "5ds4af4adsf6asf4564"}
     image_exists.return_value = True
     get_docker_token.return_value = "token", True
-<<<<<<< HEAD
-=======
     renku_project = MagicMock()
     renku_project.path_with_namespace = payload["namespace"] + "/" + payload["project"]
     create_named_server_response = MagicMock()
@@ -421,7 +378,6 @@
     create_named_server_response.headers = {"Content-Type": "application/json"}
     create_named_server.return_value = create_named_server_response
     get_renku_project.return_value = renku_project
->>>>>>> 9842fc9b
     client.post("/service/servers", headers=AUTHORIZED_HEADERS, json=payload)
     assert create_reg_secret_mock.called_once
     assert image_exists.called_once_with(
