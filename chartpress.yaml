--- conflicted
+++ resolved
@@ -8,36 +8,13 @@
     paths:
       - .
       - renku-notebooks
-<<<<<<< HEAD
-      - git-sidecar
-=======
       - git-rpc-server
       - git-clone
->>>>>>> 2931adf0
     images:
       renku-notebooks:
         contextPath: .
         dockerfilePath: Dockerfile
         valuesPath: image
-<<<<<<< HEAD
-      git-sidecar:
-        contextPath: git-sidecar
-        dockerfilePath: git-sidecar/Dockerfile
-        valuesPath: git_sidecar.image
-        paths:
-          - git-sidecar
-      git-https-proxy:
-        contextPath: git-https-proxy
-        dockerfilePath: git-https-proxy/Dockerfile
-        valuesPath: git_https_proxy.image
-        paths:
-          - git-https-proxy
-      renku-notebooks-tests:
-        contextPath: .
-        dockerfilePath: Dockerfile.tests
-        valuesPath: tests.image
-        paths:
-=======
       git-rpc-server:
         contextPath: git-rpc-server
         dockerfilePath: git-rpc-server/Dockerfile
@@ -61,5 +38,4 @@
         dockerfilePath: Dockerfile.tests
         valuesPath: tests.image
         paths:
->>>>>>> 2931adf0
           - tests/integration