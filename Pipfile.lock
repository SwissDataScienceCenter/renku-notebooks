{
    "_meta": {
        "hash": {
<<<<<<< HEAD
            "sha256": "ae4494d707a7715db47664df2ccba88c2156abb4ed9a68565fe6ac41574fa4f3"
=======
            "sha256": "08915ddbc48026be76425ff4d018fc87a9ce09fc3e48e244f75854fd1020f540"
>>>>>>> b92722d0
        },
        "pipfile-spec": 6,
        "requires": {},
        "sources": [
            {
                "name": "pypi",
                "url": "https://pypi.org/simple",
                "verify_ssl": true
            }
        ]
    },
    "default": {
        "apispec": {
            "hashes": [
                "sha256:5bc5404b19259aeeb307ce9956e2c1a97722c6a130ef414671dfc21acd622afc",
                "sha256:d167890e37f14f3f26b588ff2598af35faa5c27612264ea1125509c8ff860834"
            ],
            "markers": "python_version >= '3.6'",
            "version": "==5.1.1"
        },
        "blinker": {
            "hashes": [
                "sha256:471aee25f3992bd325afa3772f1063dbdbbca947a041b8b89466dc00d606f8b6"
            ],
            "version": "==1.4"
        },
        "cachetools": {
            "hashes": [
                "sha256:89ea6f1b638d5a73a4f9226be57ac5e4f399d22770b92355f92dcb0f7f001693",
                "sha256:92971d3cb7d2a97efff7c7bb1657f21a8f5fb309a37530537c71b1774189f2d1"
            ],
            "markers": "python_version ~= '3.5'",
            "version": "==4.2.4"
        },
        "certifi": {
            "hashes": [
                "sha256:78884e7c1d4b00ce3cea67b44566851c4343c120abd683433ce934a68ea58872",
                "sha256:d62a0163eb4c2344ac042ab2bdf75399a71a2d8c7d47eac2e2ee91b9d6339569"
            ],
            "version": "==2021.10.8"
        },
        "charset-normalizer": {
            "hashes": [
<<<<<<< HEAD
                "sha256:876d180e9d7432c5d1dfd4c5d26b72f099d503e8fcc0feb7532c9289be60fcbd",
                "sha256:cb957888737fc0bbcd78e3df769addb41fd1ff8cf950dc9e7ad7793f1bf44455"
            ],
            "markers": "python_version >= '3'",
            "version": "==2.0.10"
=======
                "sha256:e019de665e2bcf9c2b64e2e5aa025fa991da8720daa3c1138cadd2fd1856aed0",
                "sha256:f7af805c321bfa1ce6714c51f254e0d5bb5e5834039bc17db7ebe3a4cec9492b"
            ],
            "markers": "python_version >= '3'",
            "version": "==2.0.7"
>>>>>>> b92722d0
        },
        "click": {
            "hashes": [
                "sha256:353f466495adaeb40b6b5f592f9f91cb22372351c84caeb068132442a4518ef3",
                "sha256:410e932b050f5eed773c4cda94de75971c89cdb3155a72a0831139a79e5ecb5b"
            ],
            "markers": "python_version >= '3.6'",
            "version": "==8.0.3"
        },
        "docker": {
            "hashes": [
                "sha256:7a79bb439e3df59d0a72621775d600bc8bc8b422d285824cb37103eab91d1ce0",
                "sha256:d916a26b62970e7c2f554110ed6af04c7ccff8e9f81ad17d0d40c75637e227fb"
            ],
            "index": "pypi",
            "version": "==5.0.3"
        },
        "escapism": {
            "hashes": [
                "sha256:73256bdfb4f22230f0428fc6efecee61cdc4fad531b6f98b849cb9c80711e4ec",
                "sha256:d28f19edc3cb1ffc36fa238956ecc068695477e748f57157c6dde00a6b77f229"
            ],
            "index": "pypi",
            "version": "==1.0.1"
        },
        "flask": {
            "hashes": [
                "sha256:7b2fb8e934ddd50731893bdcdb00fc8c0315916f9fcd50d22c7cc1a95ab634e2",
                "sha256:cb90f62f1d8e4dc4621f52106613488b5ba826b2e1e10a33eac92f723093ab6a"
            ],
            "index": "pypi",
            "version": "==2.0.2"
        },
        "flask-apispec": {
            "hashes": [
                "sha256:7e82dabcac4234c1540438daac045e8475804b4dcf7f68898ffc47113ab34da0",
                "sha256:89e05dd2cb6e91ad999033c59aed4b5036aea9f0794d5ea5d9082be8ad4a99f2"
            ],
            "index": "pypi",
            "version": "==0.11.0"
        },
        "flask-swagger-ui": {
            "hashes": [
                "sha256:f329752a65b2940ada8eeb57bce613f7c0a12856a9c31063bb9e33798554c9ed"
            ],
            "index": "pypi",
            "version": "==3.36.0"
        },
        "gevent": {
            "hashes": [
                "sha256:0082d8a5d23c35812ce0e716a91ede597f6dd2c5ff508a02a998f73598c59397",
                "sha256:01928770972181ad8866ee37ea3504f1824587b188fcab782ef1619ce7538766",
                "sha256:05c5e8a50cd6868dd36536c92fb4468d18090e801bd63611593c0717bab63692",
                "sha256:08b4c17064e28f4eb85604486abc89f442c7407d2aed249cf54544ce5c9baee6",
                "sha256:177f93a3a90f46a5009e0841fef561601e5c637ba4332ab8572edd96af650101",
                "sha256:22ce1f38fdfe2149ffe8ec2131ca45281791c1e464db34b3b4321ae9d8d2efbb",
                "sha256:24d3550fbaeef5fddd794819c2853bca45a86c3d64a056a2c268d981518220d1",
                "sha256:2afa3f3ad528155433f6ac8bd64fa5cc303855b97004416ec719a6b1ca179481",
                "sha256:2bcec9f80196c751fdcf389ca9f7141e7b0db960d8465ed79be5e685bfcad682",
                "sha256:2cfff82f05f14b7f5d9ed53ccb7a609ae8604df522bb05c971bca78ec9d8b2b9",
                "sha256:3baeeccc4791ba3f8db27179dff11855a8f9210ddd754f6c9b48e0d2561c2aea",
                "sha256:3c012c73e6c61f13c75e3a4869dbe6a2ffa025f103421a6de9c85e627e7477b1",
                "sha256:3dad62f55fad839d498c801e139481348991cee6e1c7706041b5fe096cb6a279",
                "sha256:542ae891e2aa217d2cf6d8446538fcd2f3263a40eec123b970b899bac391c47a",
                "sha256:6a02a88723ed3f0fd92cbf1df3c4cd2fbd87d82b0a4bac3e36a8875923115214",
                "sha256:74fc1ef16b86616cfddcc74f7292642b0f72dde4dd95aebf4c45bb236744be54",
                "sha256:7909780f0cf18a1fc32aafd8c8e130cdd93c6e285b11263f7f2d1a0f3678bc50",
                "sha256:7ccffcf708094564e442ac6fde46f0ae9e40015cb69d995f4b39cc29a7643881",
                "sha256:8c21cb5c9f4e14d75b3fe0b143ec875d7dbd1495fad6d49704b00e57e781ee0f",
                "sha256:973749bacb7bc4f4181a8fb2a7e0e2ff44038de56d08e856dd54a5ac1d7331b4",
                "sha256:9d86438ede1cbe0fde6ef4cc3f72bf2f1ecc9630d8b633ff344a3aeeca272cdd",
                "sha256:9f9652d1e4062d4b5b5a0a49ff679fa890430b5f76969d35dccb2df114c55e0f",
                "sha256:a5ad4ed8afa0a71e1927623589f06a9b5e8b5e77810be3125cb4d93050d3fd1f",
                "sha256:b7709c64afa8bb3000c28bb91ec42c79594a7cb0f322e20427d57f9762366a5b",
                "sha256:bb5cb8db753469c7a9a0b8a972d2660fe851aa06eee699a1ca42988afb0aaa02",
                "sha256:c43f081cbca41d27fd8fef9c6a32cf83cb979345b20abc07bf68df165cdadb24",
                "sha256:cc2fef0f98ee180704cf95ec84f2bc2d86c6c3711bb6b6740d74e0afe708b62c",
                "sha256:da8d2d51a49b2a5beb02ad619ca9ddbef806ef4870ba04e5ac7b8b41a5b61db3",
                "sha256:e1899b921219fc8959ff9afb94dae36be82e0769ed13d330a393594d478a0b3a",
                "sha256:eae3c46f9484eaacd67ffcdf4eaf6ca830f587edd543613b0f5c4eb3c11d052d",
                "sha256:ec21f9eaaa6a7b1e62da786132d6788675b314f25f98d9541f1bf00584ed4749",
                "sha256:f289fae643a3f1c3b909d6b033e6921b05234a4907e9c9c8c3f1fe403e6ac452",
                "sha256:f48b64578c367b91fa793bf8eaaaf4995cb93c8bc45860e473bf868070ad094e"
            ],
            "index": "pypi",
            "version": "==21.12.0"
        },
        "google-auth": {
            "hashes": [
                "sha256:a348a50b027679cb7dae98043ac8dbcc1d7951f06d8387496071a1e05a2465c0",
                "sha256:d83570a664c10b97a1dc6f8df87e5fdfff012f48f62be131e449c20dfc32630e"
            ],
            "markers": "python_version >= '2.7' and python_version not in '3.0, 3.1, 3.2, 3.3, 3.4, 3.5'",
            "version": "==2.3.3"
        },
        "greenlet": {
            "hashes": [
<<<<<<< HEAD
                "sha256:0051c6f1f27cb756ffc0ffbac7d2cd48cb0362ac1736871399a739b2885134d3",
=======
>>>>>>> b92722d0
                "sha256:00e44c8afdbe5467e4f7b5851be223be68adb4272f44696ee71fe46b7036a711",
                "sha256:013d61294b6cd8fe3242932c1c5e36e5d1db2c8afb58606c5a67efce62c1f5fd",
                "sha256:049fe7579230e44daef03a259faa24511d10ebfa44f69411d99e6a184fe68073",
                "sha256:14d4f3cd4e8b524ae9b8aa567858beed70c392fdec26dbdb0a8a418392e71708",
                "sha256:166eac03e48784a6a6e0e5f041cfebb1ab400b394db188c48b3a84737f505b67",
                "sha256:17ff94e7a83aa8671a25bf5b59326ec26da379ace2ebc4411d690d80a7fbcf23",
                "sha256:1e12bdc622676ce47ae9abbf455c189e442afdde8818d9da983085df6312e7a1",
                "sha256:21915eb821a6b3d9d8eefdaf57d6c345b970ad722f856cd71739493ce003ad08",
                "sha256:288c6a76705dc54fba69fbcb59904ae4ad768b4c768839b8ca5fdadec6dd8cfd",
<<<<<<< HEAD
                "sha256:2bde6792f313f4e918caabc46532aa64aa27a0db05d75b20edfc5c6f46479de2",
=======
>>>>>>> b92722d0
                "sha256:32ca72bbc673adbcfecb935bb3fb1b74e663d10a4b241aaa2f5a75fe1d1f90aa",
                "sha256:356b3576ad078c89a6107caa9c50cc14e98e3a6c4874a37c3e0273e4baf33de8",
                "sha256:40b951f601af999a8bf2ce8c71e8aaa4e8c6f78ff8afae7b808aae2dc50d4c40",
                "sha256:572e1787d1460da79590bf44304abbc0a2da944ea64ec549188fa84d89bba7ab",
                "sha256:58df5c2a0e293bf665a51f8a100d3e9956febfbf1d9aaf8c0677cf70218910c6",
                "sha256:64e6175c2e53195278d7388c454e0b30997573f3f4bd63697f88d855f7a6a1fc",
                "sha256:7227b47e73dedaa513cdebb98469705ef0d66eb5a1250144468e9c3097d6b59b",
                "sha256:7418b6bfc7fe3331541b84bb2141c9baf1ec7132a7ecd9f375912eca810e714e",
                "sha256:7cbd7574ce8e138bda9df4efc6bf2ab8572c9aff640d8ecfece1b006b68da963",
                "sha256:7ff61ff178250f9bb3cd89752df0f1dd0e27316a8bd1465351652b1b4a4cdfd3",
                "sha256:833e1551925ed51e6b44c800e71e77dacd7e49181fdc9ac9a0bf3714d515785d",
                "sha256:8639cadfda96737427330a094476d4c7a56ac03de7265622fcf4cfe57c8ae18d",
<<<<<<< HEAD
                "sha256:8c5d5b35f789a030ebb95bff352f1d27a93d81069f2adb3182d99882e095cefe",
=======
>>>>>>> b92722d0
                "sha256:8c790abda465726cfb8bb08bd4ca9a5d0a7bd77c7ac1ca1b839ad823b948ea28",
                "sha256:8d2f1fb53a421b410751887eb4ff21386d119ef9cde3797bf5e7ed49fb51a3b3",
                "sha256:903bbd302a2378f984aef528f76d4c9b1748f318fe1294961c072bdc7f2ffa3e",
                "sha256:93f81b134a165cc17123626ab8da2e30c0455441d4ab5576eed73a64c025b25c",
                "sha256:95e69877983ea39b7303570fa6760f81a3eec23d0e3ab2021b7144b94d06202d",
                "sha256:9633b3034d3d901f0a46b7939f8c4d64427dfba6bbc5a36b1a67364cf148a1b0",
                "sha256:97e5306482182170ade15c4b0d8386ded995a07d7cc2ca8f27958d34d6736497",
                "sha256:9f3cba480d3deb69f6ee2c1825060177a22c7826431458c697df88e6aeb3caee",
                "sha256:aa5b467f15e78b82257319aebc78dd2915e4c1436c3c0d1ad6f53e47ba6e2713",
                "sha256:abb7a75ed8b968f3061327c433a0fbd17b729947b400747c334a9c29a9af6c58",
                "sha256:aec52725173bd3a7b56fe91bc56eccb26fbdff1386ef123abb63c84c5b43b63a",
                "sha256:b11548073a2213d950c3f671aa88e6f83cda6e2fb97a8b6317b1b5b33d850e06",
                "sha256:b1692f7d6bc45e3200844be0dba153612103db241691088626a33ff1f24a0d88",
<<<<<<< HEAD
                "sha256:b336501a05e13b616ef81ce329c0e09ac5ed8c732d9ba7e3e983fcc1a9e86965",
                "sha256:b8c008de9d0daba7b6666aa5bbfdc23dcd78cafc33997c9b7741ff6353bafb7f",
=======
>>>>>>> b92722d0
                "sha256:b92e29e58bef6d9cfd340c72b04d74c4b4e9f70c9fa7c78b674d1fec18896dc4",
                "sha256:be5f425ff1f5f4b3c1e33ad64ab994eed12fc284a6ea71c5243fd564502ecbe5",
                "sha256:dd0b1e9e891f69e7675ba5c92e28b90eaa045f6ab134ffe70b52e948aa175b3c",
                "sha256:e30f5ea4ae2346e62cedde8794a56858a67b878dd79f7df76a0767e356b1744a",
                "sha256:e6a36bb9474218c7a5b27ae476035497a6990e21d04c279884eb10d9b290f1b1",
                "sha256:e859fcb4cbe93504ea18008d1df98dee4f7766db66c435e4882ab35cf70cac43",
                "sha256:eb6ea6da4c787111adf40f697b4e58732ee0942b5d3bd8f435277643329ba627",
                "sha256:ec8c433b3ab0419100bd45b47c9c8551248a5aee30ca5e9d399a0b57ac04651b",
                "sha256:eff9d20417ff9dcb0d25e2defc2574d10b491bf2e693b4e491914738b7908168",
                "sha256:f0214eb2a23b85528310dad848ad2ac58e735612929c8072f6093f3585fd342d",
                "sha256:f276df9830dba7a333544bd41070e8175762a7ac20350786b322b714b0e654f5",
                "sha256:f3acda1924472472ddd60c29e5b9db0cec629fbe3c5c5accb74d6d6d14773478",
                "sha256:f70a9e237bb792c7cc7e44c531fd48f5897961701cdaa06cf22fc14965c496cf",
                "sha256:f9d29ca8a77117315101425ec7ec2a47a22ccf59f5593378fc4077ac5b754fce",
                "sha256:fa877ca7f6b48054f847b61d6fa7bed5cebb663ebc55e018fda12db09dcc664c",
                "sha256:fdcec0b8399108577ec290f55551d926d9a1fa6cad45882093a7a07ac5ec147b"
            ],
            "markers": "platform_python_implementation == 'CPython'",
            "version": "==1.1.2"
        },
        "gunicorn": {
            "hashes": [
                "sha256:9dcc4547dbb1cb284accfb15ab5667a0e5d1881cc443e0677b4882a4067a807e",
                "sha256:e0a968b5ba15f8a328fdfd7ab1fcb5af4470c28aaf7e55df02a99bc13138e6e8"
            ],
            "index": "pypi",
            "version": "==20.1.0"
        },
        "idna": {
            "hashes": [
                "sha256:84d9dd047ffa80596e0f246e2eab0b391788b0503584e8945f2368256d2735ff",
                "sha256:9d643ff0a55b762d5cdb124b8eaa99c66322e2157b69160bc32796e824360e6d"
            ],
            "markers": "python_version >= '3'",
            "version": "==3.3"
<<<<<<< HEAD
=======
        },
        "importlib-metadata": {
            "hashes": [
                "sha256:53ccfd5c134223e497627b9815d5030edf77d2ed573922f7a0b8f8bb81a1c100",
                "sha256:75bdec14c397f528724c1bfd9709d660b33a4d2e77387a3358f20b848bb5e5fb"
            ],
            "markers": "python_version < '3.8'",
            "version": "==4.8.2"
>>>>>>> b92722d0
        },
        "itsdangerous": {
            "hashes": [
                "sha256:5174094b9637652bdb841a3029700391451bd092ba3db90600dea710ba28e97c",
                "sha256:9e724d68fc22902a1435351f84c3fb8623f303fffcc566a4cb952df8c572cff0"
            ],
            "markers": "python_version >= '3.6'",
            "version": "==2.0.1"
        },
        "jinja2": {
            "hashes": [
                "sha256:077ce6014f7b40d03b47d1f1ca4b0fc8328a692bd284016f806ed0eaca390ad8",
                "sha256:611bb273cd68f3b993fabdc4064fc858c5b47a973cb5aa7999ec1ba405c87cd7"
            ],
            "markers": "python_version >= '3.6'",
            "version": "==3.0.3"
        },
        "kubernetes": {
            "hashes": [
<<<<<<< HEAD
                "sha256:044c20253f8577491a87af8f9edea1f929ed6d62ce306376a6cb8aed24e572c5",
                "sha256:c9849afc2eafdce60efa210049ee7a94e7ef6cf3a7afa14a69b3bf0447825977"
            ],
            "index": "pypi",
            "version": "==21.7.0"
=======
                "sha256:040cda3c1fdfdd97fa1c6f49dd6d1bc136cf911115a6216a452e0d1847d02044",
                "sha256:06af63e376438af20d85e0929b4ec90f74e2f05221e23870bcca26d929e2defa"
            ],
            "index": "pypi",
            "version": "==20.12.0b1"
>>>>>>> b92722d0
        },
        "markupsafe": {
            "hashes": [
                "sha256:01a9b8ea66f1658938f65b93a85ebe8bc016e6769611be228d797c9d998dd298",
                "sha256:023cb26ec21ece8dc3907c0e8320058b2e0cb3c55cf9564da612bc325bed5e64",
                "sha256:0446679737af14f45767963a1a9ef7620189912317d095f2d9ffa183a4d25d2b",
                "sha256:04635854b943835a6ea959e948d19dcd311762c5c0c6e1f0e16ee57022669194",
                "sha256:0717a7390a68be14b8c793ba258e075c6f4ca819f15edfc2a3a027c823718567",
                "sha256:0955295dd5eec6cb6cc2fe1698f4c6d84af2e92de33fbcac4111913cd100a6ff",
                "sha256:0d4b31cc67ab36e3392bbf3862cfbadac3db12bdd8b02a2731f509ed5b829724",
                "sha256:10f82115e21dc0dfec9ab5c0223652f7197feb168c940f3ef61563fc2d6beb74",
                "sha256:168cd0a3642de83558a5153c8bd34f175a9a6e7f6dc6384b9655d2697312a646",
                "sha256:1d609f577dc6e1aa17d746f8bd3c31aa4d258f4070d61b2aa5c4166c1539de35",
                "sha256:1f2ade76b9903f39aa442b4aadd2177decb66525062db244b35d71d0ee8599b6",
                "sha256:20dca64a3ef2d6e4d5d615a3fd418ad3bde77a47ec8a23d984a12b5b4c74491a",
                "sha256:2a7d351cbd8cfeb19ca00de495e224dea7e7d919659c2841bbb7f420ad03e2d6",
                "sha256:2d7d807855b419fc2ed3e631034685db6079889a1f01d5d9dac950f764da3dad",
                "sha256:2ef54abee730b502252bcdf31b10dacb0a416229b72c18b19e24a4509f273d26",
                "sha256:36bc903cbb393720fad60fc28c10de6acf10dc6cc883f3e24ee4012371399a38",
                "sha256:37205cac2a79194e3750b0af2a5720d95f786a55ce7df90c3af697bfa100eaac",
                "sha256:3c112550557578c26af18a1ccc9e090bfe03832ae994343cfdacd287db6a6ae7",
                "sha256:3dd007d54ee88b46be476e293f48c85048603f5f516008bee124ddd891398ed6",
                "sha256:4296f2b1ce8c86a6aea78613c34bb1a672ea0e3de9c6ba08a960efe0b0a09047",
                "sha256:47ab1e7b91c098ab893b828deafa1203de86d0bc6ab587b160f78fe6c4011f75",
                "sha256:49e3ceeabbfb9d66c3aef5af3a60cc43b85c33df25ce03d0031a608b0a8b2e3f",
                "sha256:4dc8f9fb58f7364b63fd9f85013b780ef83c11857ae79f2feda41e270468dd9b",
                "sha256:4efca8f86c54b22348a5467704e3fec767b2db12fc39c6d963168ab1d3fc9135",
                "sha256:53edb4da6925ad13c07b6d26c2a852bd81e364f95301c66e930ab2aef5b5ddd8",
                "sha256:5855f8438a7d1d458206a2466bf82b0f104a3724bf96a1c781ab731e4201731a",
                "sha256:594c67807fb16238b30c44bdf74f36c02cdf22d1c8cda91ef8a0ed8dabf5620a",
                "sha256:5b6d930f030f8ed98e3e6c98ffa0652bdb82601e7a016ec2ab5d7ff23baa78d1",
                "sha256:5bb28c636d87e840583ee3adeb78172efc47c8b26127267f54a9c0ec251d41a9",
                "sha256:60bf42e36abfaf9aff1f50f52644b336d4f0a3fd6d8a60ca0d054ac9f713a864",
                "sha256:611d1ad9a4288cf3e3c16014564df047fe08410e628f89805e475368bd304914",
                "sha256:6300b8454aa6930a24b9618fbb54b5a68135092bc666f7b06901f897fa5c2fee",
                "sha256:63f3268ba69ace99cab4e3e3b5840b03340efed0948ab8f78d2fd87ee5442a4f",
                "sha256:6557b31b5e2c9ddf0de32a691f2312a32f77cd7681d8af66c2692efdbef84c18",
                "sha256:693ce3f9e70a6cf7d2fb9e6c9d8b204b6b39897a2c4a1aa65728d5ac97dcc1d8",
                "sha256:6a7fae0dd14cf60ad5ff42baa2e95727c3d81ded453457771d02b7d2b3f9c0c2",
                "sha256:6c4ca60fa24e85fe25b912b01e62cb969d69a23a5d5867682dd3e80b5b02581d",
                "sha256:6fcf051089389abe060c9cd7caa212c707e58153afa2c649f00346ce6d260f1b",
                "sha256:7d91275b0245b1da4d4cfa07e0faedd5b0812efc15b702576d103293e252af1b",
                "sha256:89c687013cb1cd489a0f0ac24febe8c7a666e6e221b783e53ac50ebf68e45d86",
                "sha256:8d206346619592c6200148b01a2142798c989edcb9c896f9ac9722a99d4e77e6",
                "sha256:905fec760bd2fa1388bb5b489ee8ee5f7291d692638ea5f67982d968366bef9f",
                "sha256:97383d78eb34da7e1fa37dd273c20ad4320929af65d156e35a5e2d89566d9dfb",
                "sha256:984d76483eb32f1bcb536dc27e4ad56bba4baa70be32fa87152832cdd9db0833",
                "sha256:99df47edb6bda1249d3e80fdabb1dab8c08ef3975f69aed437cb69d0a5de1e28",
                "sha256:9f02365d4e99430a12647f09b6cc8bab61a6564363f313126f775eb4f6ef798e",
                "sha256:a30e67a65b53ea0a5e62fe23682cfe22712e01f453b95233b25502f7c61cb415",
                "sha256:ab3ef638ace319fa26553db0624c4699e31a28bb2a835c5faca8f8acf6a5a902",
                "sha256:aca6377c0cb8a8253e493c6b451565ac77e98c2951c45f913e0b52facdcff83f",
                "sha256:add36cb2dbb8b736611303cd3bfcee00afd96471b09cda130da3581cbdc56a6d",
                "sha256:b2f4bf27480f5e5e8ce285a8c8fd176c0b03e93dcc6646477d4630e83440c6a9",
                "sha256:b7f2d075102dc8c794cbde1947378051c4e5180d52d276987b8d28a3bd58c17d",
                "sha256:baa1a4e8f868845af802979fcdbf0bb11f94f1cb7ced4c4b8a351bb60d108145",
                "sha256:be98f628055368795d818ebf93da628541e10b75b41c559fdf36d104c5787066",
                "sha256:bf5d821ffabf0ef3533c39c518f3357b171a1651c1ff6827325e4489b0e46c3c",
                "sha256:c47adbc92fc1bb2b3274c4b3a43ae0e4573d9fbff4f54cd484555edbf030baf1",
                "sha256:cdfba22ea2f0029c9261a4bd07e830a8da012291fbe44dc794e488b6c9bb353a",
                "sha256:d6c7ebd4e944c85e2c3421e612a7057a2f48d478d79e61800d81468a8d842207",
                "sha256:d7f9850398e85aba693bb640262d3611788b1f29a79f0c93c565694658f4071f",
                "sha256:d8446c54dc28c01e5a2dbac5a25f071f6653e6e40f3a8818e8b45d790fe6ef53",
                "sha256:deb993cacb280823246a026e3b2d81c493c53de6acfd5e6bfe31ab3402bb37dd",
                "sha256:e0f138900af21926a02425cf736db95be9f4af72ba1bb21453432a07f6082134",
                "sha256:e9936f0b261d4df76ad22f8fee3ae83b60d7c3e871292cd42f40b81b70afae85",
                "sha256:f0567c4dc99f264f49fe27da5f735f414c4e7e7dd850cfd8e69f0862d7c74ea9",
                "sha256:f5653a225f31e113b152e56f154ccbe59eeb1c7487b39b9d9f9cdb58e6c79dc5",
                "sha256:f826e31d18b516f653fe296d967d700fddad5901ae07c622bb3705955e1faa94",
                "sha256:f8ba0e8349a38d3001fae7eadded3f6606f0da5d748ee53cc1dab1d6527b9509",
                "sha256:f9081981fe268bd86831e5c75f7de206ef275defcb82bc70740ae6dc507aee51",
                "sha256:fa130dd50c57d53368c9d59395cb5526eda596d3ffe36666cd81a44d56e48872"
            ],
            "markers": "python_version >= '3.6'",
            "version": "==2.0.1"
        },
        "marshmallow": {
            "hashes": [
                "sha256:04438610bc6dadbdddb22a4a55bcc7f6f8099e69580b2e67f5a681933a1f4400",
                "sha256:4c05c1684e0e97fe779c62b91878f173b937fe097b356cd82f793464f5bc6138"
            ],
            "markers": "python_version >= '3.6'",
            "version": "==3.14.1"
        },
        "oauthlib": {
            "hashes": [
                "sha256:42bf6354c2ed8c6acb54d971fce6f88193d97297e18602a3a886603f9d7730cc",
                "sha256:8f0215fcc533dd8dd1bee6f4c412d4f0cd7297307d43ac61666389e3bc3198a3"
            ],
            "markers": "python_version >= '3.6'",
            "version": "==3.1.1"
        },
        "packaging": {
            "hashes": [
                "sha256:dd47c42927d89ab911e606518907cc2d3a1f38bbd026385970643f9c5b8ecfeb",
                "sha256:ef103e05f519cdc783ae24ea4e2e0f508a9c99b2d4969652eed6a2e1ea5bd522"
            ],
            "markers": "python_version >= '3.6'",
            "version": "==21.3"
        },
        "pyasn1": {
            "hashes": [
                "sha256:014c0e9976956a08139dc0712ae195324a75e142284d5f87f1a87ee1b068a359",
                "sha256:03840c999ba71680a131cfaee6fab142e1ed9bbd9c693e285cc6aca0d555e576",
                "sha256:0458773cfe65b153891ac249bcf1b5f8f320b7c2ce462151f8fa74de8934becf",
                "sha256:08c3c53b75eaa48d71cf8c710312316392ed40899cb34710d092e96745a358b7",
                "sha256:39c7e2ec30515947ff4e87fb6f456dfc6e84857d34be479c9d4a4ba4bf46aa5d",
                "sha256:5c9414dcfede6e441f7e8f81b43b34e834731003427e5b09e4e00e3172a10f00",
                "sha256:6e7545f1a61025a4e58bb336952c5061697da694db1cae97b116e9c46abcf7c8",
                "sha256:78fa6da68ed2727915c4767bb386ab32cdba863caa7dbe473eaae45f9959da86",
                "sha256:7ab8a544af125fb704feadb008c99a88805126fb525280b2270bb25cc1d78a12",
                "sha256:99fcc3c8d804d1bc6d9a099921e39d827026409a58f2a720dcdb89374ea0c776",
                "sha256:aef77c9fb94a3ac588e87841208bdec464471d9871bd5050a287cc9a475cd0ba",
                "sha256:e89bf84b5437b532b0803ba5c9a5e054d21fec423a89952a74f87fa2c9b7bce2",
                "sha256:fec3e9d8e36808a28efb59b489e4528c10ad0f480e57dcc32b4de5c9d8c9fdf3"
            ],
            "version": "==0.4.8"
        },
        "pyasn1-modules": {
            "hashes": [
                "sha256:0845a5582f6a02bb3e1bde9ecfc4bfcae6ec3210dd270522fee602365430c3f8",
                "sha256:0fe1b68d1e486a1ed5473f1302bd991c1611d319bba158e98b106ff86e1d7199",
                "sha256:15b7c67fabc7fc240d87fb9aabf999cf82311a6d6fb2c70d00d3d0604878c811",
                "sha256:426edb7a5e8879f1ec54a1864f16b882c2837bfd06eee62f2c982315ee2473ed",
                "sha256:65cebbaffc913f4fe9e4808735c95ea22d7a7775646ab690518c056784bc21b4",
                "sha256:905f84c712230b2c592c19470d3ca8d552de726050d1d1716282a1f6146be65e",
                "sha256:a50b808ffeb97cb3601dd25981f6b016cbb3d31fbf57a8b8a87428e6158d0c74",
                "sha256:a99324196732f53093a84c4369c996713eb8c89d360a496b599fb1a9c47fc3eb",
                "sha256:b80486a6c77252ea3a3e9b1e360bc9cf28eaac41263d173c032581ad2f20fe45",
                "sha256:c29a5e5cc7a3f05926aff34e097e84f8589cd790ce0ed41b67aed6857b26aafd",
                "sha256:cbac4bc38d117f2a49aeedec4407d23e8866ea4ac27ff2cf7fb3e5b570df19e0",
                "sha256:f39edd8c4ecaa4556e989147ebf219227e2cd2e8a43c7e7fcb1f1c18c5fd6a3d",
                "sha256:fe0644d9ab041506b62782e92b06b8c68cca799e1a9636ec398675459e031405"
            ],
            "version": "==0.2.8"
        },
<<<<<<< HEAD
        "pyparsing": {
            "hashes": [
                "sha256:04ff808a5b90911829c55c4e26f75fa5ca8a2f5f36aa3a51f68e27033341d3e4",
                "sha256:d9bdec0013ef1eb5a84ab39a3b3868911598afa494f5faa038647101504e2b81"
            ],
            "markers": "python_version >= '3.6'",
            "version": "==3.0.6"
=======
        "pyjwt": {
            "hashes": [
                "sha256:5c6eca3c2940464d106b99ba83b00c6add741c9becaec087fb7ccdefea71350e",
                "sha256:8d59a976fb773f3e6a39c85636357c4f0e242707394cadadd9814f5cbaa20e96"
            ],
            "index": "pypi",
            "version": "==1.7.1"
>>>>>>> b92722d0
        },
        "python-dateutil": {
            "hashes": [
                "sha256:0123cacc1627ae19ddf3c27a5de5bd67ee4586fbdd6440d9748f8abb483d3e86",
                "sha256:961d03dc3453ebbc59dbdea9e4e11c5651520a876d0f4db161e8674aae935da9"
            ],
            "markers": "python_version >= '2.7' and python_version not in '3.0, 3.1, 3.2, 3.3'",
            "version": "==2.8.2"
        },
        "python-gitlab": {
            "hashes": [
                "sha256:7216c9100b2a17cae5cf53b4b40ee36a7262d4ead7526c5a6278d911eba74847",
                "sha256:fd5de7e749e025c65dcf440ac8dbb069a024e3332ce94b4c845ec2f8da603464"
            ],
            "index": "pypi",
            "version": "==3.1.0"
        },
        "pyyaml": {
            "hashes": [
                "sha256:0283c35a6a9fbf047493e3a0ce8d79ef5030852c51e9d911a27badfde0605293",
                "sha256:055d937d65826939cb044fc8c9b08889e8c743fdc6a32b33e2390f66013e449b",
                "sha256:07751360502caac1c067a8132d150cf3d61339af5691fe9e87803040dbc5db57",
                "sha256:0b4624f379dab24d3725ffde76559cff63d9ec94e1736b556dacdfebe5ab6d4b",
                "sha256:0ce82d761c532fe4ec3f87fc45688bdd3a4c1dc5e0b4a19814b9009a29baefd4",
                "sha256:1e4747bc279b4f613a09eb64bba2ba602d8a6664c6ce6396a4d0cd413a50ce07",
                "sha256:213c60cd50106436cc818accf5baa1aba61c0189ff610f64f4a3e8c6726218ba",
                "sha256:231710d57adfd809ef5d34183b8ed1eeae3f76459c18fb4a0b373ad56bedcdd9",
                "sha256:277a0ef2981ca40581a47093e9e2d13b3f1fbbeffae064c1d21bfceba2030287",
                "sha256:2cd5df3de48857ed0544b34e2d40e9fac445930039f3cfe4bcc592a1f836d513",
                "sha256:40527857252b61eacd1d9af500c3337ba8deb8fc298940291486c465c8b46ec0",
                "sha256:473f9edb243cb1935ab5a084eb238d842fb8f404ed2193a915d1784b5a6b5fc0",
                "sha256:48c346915c114f5fdb3ead70312bd042a953a8ce5c7106d5bfb1a5254e47da92",
                "sha256:50602afada6d6cbfad699b0c7bb50d5ccffa7e46a3d738092afddc1f9758427f",
                "sha256:68fb519c14306fec9720a2a5b45bc9f0c8d1b9c72adf45c37baedfcd949c35a2",
                "sha256:77f396e6ef4c73fdc33a9157446466f1cff553d979bd00ecb64385760c6babdc",
                "sha256:819b3830a1543db06c4d4b865e70ded25be52a2e0631ccd2f6a47a2822f2fd7c",
                "sha256:897b80890765f037df3403d22bab41627ca8811ae55e9a722fd0392850ec4d86",
                "sha256:98c4d36e99714e55cfbaaee6dd5badbc9a1ec339ebfc3b1f52e293aee6bb71a4",
                "sha256:9df7ed3b3d2e0ecfe09e14741b857df43adb5a3ddadc919a2d94fbdf78fea53c",
                "sha256:9fa600030013c4de8165339db93d182b9431076eb98eb40ee068700c9c813e34",
                "sha256:a80a78046a72361de73f8f395f1f1e49f956c6be882eed58505a15f3e430962b",
                "sha256:b3d267842bf12586ba6c734f89d1f5b871df0273157918b0ccefa29deb05c21c",
                "sha256:b5b9eccad747aabaaffbc6064800670f0c297e52c12754eb1d976c57e4f74dcb",
                "sha256:c5687b8d43cf58545ade1fe3e055f70eac7a5a1a0bf42824308d868289a95737",
                "sha256:cba8c411ef271aa037d7357a2bc8f9ee8b58b9965831d9e51baf703280dc73d3",
                "sha256:d15a181d1ecd0d4270dc32edb46f7cb7733c7c508857278d3d378d14d606db2d",
                "sha256:d4db7c7aef085872ef65a8fd7d6d09a14ae91f691dec3e87ee5ee0539d516f53",
                "sha256:d4eccecf9adf6fbcc6861a38015c2a64f38b9d94838ac1810a9023a0609e1b78",
                "sha256:d67d839ede4ed1b28a4e8909735fc992a923cdb84e618544973d7dfc71540803",
                "sha256:daf496c58a8c52083df09b80c860005194014c3698698d1a57cbcfa182142a3a",
                "sha256:e61ceaab6f49fb8bdfaa0f92c4b57bcfbea54c09277b1b4f7ac376bfb7a7c174",
                "sha256:f84fbc98b019fef2ee9a1cb3ce93e3187a6df0b2538a651bfb890254ba9f90b5"
            ],
            "index": "pypi",
            "version": "==6.0"
        },
        "requests": {
            "hashes": [
                "sha256:68d7c56fd5a8999887728ef304a6d12edc7be74f1cfa47714fc8b414525c9a61",
                "sha256:f22fa1e554c9ddfd16e6e41ac79759e17be9e492b3587efa038054674760e72d"
            ],
            "index": "pypi",
            "version": "==2.27.1"
        },
        "requests-oauthlib": {
            "hashes": [
                "sha256:7f71572defaecd16372f9006f33c2ec8c077c3cfa6f5911a9a90202beb513f3d",
                "sha256:b4261601a71fd721a8bd6d7aa1cc1d6a8a93b4a9f5e96626f8e4d91e8beeaa6a",
                "sha256:fa6c47b933f01060936d87ae9327fead68768b69c6c9ea2109c48be30f2d4dbc"
            ],
            "version": "==1.3.0"
        },
        "requests-toolbelt": {
            "hashes": [
                "sha256:380606e1d10dc85c3bd47bf5a6095f815ec007be7a8b69c878507068df059e6f",
                "sha256:968089d4584ad4ad7c171454f0a5c6dac23971e9472521ea3b6d49d610aa6fc0"
            ],
            "version": "==0.9.1"
        },
        "rsa": {
            "hashes": [
                "sha256:5c6bd9dc7a543b7fe4304a631f8a8a3b674e2bbfc49c2ae96200cdbe55df6b17",
                "sha256:95c5d300c4e879ee69708c428ba566c59478fd653cc3a22243eeb8ed846950bb"
            ],
            "markers": "python_version >= '3.6'",
<<<<<<< HEAD
            "version": "==4.8"
=======
            "version": "==4.7.2"
>>>>>>> b92722d0
        },
        "sentry-sdk": {
            "extras": [
                "flask"
            ],
            "hashes": [
<<<<<<< HEAD
                "sha256:2cec50166bcb67e1965f8073541b2321e3864cd6fd42a526bcde9f0c4e4cc3f8",
                "sha256:7bbaa32bba806ec629962f207b597e86831c7ee2c1f287c21ba7de7fea9a9c46"
            ],
            "index": "pypi",
            "version": "==1.5.2"
        },
        "setuptools": {
            "hashes": [
                "sha256:2404879cda71495fc4d5cbc445ed52fdaddf352b36e40be8dcc63147cb4edabe",
                "sha256:68eb94073fc486091447fcb0501efd6560a0e5a1839ba249e5ff3c4c93f05f90"
            ],
            "markers": "python_version >= '3.7'",
            "version": "==60.5.0"
=======
                "sha256:0db297ab32e095705c20f742c3a5dac62fe15c4318681884053d0898e5abb2f6",
                "sha256:789a11a87ca02491896e121efdd64e8fd93327b69e8f2f7d42f03e2569648e88"
            ],
            "index": "pypi",
            "version": "==1.5.0"
>>>>>>> b92722d0
        },
        "six": {
            "hashes": [
                "sha256:1e61c37477a1626458e36f7b1d82aa5c9b094fa4802892072e49de9c60c4c926",
                "sha256:8abb2f1d86890a2dfb989f9a77cfcfd3e47c2a354b01111771326f8aa26e0254"
            ],
            "markers": "python_version >= '2.7' and python_version not in '3.0, 3.1, 3.2, 3.3'",
            "version": "==1.16.0"
        },
<<<<<<< HEAD
=======
        "typing-extensions": {
            "hashes": [
                "sha256:2cdf80e4e04866a9b3689a51869016d36db0814d84b8d8a568d22781d45d27ed",
                "sha256:829704698b22e13ec9eaf959122315eabb370b0884400e9818334d8b677023d9"
            ],
            "markers": "python_version < '3.8'",
            "version": "==4.0.0"
        },
>>>>>>> b92722d0
        "urllib3": {
            "hashes": [
                "sha256:000ca7f471a233c2251c6c7023ee85305721bfdf18621ebff4fd17a8653427ed",
                "sha256:0e7c33d9a63e7ddfcb86780aac87befc2fbddf46c58dbb487e0855f7ceec283c"
            ],
            "index": "pypi",
            "version": "==1.26.8"
        },
        "webargs": {
            "hashes": [
                "sha256:8d4025a5efcfe15cc385e39bd84167d3e9ede0eb485e246eec21f340f1a0caf9",
                "sha256:f1f0b7f054a22263cf750529fc0926709ca47da9a2c417d423ad88d9fa6a5d33"
            ],
            "markers": "python_version >= '3.7'",
            "version": "==8.1.0"
        },
        "websocket-client": {
            "hashes": [
                "sha256:1315816c0acc508997eb3ae03b9d3ff619c9d12d544c9a9b553704b1cc4f6af5",
                "sha256:2eed4cc58e4d65613ed6114af2f380f7910ff416fc8c46947f6e76b6815f56c0"
            ],
            "markers": "python_version >= '3.6'",
            "version": "==1.2.3"
        },
        "werkzeug": {
            "hashes": [
                "sha256:63d3dc1cf60e7b7e35e97fa9861f7397283b75d765afcaefd993d6046899de8f",
                "sha256:aa2bb6fc8dee8d6c504c0ac1e7f5f7dc5810a9903e793b6f715a9f015bdadb9a"
<<<<<<< HEAD
            ],
            "markers": "python_version >= '3.6'",
            "version": "==2.0.2"
=======
            ],
            "markers": "python_version >= '3.6'",
            "version": "==2.0.2"
        },
        "zipp": {
            "hashes": [
                "sha256:71c644c5369f4a6e07636f0aa966270449561fcea2e3d6747b8d23efaa9d7832",
                "sha256:9fe5ea21568a0a70e50f273397638d39b03353731e6cbbb3fd8502a33fec40bc"
            ],
            "markers": "python_version >= '3.6'",
            "version": "==3.6.0"
>>>>>>> b92722d0
        },
        "zope.event": {
            "hashes": [
                "sha256:2666401939cdaa5f4e0c08cf7f20c9b21423b95e88f4675b1443973bdb080c42",
                "sha256:5e76517f5b9b119acf37ca8819781db6c16ea433f7e2062c4afc2b6fbedb1330"
            ],
            "version": "==4.5.0"
        },
        "zope.interface": {
            "hashes": [
                "sha256:08f9636e99a9d5410181ba0729e0408d3d8748026ea938f3b970a0249daa8192",
                "sha256:0b465ae0962d49c68aa9733ba92a001b2a0933c317780435f00be7ecb959c702",
                "sha256:0cba8477e300d64a11a9789ed40ee8932b59f9ee05f85276dbb4b59acee5dd09",
                "sha256:0cee5187b60ed26d56eb2960136288ce91bcf61e2a9405660d271d1f122a69a4",
                "sha256:0ea1d73b7c9dcbc5080bb8aaffb776f1c68e807767069b9ccdd06f27a161914a",
                "sha256:0f91b5b948686659a8e28b728ff5e74b1be6bf40cb04704453617e5f1e945ef3",
                "sha256:15e7d1f7a6ee16572e21e3576d2012b2778cbacf75eb4b7400be37455f5ca8bf",
                "sha256:17776ecd3a1fdd2b2cd5373e5ef8b307162f581c693575ec62e7c5399d80794c",
                "sha256:194d0bcb1374ac3e1e023961610dc8f2c78a0f5f634d0c737691e215569e640d",
                "sha256:1c0e316c9add0db48a5b703833881351444398b04111188069a26a61cfb4df78",
                "sha256:205e40ccde0f37496904572035deea747390a8b7dc65146d30b96e2dd1359a83",
                "sha256:273f158fabc5ea33cbc936da0ab3d4ba80ede5351babc4f577d768e057651531",
                "sha256:2876246527c91e101184f63ccd1d716ec9c46519cc5f3d5375a3351c46467c46",
                "sha256:2c98384b254b37ce50eddd55db8d381a5c53b4c10ee66e1e7fe749824f894021",
                "sha256:2e5a26f16503be6c826abca904e45f1a44ff275fdb7e9d1b75c10671c26f8b94",
                "sha256:334701327f37c47fa628fc8b8d28c7d7730ce7daaf4bda1efb741679c2b087fc",
                "sha256:3748fac0d0f6a304e674955ab1365d515993b3a0a865e16a11ec9d86fb307f63",
                "sha256:3c02411a3b62668200910090a0dff17c0b25aaa36145082a5a6adf08fa281e54",
                "sha256:3dd4952748521205697bc2802e4afac5ed4b02909bb799ba1fe239f77fd4e117",
                "sha256:3f24df7124c323fceb53ff6168da70dbfbae1442b4f3da439cd441681f54fe25",
                "sha256:469e2407e0fe9880ac690a3666f03eb4c3c444411a5a5fddfdabc5d184a79f05",
                "sha256:4de4bc9b6d35c5af65b454d3e9bc98c50eb3960d5a3762c9438df57427134b8e",
                "sha256:5208ebd5152e040640518a77827bdfcc73773a15a33d6644015b763b9c9febc1",
                "sha256:52de7fc6c21b419078008f697fd4103dbc763288b1406b4562554bd47514c004",
                "sha256:5bb3489b4558e49ad2c5118137cfeaf59434f9737fa9c5deefc72d22c23822e2",
                "sha256:5dba5f530fec3f0988d83b78cc591b58c0b6eb8431a85edd1569a0539a8a5a0e",
                "sha256:5dd9ca406499444f4c8299f803d4a14edf7890ecc595c8b1c7115c2342cadc5f",
                "sha256:5f931a1c21dfa7a9c573ec1f50a31135ccce84e32507c54e1ea404894c5eb96f",
                "sha256:63b82bb63de7c821428d513607e84c6d97d58afd1fe2eb645030bdc185440120",
                "sha256:66c0061c91b3b9cf542131148ef7ecbecb2690d48d1612ec386de9d36766058f",
                "sha256:6f0c02cbb9691b7c91d5009108f975f8ffeab5dff8f26d62e21c493060eff2a1",
                "sha256:71aace0c42d53abe6fc7f726c5d3b60d90f3c5c055a447950ad6ea9cec2e37d9",
                "sha256:7d97a4306898b05404a0dcdc32d9709b7d8832c0c542b861d9a826301719794e",
                "sha256:7df1e1c05304f26faa49fa752a8c690126cf98b40b91d54e6e9cc3b7d6ffe8b7",
                "sha256:8270252effc60b9642b423189a2fe90eb6b59e87cbee54549db3f5562ff8d1b8",
                "sha256:867a5ad16892bf20e6c4ea2aab1971f45645ff3102ad29bd84c86027fa99997b",
                "sha256:877473e675fdcc113c138813a5dd440da0769a2d81f4d86614e5d62b69497155",
                "sha256:8892f89999ffd992208754851e5a052f6b5db70a1e3f7d54b17c5211e37a98c7",
                "sha256:9a9845c4c6bb56e508651f005c4aeb0404e518c6f000d5a1123ab077ab769f5c",
                "sha256:a1e6e96217a0f72e2b8629e271e1b280c6fa3fe6e59fa8f6701bec14e3354325",
                "sha256:a8156e6a7f5e2a0ff0c5b21d6bcb45145efece1909efcbbbf48c56f8da68221d",
                "sha256:a9506a7e80bcf6eacfff7f804c0ad5350c8c95b9010e4356a4b36f5322f09abb",
                "sha256:af310ec8335016b5e52cae60cda4a4f2a60a788cbb949a4fbea13d441aa5a09e",
                "sha256:b0297b1e05fd128d26cc2460c810d42e205d16d76799526dfa8c8ccd50e74959",
                "sha256:bf68f4b2b6683e52bec69273562df15af352e5ed25d1b6641e7efddc5951d1a7",
                "sha256:d0c1bc2fa9a7285719e5678584f6b92572a5b639d0e471bb8d4b650a1a910920",
                "sha256:d4d9d6c1a455d4babd320203b918ccc7fcbefe308615c521062bc2ba1aa4d26e",
                "sha256:db1fa631737dab9fa0b37f3979d8d2631e348c3b4e8325d6873c2541d0ae5a48",
                "sha256:dd93ea5c0c7f3e25335ab7d22a507b1dc43976e1345508f845efc573d3d779d8",
                "sha256:f44e517131a98f7a76696a7b21b164bcb85291cee106a23beccce454e1f433a4",
                "sha256:f7ee479e96f7ee350db1cf24afa5685a5899e2b34992fb99e1f7c1b0b758d263"
            ],
            "markers": "python_version >= '2.7' and python_version not in '3.0, 3.1, 3.2, 3.3, 3.4'",
            "version": "==5.4.0"
        }
    },
    "develop": {
        "astroid": {
            "hashes": [
                "sha256:3975a0bd5373bdce166e60c851cfcbaf21ee96de80ec518c1f4cb3e94c3fb334",
                "sha256:ab7f36e8a78b8e54a62028ba6beef7561db4cdb6f2a5009ecc44a6f42b5697ef"
            ],
            "markers": "python_version ~= '3.6'",
            "version": "==2.6.6"
        },
        "attrs": {
            "hashes": [
                "sha256:2d27e3784d7a565d36ab851fe94887c5eccd6a463168875832a1be79c82828b4",
                "sha256:626ba8234211db98e869df76230a137c4c40a12d72445c45d5f5b716f076e2fd"
            ],
            "markers": "python_version >= '2.7' and python_version not in '3.0, 3.1, 3.2, 3.3, 3.4'",
<<<<<<< HEAD
            "version": "==21.4.0"
        },
        "black": {
            "hashes": [
                "sha256:77b80f693a569e2e527958459634f18df9b0ba2625ba4e0c2d5da5be42e6f2b3",
                "sha256:a615e69ae185e08fdd73e4715e260e2479c861b5740057fde6e8b4e3b7dd589f"
            ],
            "index": "pypi",
            "version": "==21.12b0"
=======
            "version": "==21.2.0"
        },
        "backports.entry-points-selectable": {
            "hashes": [
                "sha256:7fceed9532a7aa2bd888654a7314f864a3c16a4e710b34a58cfc0f08114c663b",
                "sha256:914b21a479fde881635f7af5adc7f6e38d6b274be32269070c53b698c60d5386"
            ],
            "markers": "python_version >= '2.7'",
            "version": "==1.1.1"
        },
        "black": {
            "hashes": [
                "sha256:802c6c30b637b28645b7fde282ed2569c0cd777dbe493a41b6a03c1d903f99ac",
                "sha256:a042adbb18b3262faad5aff4e834ff186bb893f95ba3a8013f09de1e5569def2"
            ],
            "index": "pypi",
            "version": "==21.11b1"
>>>>>>> b92722d0
        },
        "certifi": {
            "hashes": [
                "sha256:78884e7c1d4b00ce3cea67b44566851c4343c120abd683433ce934a68ea58872",
                "sha256:d62a0163eb4c2344ac042ab2bdf75399a71a2d8c7d47eac2e2ee91b9d6339569"
            ],
            "version": "==2021.10.8"
        },
        "cfgv": {
            "hashes": [
                "sha256:c6a0883f3917a037485059700b9e75da2464e6c27051014ad85ba6aaa5884426",
                "sha256:f5a830efb9ce7a445376bb66ec94c638a9787422f96264c98edc6bdeed8ab736"
            ],
            "markers": "python_full_version >= '3.6.1'",
            "version": "==3.3.1"
        },
        "charset-normalizer": {
            "hashes": [
<<<<<<< HEAD
                "sha256:876d180e9d7432c5d1dfd4c5d26b72f099d503e8fcc0feb7532c9289be60fcbd",
                "sha256:cb957888737fc0bbcd78e3df769addb41fd1ff8cf950dc9e7ad7793f1bf44455"
            ],
            "markers": "python_version >= '3'",
            "version": "==2.0.10"
=======
                "sha256:e019de665e2bcf9c2b64e2e5aa025fa991da8720daa3c1138cadd2fd1856aed0",
                "sha256:f7af805c321bfa1ce6714c51f254e0d5bb5e5834039bc17db7ebe3a4cec9492b"
            ],
            "markers": "python_version >= '3'",
            "version": "==2.0.7"
>>>>>>> b92722d0
        },
        "chartpress": {
            "hashes": [
                "sha256:3adaed1a80a095e6fd84c7f035229a01bc375c38723b203184d90df2fa0221f2",
                "sha256:7453649179d745885774dac93a6fea8fde833cc03bc4ef3febae677d750e476e"
            ],
            "index": "pypi",
            "version": "==1.3.0"
        },
        "click": {
            "hashes": [
                "sha256:353f466495adaeb40b6b5f592f9f91cb22372351c84caeb068132442a4518ef3",
                "sha256:410e932b050f5eed773c4cda94de75971c89cdb3155a72a0831139a79e5ecb5b"
            ],
            "markers": "python_version >= '3.6'",
            "version": "==8.0.3"
        },
        "coverage": {
            "extras": [
                "toml"
            ],
            "hashes": [
<<<<<<< HEAD
                "sha256:01774a2c2c729619760320270e42cd9e797427ecfddd32c2a7b639cdc481f3c0",
                "sha256:03b20e52b7d31be571c9c06b74746746d4eb82fc260e594dc662ed48145e9efd",
                "sha256:0a7726f74ff63f41e95ed3a89fef002916c828bb5fcae83b505b49d81a066884",
                "sha256:1219d760ccfafc03c0822ae2e06e3b1248a8e6d1a70928966bafc6838d3c9e48",
                "sha256:13362889b2d46e8d9f97c421539c97c963e34031ab0cb89e8ca83a10cc71ac76",
                "sha256:174cf9b4bef0db2e8244f82059a5a72bd47e1d40e71c68ab055425172b16b7d0",
                "sha256:17e6c11038d4ed6e8af1407d9e89a2904d573be29d51515f14262d7f10ef0a64",
                "sha256:215f8afcc02a24c2d9a10d3790b21054b58d71f4b3c6f055d4bb1b15cecce685",
                "sha256:22e60a3ca5acba37d1d4a2ee66e051f5b0e1b9ac950b5b0cf4aa5366eda41d47",
                "sha256:2641f803ee9f95b1f387f3e8f3bf28d83d9b69a39e9911e5bfee832bea75240d",
                "sha256:276651978c94a8c5672ea60a2656e95a3cce2a3f31e9fb2d5ebd4c215d095840",
                "sha256:3f7c17209eef285c86f819ff04a6d4cbee9b33ef05cbcaae4c0b4e8e06b3ec8f",
                "sha256:3feac4084291642165c3a0d9eaebedf19ffa505016c4d3db15bfe235718d4971",
                "sha256:49dbff64961bc9bdd2289a2bda6a3a5a331964ba5497f694e2cbd540d656dc1c",
                "sha256:4e547122ca2d244f7c090fe3f4b5a5861255ff66b7ab6d98f44a0222aaf8671a",
                "sha256:5829192582c0ec8ca4a2532407bc14c2f338d9878a10442f5d03804a95fac9de",
                "sha256:5d6b09c972ce9200264c35a1d53d43ca55ef61836d9ec60f0d44273a31aa9f17",
                "sha256:600617008aa82032ddeace2535626d1bc212dfff32b43989539deda63b3f36e4",
                "sha256:619346d57c7126ae49ac95b11b0dc8e36c1dd49d148477461bb66c8cf13bb521",
                "sha256:63c424e6f5b4ab1cf1e23a43b12f542b0ec2e54f99ec9f11b75382152981df57",
                "sha256:6dbc1536e105adda7a6312c778f15aaabe583b0e9a0b0a324990334fd458c94b",
                "sha256:6e1394d24d5938e561fbeaa0cd3d356207579c28bd1792f25a068743f2d5b282",
                "sha256:86f2e78b1eff847609b1ca8050c9e1fa3bd44ce755b2ec30e70f2d3ba3844644",
                "sha256:8bdfe9ff3a4ea37d17f172ac0dff1e1c383aec17a636b9b35906babc9f0f5475",
                "sha256:8e2c35a4c1f269704e90888e56f794e2d9c0262fb0c1b1c8c4ee44d9b9e77b5d",
                "sha256:92b8c845527eae547a2a6617d336adc56394050c3ed8a6918683646328fbb6da",
                "sha256:9365ed5cce5d0cf2c10afc6add145c5037d3148585b8ae0e77cc1efdd6aa2953",
                "sha256:9a29311bd6429be317c1f3fe4bc06c4c5ee45e2fa61b2a19d4d1d6111cb94af2",
                "sha256:9a2b5b52be0a8626fcbffd7e689781bf8c2ac01613e77feda93d96184949a98e",
                "sha256:a4bdeb0a52d1d04123b41d90a4390b096f3ef38eee35e11f0b22c2d031222c6c",
                "sha256:a9c8c4283e17690ff1a7427123ffb428ad6a52ed720d550e299e8291e33184dc",
                "sha256:b637c57fdb8be84e91fac60d9325a66a5981f8086c954ea2772efe28425eaf64",
                "sha256:bf154ba7ee2fd613eb541c2bc03d3d9ac667080a737449d1a3fb342740eb1a74",
                "sha256:c254b03032d5a06de049ce8bca8338a5185f07fb76600afff3c161e053d88617",
                "sha256:c332d8f8d448ded473b97fefe4a0983265af21917d8b0cdcb8bb06b2afe632c3",
                "sha256:c7912d1526299cb04c88288e148c6c87c0df600eca76efd99d84396cfe00ef1d",
                "sha256:cfd9386c1d6f13b37e05a91a8583e802f8059bebfccde61a418c5808dea6bbfa",
                "sha256:d5d2033d5db1d58ae2d62f095e1aefb6988af65b4b12cb8987af409587cc0739",
                "sha256:dca38a21e4423f3edb821292e97cec7ad38086f84313462098568baedf4331f8",
                "sha256:e2cad8093172b7d1595b4ad66f24270808658e11acf43a8f95b41276162eb5b8",
                "sha256:e3db840a4dee542e37e09f30859f1612da90e1c5239a6a2498c473183a50e781",
                "sha256:edcada2e24ed68f019175c2b2af2a8b481d3d084798b8c20d15d34f5c733fa58",
                "sha256:f467bbb837691ab5a8ca359199d3429a11a01e6dfb3d9dcc676dc035ca93c0a9",
                "sha256:f506af4f27def639ba45789fa6fde45f9a217da0be05f8910458e4557eed020c",
                "sha256:f614fc9956d76d8a88a88bb41ddc12709caa755666f580af3a688899721efecd",
                "sha256:f9afb5b746781fc2abce26193d1c817b7eb0e11459510fba65d2bd77fe161d9e",
                "sha256:fb8b8ee99b3fffe4fd86f4c81b35a6bf7e4462cba019997af2fe679365db0c49"
            ],
            "markers": "python_version >= '3.6'",
            "version": "==6.2"
=======
                "sha256:046647b96969fda1ae0605f61288635209dd69dcd27ba3ec0bf5148bc157f954",
                "sha256:06d009e8a29483cbc0520665bc46035ffe9ae0e7484a49f9782c2a716e37d0a0",
                "sha256:0cde7d9fe2fb55ff68ebe7fb319ef188e9b88e0a3d1c9c5db7dd829cd93d2193",
                "sha256:1de9c6f5039ee2b1860b7bad2c7bc3651fbeb9368e4c4d93e98a76358cdcb052",
                "sha256:24ed38ec86754c4d5a706fbd5b52b057c3df87901a8610d7e5642a08ec07087e",
                "sha256:27a3df08a855522dfef8b8635f58bab81341b2fb5f447819bc252da3aa4cf44c",
                "sha256:310c40bed6b626fd1f463e5a83dba19a61c4eb74e1ac0d07d454ebbdf9047e9d",
                "sha256:3348865798c077c695cae00da0924136bb5cc501f236cfd6b6d9f7a3c94e0ec4",
                "sha256:35b246ae3a2c042dc8f410c94bcb9754b18179cdb81ff9477a9089dbc9ecc186",
                "sha256:3f546f48d5d80a90a266769aa613bc0719cb3e9c2ef3529d53f463996dd15a9d",
                "sha256:586d38dfc7da4a87f5816b203ff06dd7c1bb5b16211ccaa0e9788a8da2b93696",
                "sha256:5d3855d5d26292539861f5ced2ed042fc2aa33a12f80e487053aed3bcb6ced13",
                "sha256:610c0ba11da8de3a753dc4b1f71894f9f9debfdde6559599f303286e70aeb0c2",
                "sha256:62646d98cf0381ffda301a816d6ac6c35fc97aa81b09c4c52d66a15c4bef9d7c",
                "sha256:66af99c7f7b64d050d37e795baadf515b4561124f25aae6e1baa482438ecc388",
                "sha256:675adb3b3380967806b3cbb9c5b00ceb29b1c472692100a338730c1d3e59c8b9",
                "sha256:6e5a8c947a2a89c56655ecbb789458a3a8e3b0cbf4c04250331df8f647b3de59",
                "sha256:7a39590d1e6acf6a3c435c5d233f72f5d43b585f5be834cff1f21fec4afda225",
                "sha256:80cb70264e9a1d04b519cdba3cd0dc42847bf8e982a4d55c769b9b0ee7cdce1e",
                "sha256:82fdcb64bf08aa5db881db061d96db102c77397a570fbc112e21c48a4d9cb31b",
                "sha256:8492d37acdc07a6eac6489f6c1954026f2260a85a4c2bb1e343fe3d35f5ee21a",
                "sha256:94f558f8555e79c48c422045f252ef41eb43becdd945e9c775b45ebfc0cbd78f",
                "sha256:958ac66272ff20e63d818627216e3d7412fdf68a2d25787b89a5c6f1eb7fdd93",
                "sha256:95a58336aa111af54baa451c33266a8774780242cab3704b7698d5e514840758",
                "sha256:96129e41405887a53a9cc564f960d7f853cc63d178f3a182fdd302e4cab2745b",
                "sha256:97ef6e9119bd39d60ef7b9cd5deea2b34869c9f0b9777450a7e3759c1ab09b9b",
                "sha256:98d44a8136eebbf544ad91fef5bd2b20ef0c9b459c65a833c923d9aa4546b204",
                "sha256:9d2c2e3ce7b8cc932a2f918186964bd44de8c84e2f9ef72dc616f5bb8be22e71",
                "sha256:a300b39c3d5905686c75a369d2a66e68fd01472ea42e16b38c948bd02b29e5bd",
                "sha256:a34fccb45f7b2d890183a263578d60a392a1a218fdc12f5bce1477a6a68d4373",
                "sha256:a4d48e42e17d3de212f9af44f81ab73b9378a4b2b8413fd708d0d9023f2bbde4",
                "sha256:af45eea024c0e3a25462fade161afab4f0d9d9e0d5a5d53e86149f74f0a35ecc",
                "sha256:ba6125d4e55c0b8e913dad27b22722eac7abdcb1f3eab1bd090eee9105660266",
                "sha256:bc1ee1318f703bc6c971da700d74466e9b86e0c443eb85983fb2a1bd20447263",
                "sha256:c18725f3cffe96732ef96f3de1939d81215fd6d7d64900dcc4acfe514ea4fcbf",
                "sha256:c8e9c4bcaaaa932be581b3d8b88b677489975f845f7714efc8cce77568b6711c",
                "sha256:cc799916b618ec9fd00135e576424165691fec4f70d7dc12cfaef09268a2478c",
                "sha256:cd2d11a59afa5001ff28073ceca24ae4c506da4355aba30d1e7dd2bd0d2206dc",
                "sha256:d0a595a781f8e186580ff8e3352dd4953b1944289bec7705377c80c7e36c4d6c",
                "sha256:d3c5f49ce6af61154060640ad3b3281dbc46e2e0ef2fe78414d7f8a324f0b649",
                "sha256:d9a635114b88c0ab462e0355472d00a180a5fbfd8511e7f18e4ac32652e7d972",
                "sha256:e5432d9c329b11c27be45ee5f62cf20a33065d482c8dec1941d6670622a6fb8f",
                "sha256:eab14fdd410500dae50fd14ccc332e65543e7b39f6fc076fe90603a0e5d2f929",
                "sha256:ebcc03e1acef4ff44f37f3c61df478d6e469a573aa688e5a162f85d7e4c3860d",
                "sha256:fae3fe111670e51f1ebbc475823899524e3459ea2db2cb88279bbfb2a0b8a3de",
                "sha256:fd92ece726055e80d4e3f01fff3b91f54b18c9c357c48fcf6119e87e2461a091",
                "sha256:ffa545230ca2ad921ad066bf8fd627e7be43716b6e0fcf8e32af1b8188ccb0ab"
            ],
            "markers": "python_version >= '3.6'",
            "version": "==6.1.2"
>>>>>>> b92722d0
        },
        "distlib": {
            "hashes": [
                "sha256:6564fe0a8f51e734df6333d08b8b94d4ea8ee6b99b5ed50613f731fd4089f34b",
                "sha256:e4b58818180336dc9c529bfb9a0b58728ffc09ad92027a3f30b7cd91e3458579"
            ],
            "version": "==0.3.4"
        },
        "docker": {
            "hashes": [
                "sha256:7a79bb439e3df59d0a72621775d600bc8bc8b422d285824cb37103eab91d1ce0",
                "sha256:d916a26b62970e7c2f554110ed6af04c7ccff8e9f81ad17d0d40c75637e227fb"
            ],
            "index": "pypi",
            "version": "==5.0.3"
        },
        "filelock": {
            "hashes": [
<<<<<<< HEAD
                "sha256:38b4f4c989f9d06d44524df1b24bd19e167d851f19b50bf3e3559952dddc5b80",
                "sha256:cf0fc6a2f8d26bd900f19bf33915ca70ba4dd8c56903eeb14e1e7a2fd7590146"
            ],
            "markers": "python_version >= '3.7'",
            "version": "==3.4.2"
=======
                "sha256:2e139a228bcf56dd8b2274a65174d005c4a6b68540ee0bdbb92c76f43f29f7e8",
                "sha256:93d512b32a23baf4cac44ffd72ccf70732aeff7b8050fcaf6d3ec406d954baf4"
            ],
            "markers": "python_version >= '3.6'",
            "version": "==3.4.0"
>>>>>>> b92722d0
        },
        "flake8": {
            "hashes": [
                "sha256:479b1304f72536a55948cb40a32dce8bb0ffe3501e26eaf292c7e60eb5e0428d",
                "sha256:806e034dda44114815e23c16ef92f95c91e4c71100ff52813adf7132a6ad870d"
            ],
            "index": "pypi",
            "version": "==4.0.1"
        },
        "identify": {
            "hashes": [
<<<<<<< HEAD
                "sha256:6b4b5031f69c48bf93a646b90de9b381c6b5f560df4cbe0ed3cf7650ae741e4d",
                "sha256:aa68609c7454dbcaae60a01ff6b8df1de9b39fe6e50b1f6107ec81dcda624aa6"
            ],
            "markers": "python_full_version >= '3.6.1'",
            "version": "==2.4.4"
=======
                "sha256:a33ae873287e81651c7800ca309dc1f84679b763c9c8b30680e16fbfa82f0107",
                "sha256:eba31ca80258de6bb51453084bff4a923187cd2193b9c13710f2516ab30732cc"
            ],
            "markers": "python_full_version >= '3.6.1'",
            "version": "==2.4.0"
>>>>>>> b92722d0
        },
        "idna": {
            "hashes": [
                "sha256:84d9dd047ffa80596e0f246e2eab0b391788b0503584e8945f2368256d2735ff",
                "sha256:9d643ff0a55b762d5cdb124b8eaa99c66322e2157b69160bc32796e824360e6d"
            ],
            "markers": "python_version >= '3'",
            "version": "==3.3"
        },
        "importlib-metadata": {
            "hashes": [
<<<<<<< HEAD
                "sha256:92a8b58ce734b2a4494878e0ecf7d79ccd7a128b5fc6014c401e0b61f006f0f6",
                "sha256:b7cf7d3fef75f1e4c80a96ca660efbd51473d7e8f39b5ab9210febc7809012a4"
            ],
            "index": "pypi",
            "version": "==4.10.0"
=======
                "sha256:53ccfd5c134223e497627b9815d5030edf77d2ed573922f7a0b8f8bb81a1c100",
                "sha256:75bdec14c397f528724c1bfd9709d660b33a4d2e77387a3358f20b848bb5e5fb"
            ],
            "markers": "python_version < '3.8'",
            "version": "==4.8.2"
>>>>>>> b92722d0
        },
        "iniconfig": {
            "hashes": [
                "sha256:011e24c64b7f47f6ebd835bb12a743f2fbe9a26d4cecaa7f53bc4f35ee9da8b3",
                "sha256:bc3af051d7d14b2ee5ef9969666def0cd1a000e121eaea580d4a313df4b37f32"
            ],
            "version": "==1.1.1"
        },
        "isort": {
            "hashes": [
                "sha256:6f62d78e2f89b4500b080fe3a81690850cd254227f27f75c3a0c491a1f351ba7",
                "sha256:e8443a5e7a020e9d7f97f1d7d9cd17c88bcb3bc7e218bf9cf5095fe550be2951"
            ],
            "markers": "python_version < '4' and python_full_version >= '3.6.1'",
            "version": "==5.10.1"
        },
        "lazy-object-proxy": {
            "hashes": [
<<<<<<< HEAD
                "sha256:043651b6cb706eee4f91854da4a089816a6606c1428fd391573ef8cb642ae4f7",
                "sha256:07fa44286cda977bd4803b656ffc1c9b7e3bc7dff7d34263446aec8f8c96f88a",
                "sha256:12f3bb77efe1367b2515f8cb4790a11cffae889148ad33adad07b9b55e0ab22c",
                "sha256:2052837718516a94940867e16b1bb10edb069ab475c3ad84fd1e1a6dd2c0fcfc",
                "sha256:2130db8ed69a48a3440103d4a520b89d8a9405f1b06e2cc81640509e8bf6548f",
                "sha256:39b0e26725c5023757fc1ab2a89ef9d7ab23b84f9251e28f9cc114d5b59c1b09",
                "sha256:46ff647e76f106bb444b4533bb4153c7370cdf52efc62ccfc1a28bdb3cc95442",
                "sha256:4dca6244e4121c74cc20542c2ca39e5c4a5027c81d112bfb893cf0790f96f57e",
                "sha256:553b0f0d8dbf21890dd66edd771f9b1b5f51bd912fa5f26de4449bfc5af5e029",
                "sha256:677ea950bef409b47e51e733283544ac3d660b709cfce7b187f5ace137960d61",
                "sha256:6a24357267aa976abab660b1d47a34aaf07259a0c3859a34e536f1ee6e76b5bb",
                "sha256:6a6e94c7b02641d1311228a102607ecd576f70734dc3d5e22610111aeacba8a0",
                "sha256:6aff3fe5de0831867092e017cf67e2750c6a1c7d88d84d2481bd84a2e019ec35",
                "sha256:6ecbb350991d6434e1388bee761ece3260e5228952b1f0c46ffc800eb313ff42",
                "sha256:7096a5e0c1115ec82641afbdd70451a144558ea5cf564a896294e346eb611be1",
                "sha256:70ed0c2b380eb6248abdef3cd425fc52f0abd92d2b07ce26359fcbc399f636ad",
                "sha256:8561da8b3dd22d696244d6d0d5330618c993a215070f473b699e00cf1f3f6443",
                "sha256:85b232e791f2229a4f55840ed54706110c80c0a210d076eee093f2b2e33e1bfd",
                "sha256:898322f8d078f2654d275124a8dd19b079080ae977033b713f677afcfc88e2b9",
                "sha256:8f3953eb575b45480db6568306893f0bd9d8dfeeebd46812aa09ca9579595148",
                "sha256:91ba172fc5b03978764d1df5144b4ba4ab13290d7bab7a50f12d8117f8630c38",
                "sha256:9d166602b525bf54ac994cf833c385bfcc341b364e3ee71e3bf5a1336e677b55",
                "sha256:a57d51ed2997e97f3b8e3500c984db50a554bb5db56c50b5dab1b41339b37e36",
                "sha256:b9e89b87c707dd769c4ea91f7a31538888aad05c116a59820f28d59b3ebfe25a",
                "sha256:bb8c5fd1684d60a9902c60ebe276da1f2281a318ca16c1d0a96db28f62e9166b",
                "sha256:c19814163728941bb871240d45c4c30d33b8a2e85972c44d4e63dd7107faba44",
                "sha256:c4ce15276a1a14549d7e81c243b887293904ad2d94ad767f42df91e75fd7b5b6",
                "sha256:c7a683c37a8a24f6428c28c561c80d5f4fd316ddcf0c7cab999b15ab3f5c5c69",
                "sha256:d609c75b986def706743cdebe5e47553f4a5a1da9c5ff66d76013ef396b5a8a4",
                "sha256:d66906d5785da8e0be7360912e99c9188b70f52c422f9fc18223347235691a84",
                "sha256:dd7ed7429dbb6c494aa9bc4e09d94b778a3579be699f9d67da7e6804c422d3de",
                "sha256:df2631f9d67259dc9620d831384ed7732a198eb434eadf69aea95ad18c587a28",
                "sha256:e368b7f7eac182a59ff1f81d5f3802161932a41dc1b1cc45c1f757dc876b5d2c",
                "sha256:e40f2013d96d30217a51eeb1db28c9ac41e9d0ee915ef9d00da639c5b63f01a1",
                "sha256:f769457a639403073968d118bc70110e7dce294688009f5c24ab78800ae56dc8",
                "sha256:fccdf7c2c5821a8cbd0a9440a456f5050492f2270bd54e94360cac663398739b",
                "sha256:fd45683c3caddf83abbb1249b653a266e7069a09f486daa8863fb0e7496a9fdb"
            ],
            "markers": "python_version >= '3.6'",
            "version": "==1.7.1"
=======
                "sha256:17e0967ba374fc24141738c69736da90e94419338fd4c7c7bef01ee26b339653",
                "sha256:1fee665d2638491f4d6e55bd483e15ef21f6c8c2095f235fef72601021e64f61",
                "sha256:22ddd618cefe54305df49e4c069fa65715be4ad0e78e8d252a33debf00f6ede2",
                "sha256:24a5045889cc2729033b3e604d496c2b6f588c754f7a62027ad4437a7ecc4837",
                "sha256:410283732af311b51b837894fa2f24f2c0039aa7f220135192b38fcc42bd43d3",
                "sha256:4732c765372bd78a2d6b2150a6e99d00a78ec963375f236979c0626b97ed8e43",
                "sha256:489000d368377571c6f982fba6497f2aa13c6d1facc40660963da62f5c379726",
                "sha256:4f60460e9f1eb632584c9685bccea152f4ac2130e299784dbaf9fae9f49891b3",
                "sha256:5743a5ab42ae40caa8421b320ebf3a998f89c85cdc8376d6b2e00bd12bd1b587",
                "sha256:85fb7608121fd5621cc4377a8961d0b32ccf84a7285b4f1d21988b2eae2868e8",
                "sha256:9698110e36e2df951c7c36b6729e96429c9c32b3331989ef19976592c5f3c77a",
                "sha256:9d397bf41caad3f489e10774667310d73cb9c4258e9aed94b9ec734b34b495fd",
                "sha256:b579f8acbf2bdd9ea200b1d5dea36abd93cabf56cf626ab9c744a432e15c815f",
                "sha256:b865b01a2e7f96db0c5d12cfea590f98d8c5ba64ad222300d93ce6ff9138bcad",
                "sha256:bf34e368e8dd976423396555078def5cfc3039ebc6fc06d1ae2c5a65eebbcde4",
                "sha256:c6938967f8528b3668622a9ed3b31d145fab161a32f5891ea7b84f6b790be05b",
                "sha256:d1c2676e3d840852a2de7c7d5d76407c772927addff8d742b9808fe0afccebdf",
                "sha256:d7124f52f3bd259f510651450e18e0fd081ed82f3c08541dffc7b94b883aa981",
                "sha256:d900d949b707778696fdf01036f58c9876a0d8bfe116e8d220cfd4b15f14e741",
                "sha256:ebfd274dcd5133e0afae738e6d9da4323c3eb021b3e13052d8cbd0e457b1256e",
                "sha256:ed361bb83436f117f9917d282a456f9e5009ea12fd6de8742d1a4752c3017e93",
                "sha256:f5144c75445ae3ca2057faac03fda5a902eff196702b0a24daf1d6ce0650514b"
            ],
            "markers": "python_version >= '2.7' and python_version not in '3.0, 3.1, 3.2, 3.3, 3.4, 3.5'",
            "version": "==1.6.0"
>>>>>>> b92722d0
        },
        "mccabe": {
            "hashes": [
                "sha256:ab8a6258860da4b6677da4bd2fe5dc2c659cff31b3ee4f7f5d64e79735b80d42",
                "sha256:dd8d182285a0fe56bace7f45b5e7d1a6ebcbf524e8f3bd87eb0f125271b8831f"
            ],
            "version": "==0.6.1"
        },
        "mypy-extensions": {
            "hashes": [
                "sha256:090fedd75945a69ae91ce1303b5824f428daf5a028d2f6ab8a299250a846f15d",
                "sha256:2d82818f5bb3e369420cb3c4060a7970edba416647068eb4c5343488a6c604a8"
            ],
            "version": "==0.4.3"
        },
        "nodeenv": {
            "hashes": [
                "sha256:3ef13ff90291ba2a4a7a4ff9a979b63ffdd00a464dbe04acf0ea6471517a4c2b",
                "sha256:621e6b7076565ddcacd2db0294c0381e01fd28945ab36bcf00f41c5daf63bef7"
            ],
            "version": "==1.6.0"
        },
        "packaging": {
            "hashes": [
                "sha256:dd47c42927d89ab911e606518907cc2d3a1f38bbd026385970643f9c5b8ecfeb",
                "sha256:ef103e05f519cdc783ae24ea4e2e0f508a9c99b2d4969652eed6a2e1ea5bd522"
            ],
            "markers": "python_version >= '3.6'",
            "version": "==21.3"
        },
        "pathspec": {
            "hashes": [
                "sha256:7d15c4ddb0b5c802d161efc417ec1a2558ea2653c2e8ad9c19098201dc1c993a",
                "sha256:e564499435a2673d586f6b2130bb5b95f04a3ba06f81b8f895b651a3c76aabb1"
            ],
            "version": "==0.9.0"
        },
        "platformdirs": {
            "hashes": [
                "sha256:1d7385c7db91728b83efd0ca99a5afb296cab9d0ed8313a45ed8ba17967ecfca",
                "sha256:440633ddfebcc36264232365d7840a970e75e1018d15b4327d11f91909045fda"
            ],
            "markers": "python_version >= '3.7'",
            "version": "==2.4.1"
        },
        "pluggy": {
            "hashes": [
                "sha256:4224373bacce55f955a878bf9cfa763c1e360858e330072059e10bad68531159",
                "sha256:74134bbf457f031a36d68416e1509f34bd5ccc019f0bcc952c7b909d06b37bd3"
            ],
            "markers": "python_version >= '3.6'",
            "version": "==1.0.0"
        },
        "pre-commit": {
            "hashes": [
                "sha256:758d1dc9b62c2ed8881585c254976d66eae0889919ab9b859064fc2fe3c7743e",
                "sha256:fe9897cac830aa7164dbd02a4e7b90cae49630451ce88464bca73db486ba9f65"
            ],
            "index": "pypi",
<<<<<<< HEAD
            "version": "==2.16.0"
=======
            "version": "==2.15.0"
>>>>>>> b92722d0
        },
        "ptvsd": {
            "hashes": [
                "sha256:10745fbb788001959b4de405198d8bd5243611a88fb5a2e2c6800245bc0ddd74",
                "sha256:1d3d82ecc82186d099992a748556e6e54037f5c5e4d3fc9bba3e2302354be0d4",
                "sha256:20f48ffed42a6beb879c250d82662e175ad59cc46a29c95c6a4472ae413199c5",
                "sha256:22b699369a18ff28d4d1aa6a452739e50c7b7790cb16c6312d766e023c12fe27",
                "sha256:2bbc121bce3608501998afbe742f02b80e7d26b8fecd38f78b903f22f52a81d9",
                "sha256:3b05c06018fdbce5943c50fb0baac695b5c11326f9e21a5266c854306bda28ab",
                "sha256:3f839fe91d9ddca0d6a3a0afd6a1c824be1768498a737ab9333d084c5c3f3591",
                "sha256:459137736068bb02515040b2ed2738169cb30d69a38e0fd5dffcba255f41e68d",
                "sha256:58508485a1609a495dd45829bd6d219303cf9edef5ca1f01a9ed8ffaa87f390c",
                "sha256:612948a045fcf9c8931cd306972902440278f34de7ca684b49d4caeec9f1ec62",
                "sha256:70260b4591c07bff95566d49b6a5dc3051d8558035c43c847bad9a954def46bb",
                "sha256:72d114baa5737baf29c8068d1ccdd93cbb332d2030601c888eed0e3761b588d7",
                "sha256:90cbd082e7a9089664888d0d94aca760202f080133fca8f3fe65c48ed6b9e39d",
                "sha256:92d26aa7c8f7ffe41cb4b50a00846027027fa17acdf2d9dd8c24de77b25166c6",
                "sha256:b9970e3dc987eb2a6001af6c9d2f726dd6455cfc6d47e0f51925cbdee7ea2157",
                "sha256:c01204e3f025c3f7252c79c1a8a028246d29e3ef339e1a01ddf652999f47bdea",
                "sha256:c893fb9d1c2ef8f980cc00ced3fd90356f86d9f59b58ee97e0e7e622b8860f76",
                "sha256:c97c71835dde7e67fc7b06398bee1c012559a0784ebda9cf8acaf176c7ae766c",
                "sha256:ccc5c533135305709461f545feed5061c608714db38fa0f58e3f848a127b7fde",
                "sha256:cf09fd4d90c4c42ddd9bf853290f1a80bc2128993a3923bd3b96b68cc1acd03f",
                "sha256:d2662ec37ee049c0f8f2f9a378abeb7e570d9215c19eaf0a6d7189464195009f",
                "sha256:d9337ebba4d099698982e090b203e85670086c4b29cf1185b2e45cd353a8053e",
                "sha256:de5234bec74c47da668e1a1a21bcc9821af0cbb28b5153df78cd5abc744b29a2",
                "sha256:eda10ecd43daacc180a6fbe524992be76a877c3559e2b78016b4ada8fec10273",
                "sha256:fad06de012a78f277318d0c308dd3d7cc1f67167f3b2e1e2f7c6caf04c03440c"
            ],
            "index": "pypi",
            "version": "==4.3.2"
        },
        "py": {
            "hashes": [
                "sha256:51c75c4126074b472f746a24399ad32f6053d1b34b68d2fa41e558e6f4a98719",
                "sha256:607c53218732647dff4acdfcd50cb62615cedf612e72d1724fb1a0cc6405b378"
            ],
            "markers": "python_version >= '2.7' and python_version not in '3.0, 3.1, 3.2, 3.3, 3.4'",
            "version": "==1.11.0"
        },
        "pycodestyle": {
            "hashes": [
                "sha256:720f8b39dde8b293825e7ff02c475f3077124006db4f440dcbc9a20b76548a20",
                "sha256:eddd5847ef438ea1c7870ca7eb78a9d47ce0cdb4851a5523949f2601d0cbbe7f"
            ],
            "markers": "python_version >= '2.7' and python_version not in '3.0, 3.1, 3.2, 3.3, 3.4'",
            "version": "==2.8.0"
        },
        "pyflakes": {
            "hashes": [
                "sha256:05a85c2872edf37a4ed30b0cce2f6093e1d0581f8c19d7393122da7e25b2b24c",
                "sha256:3bb3a3f256f4b7968c9c788781e4ff07dce46bdf12339dcda61053375426ee2e"
            ],
            "markers": "python_version >= '2.7' and python_version not in '3.0, 3.1, 3.2, 3.3'",
            "version": "==2.4.0"
        },
        "pylint": {
            "hashes": [
                "sha256:349b149e88e4357ed4f77ac3a4e61c0ab965cda293b6f4e58caf73d4b24ae551",
                "sha256:adc11bec00c2084bf55c81dd69e26f2793fef757547997d44b21aed038f74403"
            ],
            "index": "pypi",
            "version": "==3.0.0a4"
        },
        "pyparsing": {
            "hashes": [
                "sha256:04ff808a5b90911829c55c4e26f75fa5ca8a2f5f36aa3a51f68e27033341d3e4",
                "sha256:d9bdec0013ef1eb5a84ab39a3b3868911598afa494f5faa038647101504e2b81"
            ],
            "markers": "python_version >= '3.6'",
            "version": "==3.0.6"
        },
        "pytest": {
            "hashes": [
                "sha256:131b36680866a76e6781d13f101efb86cf674ebb9762eb70d3082b6f29889e89",
                "sha256:7310f8d27bc79ced999e760ca304d69f6ba6c6649c0b60fb0e04a4a77cacc134"
            ],
            "index": "pypi",
            "version": "==6.2.5"
        },
        "pytest-black": {
            "hashes": [
                "sha256:1d339b004f764d6cd0f06e690f6dd748df3d62e6fe1a692d6a5500ac2c5b75a5"
            ],
            "index": "pypi",
            "version": "==0.3.12"
        },
        "pytest-cov": {
            "hashes": [
                "sha256:578d5d15ac4a25e5f961c938b85a05b09fdaae9deef3bb6de9a6e766622ca7a6",
                "sha256:e7f0f5b1617d2210a2cabc266dfe2f4c75a8d32fb89eafb7ad9d06f6d076d470"
            ],
            "index": "pypi",
            "version": "==3.0.0"
        },
        "pytest-flake8": {
            "hashes": [
                "sha256:c28cf23e7d359753c896745fd4ba859495d02e16c84bac36caa8b1eec58f5bc1",
                "sha256:f0259761a903563f33d6f099914afef339c085085e643bee8343eb323b32dd6b"
            ],
            "index": "pypi",
            "version": "==1.0.7"
        },
        "pytest-mock": {
            "hashes": [
                "sha256:30c2f2cc9759e76eee674b81ea28c9f0b94f8f0445a1b87762cadf774f0df7e3",
                "sha256:40217a058c52a63f1042f0784f62009e976ba824c418cced42e88d5f40ab0e62"
            ],
            "index": "pypi",
            "version": "==3.6.1"
        },
        "pyyaml": {
            "hashes": [
                "sha256:0283c35a6a9fbf047493e3a0ce8d79ef5030852c51e9d911a27badfde0605293",
                "sha256:055d937d65826939cb044fc8c9b08889e8c743fdc6a32b33e2390f66013e449b",
                "sha256:07751360502caac1c067a8132d150cf3d61339af5691fe9e87803040dbc5db57",
                "sha256:0b4624f379dab24d3725ffde76559cff63d9ec94e1736b556dacdfebe5ab6d4b",
                "sha256:0ce82d761c532fe4ec3f87fc45688bdd3a4c1dc5e0b4a19814b9009a29baefd4",
                "sha256:1e4747bc279b4f613a09eb64bba2ba602d8a6664c6ce6396a4d0cd413a50ce07",
                "sha256:213c60cd50106436cc818accf5baa1aba61c0189ff610f64f4a3e8c6726218ba",
                "sha256:231710d57adfd809ef5d34183b8ed1eeae3f76459c18fb4a0b373ad56bedcdd9",
                "sha256:277a0ef2981ca40581a47093e9e2d13b3f1fbbeffae064c1d21bfceba2030287",
                "sha256:2cd5df3de48857ed0544b34e2d40e9fac445930039f3cfe4bcc592a1f836d513",
                "sha256:40527857252b61eacd1d9af500c3337ba8deb8fc298940291486c465c8b46ec0",
                "sha256:473f9edb243cb1935ab5a084eb238d842fb8f404ed2193a915d1784b5a6b5fc0",
                "sha256:48c346915c114f5fdb3ead70312bd042a953a8ce5c7106d5bfb1a5254e47da92",
                "sha256:50602afada6d6cbfad699b0c7bb50d5ccffa7e46a3d738092afddc1f9758427f",
                "sha256:68fb519c14306fec9720a2a5b45bc9f0c8d1b9c72adf45c37baedfcd949c35a2",
                "sha256:77f396e6ef4c73fdc33a9157446466f1cff553d979bd00ecb64385760c6babdc",
                "sha256:819b3830a1543db06c4d4b865e70ded25be52a2e0631ccd2f6a47a2822f2fd7c",
                "sha256:897b80890765f037df3403d22bab41627ca8811ae55e9a722fd0392850ec4d86",
                "sha256:98c4d36e99714e55cfbaaee6dd5badbc9a1ec339ebfc3b1f52e293aee6bb71a4",
                "sha256:9df7ed3b3d2e0ecfe09e14741b857df43adb5a3ddadc919a2d94fbdf78fea53c",
                "sha256:9fa600030013c4de8165339db93d182b9431076eb98eb40ee068700c9c813e34",
                "sha256:a80a78046a72361de73f8f395f1f1e49f956c6be882eed58505a15f3e430962b",
                "sha256:b3d267842bf12586ba6c734f89d1f5b871df0273157918b0ccefa29deb05c21c",
                "sha256:b5b9eccad747aabaaffbc6064800670f0c297e52c12754eb1d976c57e4f74dcb",
                "sha256:c5687b8d43cf58545ade1fe3e055f70eac7a5a1a0bf42824308d868289a95737",
                "sha256:cba8c411ef271aa037d7357a2bc8f9ee8b58b9965831d9e51baf703280dc73d3",
                "sha256:d15a181d1ecd0d4270dc32edb46f7cb7733c7c508857278d3d378d14d606db2d",
                "sha256:d4db7c7aef085872ef65a8fd7d6d09a14ae91f691dec3e87ee5ee0539d516f53",
                "sha256:d4eccecf9adf6fbcc6861a38015c2a64f38b9d94838ac1810a9023a0609e1b78",
                "sha256:d67d839ede4ed1b28a4e8909735fc992a923cdb84e618544973d7dfc71540803",
                "sha256:daf496c58a8c52083df09b80c860005194014c3698698d1a57cbcfa182142a3a",
                "sha256:e61ceaab6f49fb8bdfaa0f92c4b57bcfbea54c09277b1b4f7ac376bfb7a7c174",
                "sha256:f84fbc98b019fef2ee9a1cb3ce93e3187a6df0b2538a651bfb890254ba9f90b5"
            ],
            "index": "pypi",
            "version": "==6.0"
<<<<<<< HEAD
=======
        },
        "regex": {
            "hashes": [
                "sha256:05b7d6d7e64efe309972adab77fc2af8907bb93217ec60aa9fe12a0dad35874f",
                "sha256:0617383e2fe465732af4509e61648b77cbe3aee68b6ac8c0b6fe934db90be5cc",
                "sha256:07856afef5ffcc052e7eccf3213317fbb94e4a5cd8177a2caa69c980657b3cb4",
                "sha256:162abfd74e88001d20cb73ceaffbfe601469923e875caf9118333b1a4aaafdc4",
                "sha256:2207ae4f64ad3af399e2d30dde66f0b36ae5c3129b52885f1bffc2f05ec505c8",
                "sha256:30ab804ea73972049b7a2a5c62d97687d69b5a60a67adca07eb73a0ddbc9e29f",
                "sha256:3b5df18db1fccd66de15aa59c41e4f853b5df7550723d26aa6cb7f40e5d9da5a",
                "sha256:3c5fb32cc6077abad3bbf0323067636d93307c9fa93e072771cf9a64d1c0f3ef",
                "sha256:416c5f1a188c91e3eb41e9c8787288e707f7d2ebe66e0a6563af280d9b68478f",
                "sha256:432bd15d40ed835a51617521d60d0125867f7b88acf653e4ed994a1f8e4995dc",
                "sha256:4aaa4e0705ef2b73dd8e36eeb4c868f80f8393f5f4d855e94025ce7ad8525f50",
                "sha256:537ca6a3586931b16a85ac38c08cc48f10fc870a5b25e51794c74df843e9966d",
                "sha256:53db2c6be8a2710b359bfd3d3aa17ba38f8aa72a82309a12ae99d3c0c3dcd74d",
                "sha256:5537f71b6d646f7f5f340562ec4c77b6e1c915f8baae822ea0b7e46c1f09b733",
                "sha256:6650f16365f1924d6014d2ea770bde8555b4a39dc9576abb95e3cd1ff0263b36",
                "sha256:666abff54e474d28ff42756d94544cdfd42e2ee97065857413b72e8a2d6a6345",
                "sha256:68a067c11463de2a37157930d8b153005085e42bcb7ad9ca562d77ba7d1404e0",
                "sha256:780b48456a0f0ba4d390e8b5f7c661fdd218934388cde1a974010a965e200e12",
                "sha256:788aef3549f1924d5c38263104dae7395bf020a42776d5ec5ea2b0d3d85d6646",
                "sha256:7ee1227cf08b6716c85504aebc49ac827eb88fcc6e51564f010f11a406c0a667",
                "sha256:7f301b11b9d214f83ddaf689181051e7f48905568b0c7017c04c06dfd065e244",
                "sha256:83ee89483672b11f8952b158640d0c0ff02dc43d9cb1b70c1564b49abe92ce29",
                "sha256:85bfa6a5413be0ee6c5c4a663668a2cad2cbecdee367630d097d7823041bdeec",
                "sha256:9345b6f7ee578bad8e475129ed40123d265464c4cfead6c261fd60fc9de00bcf",
                "sha256:93a5051fcf5fad72de73b96f07d30bc29665697fb8ecdfbc474f3452c78adcf4",
                "sha256:962b9a917dd7ceacbe5cd424556914cb0d636001e393b43dc886ba31d2a1e449",
                "sha256:98ba568e8ae26beb726aeea2273053c717641933836568c2a0278a84987b2a1a",
                "sha256:a3feefd5e95871872673b08636f96b61ebef62971eab044f5124fb4dea39919d",
                "sha256:b43c2b8a330a490daaef5a47ab114935002b13b3f9dc5da56d5322ff218eeadb",
                "sha256:b483c9d00a565633c87abd0aaf27eb5016de23fed952e054ecc19ce32f6a9e7e",
                "sha256:ba05430e819e58544e840a68b03b28b6d328aff2e41579037e8bab7653b37d83",
                "sha256:ca5f18a75e1256ce07494e245cdb146f5a9267d3c702ebf9b65c7f8bd843431e",
                "sha256:d5ca078bb666c4a9d1287a379fe617a6dccd18c3e8a7e6c7e1eb8974330c626a",
                "sha256:da1a90c1ddb7531b1d5ff1e171b4ee61f6345119be7351104b67ff413843fe94",
                "sha256:dba70f30fd81f8ce6d32ddeef37d91c8948e5d5a4c63242d16a2b2df8143aafc",
                "sha256:dd33eb9bdcfbabab3459c9ee651d94c842bc8a05fabc95edf4ee0c15a072495e",
                "sha256:e0538c43565ee6e703d3a7c3bdfe4037a5209250e8502c98f20fea6f5fdf2965",
                "sha256:e1f54b9b4b6c53369f40028d2dd07a8c374583417ee6ec0ea304e710a20f80a0",
                "sha256:e32d2a2b02ccbef10145df9135751abea1f9f076e67a4e261b05f24b94219e36",
                "sha256:e71255ba42567d34a13c03968736c5d39bb4a97ce98188fafb27ce981115beec",
                "sha256:ed2e07c6a26ed4bea91b897ee2b0835c21716d9a469a96c3e878dc5f8c55bb23",
                "sha256:eef2afb0fd1747f33f1ee3e209bce1ed582d1896b240ccc5e2697e3275f037c7",
                "sha256:f23222527b307970e383433daec128d769ff778d9b29343fb3496472dc20dabe",
                "sha256:f341ee2df0999bfdf7a95e448075effe0db212a59387de1a70690e4acb03d4c6",
                "sha256:f7f325be2804246a75a4f45c72d4ce80d2443ab815063cdf70ee8fb2ca59ee1b",
                "sha256:f8af619e3be812a2059b212064ea7a640aff0568d972cd1b9e920837469eb3cb",
                "sha256:fa8c626d6441e2d04b6ee703ef2d1e17608ad44c7cb75258c09dd42bacdfc64b",
                "sha256:fbb9dc00e39f3e6c0ef48edee202f9520dafb233e8b51b06b8428cfcb92abd30",
                "sha256:fff55f3ce50a3ff63ec8e2a8d3dd924f1941b250b0aac3d3d42b687eeff07a8e"
            ],
            "version": "==2021.11.10"
>>>>>>> b92722d0
        },
        "requests": {
            "hashes": [
                "sha256:68d7c56fd5a8999887728ef304a6d12edc7be74f1cfa47714fc8b414525c9a61",
                "sha256:f22fa1e554c9ddfd16e6e41ac79759e17be9e492b3587efa038054674760e72d"
            ],
            "index": "pypi",
            "version": "==2.27.1"
        },
        "ruamel.yaml": {
            "hashes": [
<<<<<<< HEAD
                "sha256:4b8a33c1efb2b443a93fcaafcfa4d2e445f8e8c29c528d9f5cdafb7cc9e4004c",
                "sha256:810eef9c46523a3f77479c66267a4708255ebe806a2d540078408c2227f011af"
            ],
            "markers": "python_version >= '3'",
            "version": "==0.17.20"
=======
                "sha256:9751de4cbb57d4bfbf8fc394e125ed4a2f170fbff3dc3d78abf50be85924f8be",
                "sha256:9af3ec5d7f8065582f3aa841305465025d0afd26c5fb54e15b964e11838fc74f"
            ],
            "markers": "python_version >= '3'",
            "version": "==0.17.17"
>>>>>>> b92722d0
        },
        "ruamel.yaml.clib": {
            "hashes": [
                "sha256:0847201b767447fc33b9c235780d3aa90357d20dd6108b92be544427bea197dd",
                "sha256:1070ba9dd7f9370d0513d649420c3b362ac2d687fe78c6e888f5b12bf8bc7bee",
                "sha256:1866cf2c284a03b9524a5cc00daca56d80057c5ce3cdc86a52020f4c720856f0",
                "sha256:221eca6f35076c6ae472a531afa1c223b9c29377e62936f61bc8e6e8bdc5f9e7",
                "sha256:31ea73e564a7b5fbbe8188ab8b334393e06d997914a4e184975348f204790277",
                "sha256:3fb9575a5acd13031c57a62cc7823e5d2ff8bc3835ba4d94b921b4e6ee664104",
                "sha256:4ff604ce439abb20794f05613c374759ce10e3595d1867764dd1ae675b85acbd",
                "sha256:6e7be2c5bcb297f5b82fee9c665eb2eb7001d1050deaba8471842979293a80b0",
                "sha256:72a2b8b2ff0a627496aad76f37a652bcef400fd861721744201ef1b45199ab78",
                "sha256:77df077d32921ad46f34816a9a16e6356d8100374579bc35e15bab5d4e9377de",
                "sha256:78988ed190206672da0f5d50c61afef8f67daa718d614377dcd5e3ed85ab4a99",
                "sha256:7b2927e92feb51d830f531de4ccb11b320255ee95e791022555971c466af4527",
                "sha256:7f7ecb53ae6848f959db6ae93bdff1740e651809780822270eab111500842a84",
                "sha256:825d5fccef6da42f3c8eccd4281af399f21c02b32d98e113dbc631ea6a6ecbc7",
                "sha256:846fc8336443106fe23f9b6d6b8c14a53d38cef9a375149d61f99d78782ea468",
                "sha256:89221ec6d6026f8ae859c09b9718799fea22c0e8da8b766b0b2c9a9ba2db326b",
                "sha256:9efef4aab5353387b07f6b22ace0867032b900d8e91674b5d8ea9150db5cae94",
                "sha256:a32f8d81ea0c6173ab1b3da956869114cae53ba1e9f72374032e33ba3118c233",
                "sha256:a49e0161897901d1ac9c4a79984b8410f450565bbad64dbfcbf76152743a0cdb",
                "sha256:ada3f400d9923a190ea8b59c8f60680c4ef8a4b0dfae134d2f2ff68429adfab5",
                "sha256:bf75d28fa071645c529b5474a550a44686821decebdd00e21127ef1fd566eabe",
                "sha256:cfdb9389d888c5b74af297e51ce357b800dd844898af9d4a547ffc143fa56751",
                "sha256:d67f273097c368265a7b81e152e07fb90ed395df6e552b9fa858c6d2c9f42502",
                "sha256:dc6a613d6c74eef5a14a214d433d06291526145431c3b964f5e16529b1842bed",
                "sha256:de9c6b8a1ba52919ae919f3ae96abb72b994dd0350226e28f3686cb4f142165c"
            ],
            "markers": "python_version < '3.11' and platform_python_implementation == 'CPython'",
            "version": "==0.2.6"
        },
<<<<<<< HEAD
        "setuptools": {
            "hashes": [
                "sha256:2404879cda71495fc4d5cbc445ed52fdaddf352b36e40be8dcc63147cb4edabe",
                "sha256:68eb94073fc486091447fcb0501efd6560a0e5a1839ba249e5ff3c4c93f05f90"
            ],
            "markers": "python_version >= '3.7'",
            "version": "==60.5.0"
        },
=======
>>>>>>> b92722d0
        "six": {
            "hashes": [
                "sha256:1e61c37477a1626458e36f7b1d82aa5c9b094fa4802892072e49de9c60c4c926",
                "sha256:8abb2f1d86890a2dfb989f9a77cfcfd3e47c2a354b01111771326f8aa26e0254"
            ],
            "markers": "python_version >= '2.7' and python_version not in '3.0, 3.1, 3.2, 3.3'",
            "version": "==1.16.0"
        },
        "toml": {
            "hashes": [
                "sha256:806143ae5bfb6a3c6e736a764057db0e6a0e05e338b5630894a5f779cabb4f9b",
                "sha256:b3bda1d108d5dd99f4a20d24d9c348e91c4db7ab1b749200bded2f839ccbe68f"
            ],
            "markers": "python_version >= '2.6' and python_version not in '3.0, 3.1, 3.2, 3.3'",
            "version": "==0.10.2"
        },
        "tomli": {
            "hashes": [
<<<<<<< HEAD
                "sha256:05b6166bff487dc068d322585c7ea4ef78deed501cc124060e0f238e89a9231f",
                "sha256:e3069e4be3ead9668e21cb9b074cd948f7b3113fd9c8bba083f48247aab8b11c"
            ],
            "markers": "python_version >= '3.6'",
            "version": "==1.2.3"
=======
                "sha256:c6ce0015eb38820eaf32b5db832dbc26deb3dd427bd5f6556cf0acac2c214fee",
                "sha256:f04066f68f5554911363063a30b108d2b5a5b1a010aa8b6132af78489fe3aade"
            ],
            "markers": "python_version >= '3.6'",
            "version": "==1.2.2"
>>>>>>> b92722d0
        },
        "typed-ast": {
            "hashes": [
                "sha256:24058827d8f5d633f97223f5148a7d22628099a3d2efe06654ce872f46f07cdb",
                "sha256:256115a5bc7ea9e665c6314ed6671ee2c08ca380f9d5f130bd4d2c1f5848d695",
                "sha256:38cf5c642fa808300bae1281460d4f9b7617cf864d4e383054a5ef336e344d32",
                "sha256:484137cab8ecf47e137260daa20bafbba5f4e3ec7fda1c1e69ab299b75fa81c5",
                "sha256:4f30a2bcd8e68adbb791ce1567fdb897357506f7ea6716f6bbdd3053ac4d9471",
                "sha256:591bc04e507595887160ed7aa8d6785867fb86c5793911be79ccede61ae96f4d",
                "sha256:5b6ab14c56bc9c7e3c30228a0a0b54b915b1579613f6e463ba6f4eb1382e7fd4",
                "sha256:5d8314c92414ce7481eee7ad42b353943679cf6f30237b5ecbf7d835519e1212",
                "sha256:71dcda943a471d826ea930dd449ac7e76db7be778fcd722deb63642bab32ea3f",
                "sha256:7c42707ab981b6cf4b73490c16e9d17fcd5227039720ca14abe415d39a173a30",
                "sha256:9caaf2b440efb39ecbc45e2fabde809cbe56272719131a6318fd9bf08b58e2cb",
                "sha256:a2b8d7007f6280e36fa42652df47087ac7b0a7d7f09f9468f07792ba646aac2d",
                "sha256:a6d495c1ef572519a7bac9534dbf6d94c40e5b6a608ef41136133377bba4aa08",
                "sha256:a80d84f535642420dd17e16ae25bb46c7f4c16ee231105e7f3eb43976a89670a",
                "sha256:b53ae5de5500529c76225d18eeb060efbcec90ad5e030713fe8dab0fb4531631",
                "sha256:b6d17f37f6edd879141e64a5db17b67488cfeffeedad8c5cec0392305e9bc775",
                "sha256:c9bcad65d66d594bffab8575f39420fe0ee96f66e23c4d927ebb4e24354ec1af",
                "sha256:ca9e8300d8ba0b66d140820cf463438c8e7b4cdc6fd710c059bfcfb1531d03fb",
                "sha256:de4ecae89c7d8b56169473e08f6bfd2df7f95015591f43126e4ea7865928677e"
            ],
            "index": "pypi",
            "version": "==1.5.1"
        },
        "typing-extensions": {
            "hashes": [
<<<<<<< HEAD
                "sha256:4ca091dea149f945ec56afb48dae714f21e8692ef22a395223bcd328961b6a0e",
                "sha256:7f001e5ac290a0c0401508864c7ec868be4e701886d5b573a9528ed3973d9d3b"
            ],
            "index": "pypi",
            "version": "==4.0.1"
=======
                "sha256:2cdf80e4e04866a9b3689a51869016d36db0814d84b8d8a568d22781d45d27ed",
                "sha256:829704698b22e13ec9eaf959122315eabb370b0884400e9818334d8b677023d9"
            ],
            "markers": "python_version < '3.8'",
            "version": "==4.0.0"
>>>>>>> b92722d0
        },
        "urllib3": {
            "hashes": [
                "sha256:000ca7f471a233c2251c6c7023ee85305721bfdf18621ebff4fd17a8653427ed",
                "sha256:0e7c33d9a63e7ddfcb86780aac87befc2fbddf46c58dbb487e0855f7ceec283c"
            ],
            "index": "pypi",
            "version": "==1.26.8"
        },
        "virtualenv": {
            "hashes": [
<<<<<<< HEAD
                "sha256:339f16c4a86b44240ba7223d0f93a7887c3ca04b5f9c8129da7958447d079b09",
                "sha256:d8458cf8d59d0ea495ad9b34c2599487f8a7772d796f9910858376d1600dd2dd"
            ],
            "markers": "python_version >= '2.7' and python_version not in '3.0, 3.1, 3.2, 3.3, 3.4'",
            "version": "==20.13.0"
=======
                "sha256:4b02e52a624336eece99c96e3ab7111f469c24ba226a53ec474e8e787b365814",
                "sha256:576d05b46eace16a9c348085f7d0dc8ef28713a2cabaa1cf0aea41e8f12c9218"
            ],
            "markers": "python_version >= '2.7' and python_version not in '3.0, 3.1, 3.2, 3.3, 3.4'",
            "version": "==20.10.0"
>>>>>>> b92722d0
        },
        "websocket-client": {
            "hashes": [
                "sha256:1315816c0acc508997eb3ae03b9d3ff619c9d12d544c9a9b553704b1cc4f6af5",
                "sha256:2eed4cc58e4d65613ed6114af2f380f7910ff416fc8c46947f6e76b6815f56c0"
            ],
            "markers": "python_version >= '3.6'",
            "version": "==1.2.3"
        },
        "wrapt": {
            "hashes": [
                "sha256:b62ffa81fb85f4332a4f609cab4ac40709470da05643a082ec1eb88e6d9b97d7"
            ],
            "version": "==1.12.1"
        },
        "zipp": {
            "hashes": [
<<<<<<< HEAD
                "sha256:9f50f446828eb9d45b267433fd3e9da8d801f614129124863f9c51ebceafb87d",
                "sha256:b47250dd24f92b7dd6a0a8fc5244da14608f3ca90a5efcd37a3b1642fac9a375"
            ],
            "markers": "python_version >= '3.7'",
            "version": "==3.7.0"
=======
                "sha256:71c644c5369f4a6e07636f0aa966270449561fcea2e3d6747b8d23efaa9d7832",
                "sha256:9fe5ea21568a0a70e50f273397638d39b03353731e6cbbb3fd8502a33fec40bc"
            ],
            "markers": "python_version >= '3.6'",
            "version": "==3.6.0"
>>>>>>> b92722d0
        }
    }
}<|MERGE_RESOLUTION|>--- conflicted
+++ resolved
@@ -1,11 +1,7 @@
 {
     "_meta": {
         "hash": {
-<<<<<<< HEAD
-            "sha256": "ae4494d707a7715db47664df2ccba88c2156abb4ed9a68565fe6ac41574fa4f3"
-=======
             "sha256": "08915ddbc48026be76425ff4d018fc87a9ce09fc3e48e244f75854fd1020f540"
->>>>>>> b92722d0
         },
         "pipfile-spec": 6,
         "requires": {},
@@ -49,19 +45,11 @@
         },
         "charset-normalizer": {
             "hashes": [
-<<<<<<< HEAD
-                "sha256:876d180e9d7432c5d1dfd4c5d26b72f099d503e8fcc0feb7532c9289be60fcbd",
-                "sha256:cb957888737fc0bbcd78e3df769addb41fd1ff8cf950dc9e7ad7793f1bf44455"
-            ],
-            "markers": "python_version >= '3'",
-            "version": "==2.0.10"
-=======
                 "sha256:e019de665e2bcf9c2b64e2e5aa025fa991da8720daa3c1138cadd2fd1856aed0",
                 "sha256:f7af805c321bfa1ce6714c51f254e0d5bb5e5834039bc17db7ebe3a4cec9492b"
             ],
             "markers": "python_version >= '3'",
             "version": "==2.0.7"
->>>>>>> b92722d0
         },
         "click": {
             "hashes": [
@@ -159,10 +147,6 @@
         },
         "greenlet": {
             "hashes": [
-<<<<<<< HEAD
-                "sha256:0051c6f1f27cb756ffc0ffbac7d2cd48cb0362ac1736871399a739b2885134d3",
-=======
->>>>>>> b92722d0
                 "sha256:00e44c8afdbe5467e4f7b5851be223be68adb4272f44696ee71fe46b7036a711",
                 "sha256:013d61294b6cd8fe3242932c1c5e36e5d1db2c8afb58606c5a67efce62c1f5fd",
                 "sha256:049fe7579230e44daef03a259faa24511d10ebfa44f69411d99e6a184fe68073",
@@ -172,10 +156,6 @@
                 "sha256:1e12bdc622676ce47ae9abbf455c189e442afdde8818d9da983085df6312e7a1",
                 "sha256:21915eb821a6b3d9d8eefdaf57d6c345b970ad722f856cd71739493ce003ad08",
                 "sha256:288c6a76705dc54fba69fbcb59904ae4ad768b4c768839b8ca5fdadec6dd8cfd",
-<<<<<<< HEAD
-                "sha256:2bde6792f313f4e918caabc46532aa64aa27a0db05d75b20edfc5c6f46479de2",
-=======
->>>>>>> b92722d0
                 "sha256:32ca72bbc673adbcfecb935bb3fb1b74e663d10a4b241aaa2f5a75fe1d1f90aa",
                 "sha256:356b3576ad078c89a6107caa9c50cc14e98e3a6c4874a37c3e0273e4baf33de8",
                 "sha256:40b951f601af999a8bf2ce8c71e8aaa4e8c6f78ff8afae7b808aae2dc50d4c40",
@@ -188,10 +168,6 @@
                 "sha256:7ff61ff178250f9bb3cd89752df0f1dd0e27316a8bd1465351652b1b4a4cdfd3",
                 "sha256:833e1551925ed51e6b44c800e71e77dacd7e49181fdc9ac9a0bf3714d515785d",
                 "sha256:8639cadfda96737427330a094476d4c7a56ac03de7265622fcf4cfe57c8ae18d",
-<<<<<<< HEAD
-                "sha256:8c5d5b35f789a030ebb95bff352f1d27a93d81069f2adb3182d99882e095cefe",
-=======
->>>>>>> b92722d0
                 "sha256:8c790abda465726cfb8bb08bd4ca9a5d0a7bd77c7ac1ca1b839ad823b948ea28",
                 "sha256:8d2f1fb53a421b410751887eb4ff21386d119ef9cde3797bf5e7ed49fb51a3b3",
                 "sha256:903bbd302a2378f984aef528f76d4c9b1748f318fe1294961c072bdc7f2ffa3e",
@@ -205,11 +181,6 @@
                 "sha256:aec52725173bd3a7b56fe91bc56eccb26fbdff1386ef123abb63c84c5b43b63a",
                 "sha256:b11548073a2213d950c3f671aa88e6f83cda6e2fb97a8b6317b1b5b33d850e06",
                 "sha256:b1692f7d6bc45e3200844be0dba153612103db241691088626a33ff1f24a0d88",
-<<<<<<< HEAD
-                "sha256:b336501a05e13b616ef81ce329c0e09ac5ed8c732d9ba7e3e983fcc1a9e86965",
-                "sha256:b8c008de9d0daba7b6666aa5bbfdc23dcd78cafc33997c9b7741ff6353bafb7f",
-=======
->>>>>>> b92722d0
                 "sha256:b92e29e58bef6d9cfd340c72b04d74c4b4e9f70c9fa7c78b674d1fec18896dc4",
                 "sha256:be5f425ff1f5f4b3c1e33ad64ab994eed12fc284a6ea71c5243fd564502ecbe5",
                 "sha256:dd0b1e9e891f69e7675ba5c92e28b90eaa045f6ab134ffe70b52e948aa175b3c",
@@ -245,8 +216,6 @@
             ],
             "markers": "python_version >= '3'",
             "version": "==3.3"
-<<<<<<< HEAD
-=======
         },
         "importlib-metadata": {
             "hashes": [
@@ -255,7 +224,6 @@
             ],
             "markers": "python_version < '3.8'",
             "version": "==4.8.2"
->>>>>>> b92722d0
         },
         "itsdangerous": {
             "hashes": [
@@ -275,19 +243,11 @@
         },
         "kubernetes": {
             "hashes": [
-<<<<<<< HEAD
-                "sha256:044c20253f8577491a87af8f9edea1f929ed6d62ce306376a6cb8aed24e572c5",
-                "sha256:c9849afc2eafdce60efa210049ee7a94e7ef6cf3a7afa14a69b3bf0447825977"
-            ],
-            "index": "pypi",
-            "version": "==21.7.0"
-=======
                 "sha256:040cda3c1fdfdd97fa1c6f49dd6d1bc136cf911115a6216a452e0d1847d02044",
                 "sha256:06af63e376438af20d85e0929b4ec90f74e2f05221e23870bcca26d929e2defa"
             ],
             "index": "pypi",
             "version": "==20.12.0b1"
->>>>>>> b92722d0
         },
         "markupsafe": {
             "hashes": [
@@ -424,15 +384,6 @@
             ],
             "version": "==0.2.8"
         },
-<<<<<<< HEAD
-        "pyparsing": {
-            "hashes": [
-                "sha256:04ff808a5b90911829c55c4e26f75fa5ca8a2f5f36aa3a51f68e27033341d3e4",
-                "sha256:d9bdec0013ef1eb5a84ab39a3b3868911598afa494f5faa038647101504e2b81"
-            ],
-            "markers": "python_version >= '3.6'",
-            "version": "==3.0.6"
-=======
         "pyjwt": {
             "hashes": [
                 "sha256:5c6eca3c2940464d106b99ba83b00c6add741c9becaec087fb7ccdefea71350e",
@@ -440,7 +391,6 @@
             ],
             "index": "pypi",
             "version": "==1.7.1"
->>>>>>> b92722d0
         },
         "python-dateutil": {
             "hashes": [
@@ -526,38 +476,18 @@
                 "sha256:95c5d300c4e879ee69708c428ba566c59478fd653cc3a22243eeb8ed846950bb"
             ],
             "markers": "python_version >= '3.6'",
-<<<<<<< HEAD
-            "version": "==4.8"
-=======
             "version": "==4.7.2"
->>>>>>> b92722d0
         },
         "sentry-sdk": {
             "extras": [
                 "flask"
             ],
             "hashes": [
-<<<<<<< HEAD
-                "sha256:2cec50166bcb67e1965f8073541b2321e3864cd6fd42a526bcde9f0c4e4cc3f8",
-                "sha256:7bbaa32bba806ec629962f207b597e86831c7ee2c1f287c21ba7de7fea9a9c46"
-            ],
-            "index": "pypi",
-            "version": "==1.5.2"
-        },
-        "setuptools": {
-            "hashes": [
-                "sha256:2404879cda71495fc4d5cbc445ed52fdaddf352b36e40be8dcc63147cb4edabe",
-                "sha256:68eb94073fc486091447fcb0501efd6560a0e5a1839ba249e5ff3c4c93f05f90"
-            ],
-            "markers": "python_version >= '3.7'",
-            "version": "==60.5.0"
-=======
                 "sha256:0db297ab32e095705c20f742c3a5dac62fe15c4318681884053d0898e5abb2f6",
                 "sha256:789a11a87ca02491896e121efdd64e8fd93327b69e8f2f7d42f03e2569648e88"
             ],
             "index": "pypi",
             "version": "==1.5.0"
->>>>>>> b92722d0
         },
         "six": {
             "hashes": [
@@ -567,8 +497,6 @@
             "markers": "python_version >= '2.7' and python_version not in '3.0, 3.1, 3.2, 3.3'",
             "version": "==1.16.0"
         },
-<<<<<<< HEAD
-=======
         "typing-extensions": {
             "hashes": [
                 "sha256:2cdf80e4e04866a9b3689a51869016d36db0814d84b8d8a568d22781d45d27ed",
@@ -577,7 +505,6 @@
             "markers": "python_version < '3.8'",
             "version": "==4.0.0"
         },
->>>>>>> b92722d0
         "urllib3": {
             "hashes": [
                 "sha256:000ca7f471a233c2251c6c7023ee85305721bfdf18621ebff4fd17a8653427ed",
@@ -606,11 +533,6 @@
             "hashes": [
                 "sha256:63d3dc1cf60e7b7e35e97fa9861f7397283b75d765afcaefd993d6046899de8f",
                 "sha256:aa2bb6fc8dee8d6c504c0ac1e7f5f7dc5810a9903e793b6f715a9f015bdadb9a"
-<<<<<<< HEAD
-            ],
-            "markers": "python_version >= '3.6'",
-            "version": "==2.0.2"
-=======
             ],
             "markers": "python_version >= '3.6'",
             "version": "==2.0.2"
@@ -622,7 +544,6 @@
             ],
             "markers": "python_version >= '3.6'",
             "version": "==3.6.0"
->>>>>>> b92722d0
         },
         "zope.event": {
             "hashes": [
@@ -704,17 +625,6 @@
                 "sha256:626ba8234211db98e869df76230a137c4c40a12d72445c45d5f5b716f076e2fd"
             ],
             "markers": "python_version >= '2.7' and python_version not in '3.0, 3.1, 3.2, 3.3, 3.4'",
-<<<<<<< HEAD
-            "version": "==21.4.0"
-        },
-        "black": {
-            "hashes": [
-                "sha256:77b80f693a569e2e527958459634f18df9b0ba2625ba4e0c2d5da5be42e6f2b3",
-                "sha256:a615e69ae185e08fdd73e4715e260e2479c861b5740057fde6e8b4e3b7dd589f"
-            ],
-            "index": "pypi",
-            "version": "==21.12b0"
-=======
             "version": "==21.2.0"
         },
         "backports.entry-points-selectable": {
@@ -732,7 +642,6 @@
             ],
             "index": "pypi",
             "version": "==21.11b1"
->>>>>>> b92722d0
         },
         "certifi": {
             "hashes": [
@@ -751,19 +660,11 @@
         },
         "charset-normalizer": {
             "hashes": [
-<<<<<<< HEAD
-                "sha256:876d180e9d7432c5d1dfd4c5d26b72f099d503e8fcc0feb7532c9289be60fcbd",
-                "sha256:cb957888737fc0bbcd78e3df769addb41fd1ff8cf950dc9e7ad7793f1bf44455"
-            ],
-            "markers": "python_version >= '3'",
-            "version": "==2.0.10"
-=======
                 "sha256:e019de665e2bcf9c2b64e2e5aa025fa991da8720daa3c1138cadd2fd1856aed0",
                 "sha256:f7af805c321bfa1ce6714c51f254e0d5bb5e5834039bc17db7ebe3a4cec9492b"
             ],
             "markers": "python_version >= '3'",
             "version": "==2.0.7"
->>>>>>> b92722d0
         },
         "chartpress": {
             "hashes": [
@@ -786,58 +687,6 @@
                 "toml"
             ],
             "hashes": [
-<<<<<<< HEAD
-                "sha256:01774a2c2c729619760320270e42cd9e797427ecfddd32c2a7b639cdc481f3c0",
-                "sha256:03b20e52b7d31be571c9c06b74746746d4eb82fc260e594dc662ed48145e9efd",
-                "sha256:0a7726f74ff63f41e95ed3a89fef002916c828bb5fcae83b505b49d81a066884",
-                "sha256:1219d760ccfafc03c0822ae2e06e3b1248a8e6d1a70928966bafc6838d3c9e48",
-                "sha256:13362889b2d46e8d9f97c421539c97c963e34031ab0cb89e8ca83a10cc71ac76",
-                "sha256:174cf9b4bef0db2e8244f82059a5a72bd47e1d40e71c68ab055425172b16b7d0",
-                "sha256:17e6c11038d4ed6e8af1407d9e89a2904d573be29d51515f14262d7f10ef0a64",
-                "sha256:215f8afcc02a24c2d9a10d3790b21054b58d71f4b3c6f055d4bb1b15cecce685",
-                "sha256:22e60a3ca5acba37d1d4a2ee66e051f5b0e1b9ac950b5b0cf4aa5366eda41d47",
-                "sha256:2641f803ee9f95b1f387f3e8f3bf28d83d9b69a39e9911e5bfee832bea75240d",
-                "sha256:276651978c94a8c5672ea60a2656e95a3cce2a3f31e9fb2d5ebd4c215d095840",
-                "sha256:3f7c17209eef285c86f819ff04a6d4cbee9b33ef05cbcaae4c0b4e8e06b3ec8f",
-                "sha256:3feac4084291642165c3a0d9eaebedf19ffa505016c4d3db15bfe235718d4971",
-                "sha256:49dbff64961bc9bdd2289a2bda6a3a5a331964ba5497f694e2cbd540d656dc1c",
-                "sha256:4e547122ca2d244f7c090fe3f4b5a5861255ff66b7ab6d98f44a0222aaf8671a",
-                "sha256:5829192582c0ec8ca4a2532407bc14c2f338d9878a10442f5d03804a95fac9de",
-                "sha256:5d6b09c972ce9200264c35a1d53d43ca55ef61836d9ec60f0d44273a31aa9f17",
-                "sha256:600617008aa82032ddeace2535626d1bc212dfff32b43989539deda63b3f36e4",
-                "sha256:619346d57c7126ae49ac95b11b0dc8e36c1dd49d148477461bb66c8cf13bb521",
-                "sha256:63c424e6f5b4ab1cf1e23a43b12f542b0ec2e54f99ec9f11b75382152981df57",
-                "sha256:6dbc1536e105adda7a6312c778f15aaabe583b0e9a0b0a324990334fd458c94b",
-                "sha256:6e1394d24d5938e561fbeaa0cd3d356207579c28bd1792f25a068743f2d5b282",
-                "sha256:86f2e78b1eff847609b1ca8050c9e1fa3bd44ce755b2ec30e70f2d3ba3844644",
-                "sha256:8bdfe9ff3a4ea37d17f172ac0dff1e1c383aec17a636b9b35906babc9f0f5475",
-                "sha256:8e2c35a4c1f269704e90888e56f794e2d9c0262fb0c1b1c8c4ee44d9b9e77b5d",
-                "sha256:92b8c845527eae547a2a6617d336adc56394050c3ed8a6918683646328fbb6da",
-                "sha256:9365ed5cce5d0cf2c10afc6add145c5037d3148585b8ae0e77cc1efdd6aa2953",
-                "sha256:9a29311bd6429be317c1f3fe4bc06c4c5ee45e2fa61b2a19d4d1d6111cb94af2",
-                "sha256:9a2b5b52be0a8626fcbffd7e689781bf8c2ac01613e77feda93d96184949a98e",
-                "sha256:a4bdeb0a52d1d04123b41d90a4390b096f3ef38eee35e11f0b22c2d031222c6c",
-                "sha256:a9c8c4283e17690ff1a7427123ffb428ad6a52ed720d550e299e8291e33184dc",
-                "sha256:b637c57fdb8be84e91fac60d9325a66a5981f8086c954ea2772efe28425eaf64",
-                "sha256:bf154ba7ee2fd613eb541c2bc03d3d9ac667080a737449d1a3fb342740eb1a74",
-                "sha256:c254b03032d5a06de049ce8bca8338a5185f07fb76600afff3c161e053d88617",
-                "sha256:c332d8f8d448ded473b97fefe4a0983265af21917d8b0cdcb8bb06b2afe632c3",
-                "sha256:c7912d1526299cb04c88288e148c6c87c0df600eca76efd99d84396cfe00ef1d",
-                "sha256:cfd9386c1d6f13b37e05a91a8583e802f8059bebfccde61a418c5808dea6bbfa",
-                "sha256:d5d2033d5db1d58ae2d62f095e1aefb6988af65b4b12cb8987af409587cc0739",
-                "sha256:dca38a21e4423f3edb821292e97cec7ad38086f84313462098568baedf4331f8",
-                "sha256:e2cad8093172b7d1595b4ad66f24270808658e11acf43a8f95b41276162eb5b8",
-                "sha256:e3db840a4dee542e37e09f30859f1612da90e1c5239a6a2498c473183a50e781",
-                "sha256:edcada2e24ed68f019175c2b2af2a8b481d3d084798b8c20d15d34f5c733fa58",
-                "sha256:f467bbb837691ab5a8ca359199d3429a11a01e6dfb3d9dcc676dc035ca93c0a9",
-                "sha256:f506af4f27def639ba45789fa6fde45f9a217da0be05f8910458e4557eed020c",
-                "sha256:f614fc9956d76d8a88a88bb41ddc12709caa755666f580af3a688899721efecd",
-                "sha256:f9afb5b746781fc2abce26193d1c817b7eb0e11459510fba65d2bd77fe161d9e",
-                "sha256:fb8b8ee99b3fffe4fd86f4c81b35a6bf7e4462cba019997af2fe679365db0c49"
-            ],
-            "markers": "python_version >= '3.6'",
-            "version": "==6.2"
-=======
                 "sha256:046647b96969fda1ae0605f61288635209dd69dcd27ba3ec0bf5148bc157f954",
                 "sha256:06d009e8a29483cbc0520665bc46035ffe9ae0e7484a49f9782c2a716e37d0a0",
                 "sha256:0cde7d9fe2fb55ff68ebe7fb319ef188e9b88e0a3d1c9c5db7dd829cd93d2193",
@@ -888,7 +737,6 @@
             ],
             "markers": "python_version >= '3.6'",
             "version": "==6.1.2"
->>>>>>> b92722d0
         },
         "distlib": {
             "hashes": [
@@ -907,19 +755,11 @@
         },
         "filelock": {
             "hashes": [
-<<<<<<< HEAD
-                "sha256:38b4f4c989f9d06d44524df1b24bd19e167d851f19b50bf3e3559952dddc5b80",
-                "sha256:cf0fc6a2f8d26bd900f19bf33915ca70ba4dd8c56903eeb14e1e7a2fd7590146"
-            ],
-            "markers": "python_version >= '3.7'",
-            "version": "==3.4.2"
-=======
                 "sha256:2e139a228bcf56dd8b2274a65174d005c4a6b68540ee0bdbb92c76f43f29f7e8",
                 "sha256:93d512b32a23baf4cac44ffd72ccf70732aeff7b8050fcaf6d3ec406d954baf4"
             ],
             "markers": "python_version >= '3.6'",
             "version": "==3.4.0"
->>>>>>> b92722d0
         },
         "flake8": {
             "hashes": [
@@ -931,19 +771,11 @@
         },
         "identify": {
             "hashes": [
-<<<<<<< HEAD
-                "sha256:6b4b5031f69c48bf93a646b90de9b381c6b5f560df4cbe0ed3cf7650ae741e4d",
-                "sha256:aa68609c7454dbcaae60a01ff6b8df1de9b39fe6e50b1f6107ec81dcda624aa6"
-            ],
-            "markers": "python_full_version >= '3.6.1'",
-            "version": "==2.4.4"
-=======
                 "sha256:a33ae873287e81651c7800ca309dc1f84679b763c9c8b30680e16fbfa82f0107",
                 "sha256:eba31ca80258de6bb51453084bff4a923187cd2193b9c13710f2516ab30732cc"
             ],
             "markers": "python_full_version >= '3.6.1'",
             "version": "==2.4.0"
->>>>>>> b92722d0
         },
         "idna": {
             "hashes": [
@@ -955,19 +787,11 @@
         },
         "importlib-metadata": {
             "hashes": [
-<<<<<<< HEAD
-                "sha256:92a8b58ce734b2a4494878e0ecf7d79ccd7a128b5fc6014c401e0b61f006f0f6",
-                "sha256:b7cf7d3fef75f1e4c80a96ca660efbd51473d7e8f39b5ab9210febc7809012a4"
-            ],
-            "index": "pypi",
-            "version": "==4.10.0"
-=======
                 "sha256:53ccfd5c134223e497627b9815d5030edf77d2ed573922f7a0b8f8bb81a1c100",
                 "sha256:75bdec14c397f528724c1bfd9709d660b33a4d2e77387a3358f20b848bb5e5fb"
             ],
             "markers": "python_version < '3.8'",
             "version": "==4.8.2"
->>>>>>> b92722d0
         },
         "iniconfig": {
             "hashes": [
@@ -986,48 +810,6 @@
         },
         "lazy-object-proxy": {
             "hashes": [
-<<<<<<< HEAD
-                "sha256:043651b6cb706eee4f91854da4a089816a6606c1428fd391573ef8cb642ae4f7",
-                "sha256:07fa44286cda977bd4803b656ffc1c9b7e3bc7dff7d34263446aec8f8c96f88a",
-                "sha256:12f3bb77efe1367b2515f8cb4790a11cffae889148ad33adad07b9b55e0ab22c",
-                "sha256:2052837718516a94940867e16b1bb10edb069ab475c3ad84fd1e1a6dd2c0fcfc",
-                "sha256:2130db8ed69a48a3440103d4a520b89d8a9405f1b06e2cc81640509e8bf6548f",
-                "sha256:39b0e26725c5023757fc1ab2a89ef9d7ab23b84f9251e28f9cc114d5b59c1b09",
-                "sha256:46ff647e76f106bb444b4533bb4153c7370cdf52efc62ccfc1a28bdb3cc95442",
-                "sha256:4dca6244e4121c74cc20542c2ca39e5c4a5027c81d112bfb893cf0790f96f57e",
-                "sha256:553b0f0d8dbf21890dd66edd771f9b1b5f51bd912fa5f26de4449bfc5af5e029",
-                "sha256:677ea950bef409b47e51e733283544ac3d660b709cfce7b187f5ace137960d61",
-                "sha256:6a24357267aa976abab660b1d47a34aaf07259a0c3859a34e536f1ee6e76b5bb",
-                "sha256:6a6e94c7b02641d1311228a102607ecd576f70734dc3d5e22610111aeacba8a0",
-                "sha256:6aff3fe5de0831867092e017cf67e2750c6a1c7d88d84d2481bd84a2e019ec35",
-                "sha256:6ecbb350991d6434e1388bee761ece3260e5228952b1f0c46ffc800eb313ff42",
-                "sha256:7096a5e0c1115ec82641afbdd70451a144558ea5cf564a896294e346eb611be1",
-                "sha256:70ed0c2b380eb6248abdef3cd425fc52f0abd92d2b07ce26359fcbc399f636ad",
-                "sha256:8561da8b3dd22d696244d6d0d5330618c993a215070f473b699e00cf1f3f6443",
-                "sha256:85b232e791f2229a4f55840ed54706110c80c0a210d076eee093f2b2e33e1bfd",
-                "sha256:898322f8d078f2654d275124a8dd19b079080ae977033b713f677afcfc88e2b9",
-                "sha256:8f3953eb575b45480db6568306893f0bd9d8dfeeebd46812aa09ca9579595148",
-                "sha256:91ba172fc5b03978764d1df5144b4ba4ab13290d7bab7a50f12d8117f8630c38",
-                "sha256:9d166602b525bf54ac994cf833c385bfcc341b364e3ee71e3bf5a1336e677b55",
-                "sha256:a57d51ed2997e97f3b8e3500c984db50a554bb5db56c50b5dab1b41339b37e36",
-                "sha256:b9e89b87c707dd769c4ea91f7a31538888aad05c116a59820f28d59b3ebfe25a",
-                "sha256:bb8c5fd1684d60a9902c60ebe276da1f2281a318ca16c1d0a96db28f62e9166b",
-                "sha256:c19814163728941bb871240d45c4c30d33b8a2e85972c44d4e63dd7107faba44",
-                "sha256:c4ce15276a1a14549d7e81c243b887293904ad2d94ad767f42df91e75fd7b5b6",
-                "sha256:c7a683c37a8a24f6428c28c561c80d5f4fd316ddcf0c7cab999b15ab3f5c5c69",
-                "sha256:d609c75b986def706743cdebe5e47553f4a5a1da9c5ff66d76013ef396b5a8a4",
-                "sha256:d66906d5785da8e0be7360912e99c9188b70f52c422f9fc18223347235691a84",
-                "sha256:dd7ed7429dbb6c494aa9bc4e09d94b778a3579be699f9d67da7e6804c422d3de",
-                "sha256:df2631f9d67259dc9620d831384ed7732a198eb434eadf69aea95ad18c587a28",
-                "sha256:e368b7f7eac182a59ff1f81d5f3802161932a41dc1b1cc45c1f757dc876b5d2c",
-                "sha256:e40f2013d96d30217a51eeb1db28c9ac41e9d0ee915ef9d00da639c5b63f01a1",
-                "sha256:f769457a639403073968d118bc70110e7dce294688009f5c24ab78800ae56dc8",
-                "sha256:fccdf7c2c5821a8cbd0a9440a456f5050492f2270bd54e94360cac663398739b",
-                "sha256:fd45683c3caddf83abbb1249b653a266e7069a09f486daa8863fb0e7496a9fdb"
-            ],
-            "markers": "python_version >= '3.6'",
-            "version": "==1.7.1"
-=======
                 "sha256:17e0967ba374fc24141738c69736da90e94419338fd4c7c7bef01ee26b339653",
                 "sha256:1fee665d2638491f4d6e55bd483e15ef21f6c8c2095f235fef72601021e64f61",
                 "sha256:22ddd618cefe54305df49e4c069fa65715be4ad0e78e8d252a33debf00f6ede2",
@@ -1053,7 +835,6 @@
             ],
             "markers": "python_version >= '2.7' and python_version not in '3.0, 3.1, 3.2, 3.3, 3.4, 3.5'",
             "version": "==1.6.0"
->>>>>>> b92722d0
         },
         "mccabe": {
             "hashes": [
@@ -1113,11 +894,7 @@
                 "sha256:fe9897cac830aa7164dbd02a4e7b90cae49630451ce88464bca73db486ba9f65"
             ],
             "index": "pypi",
-<<<<<<< HEAD
-            "version": "==2.16.0"
-=======
             "version": "==2.15.0"
->>>>>>> b92722d0
         },
         "ptvsd": {
             "hashes": [
@@ -1267,8 +1044,6 @@
             ],
             "index": "pypi",
             "version": "==6.0"
-<<<<<<< HEAD
-=======
         },
         "regex": {
             "hashes": [
@@ -1323,7 +1098,6 @@
                 "sha256:fff55f3ce50a3ff63ec8e2a8d3dd924f1941b250b0aac3d3d42b687eeff07a8e"
             ],
             "version": "==2021.11.10"
->>>>>>> b92722d0
         },
         "requests": {
             "hashes": [
@@ -1335,19 +1109,11 @@
         },
         "ruamel.yaml": {
             "hashes": [
-<<<<<<< HEAD
-                "sha256:4b8a33c1efb2b443a93fcaafcfa4d2e445f8e8c29c528d9f5cdafb7cc9e4004c",
-                "sha256:810eef9c46523a3f77479c66267a4708255ebe806a2d540078408c2227f011af"
-            ],
-            "markers": "python_version >= '3'",
-            "version": "==0.17.20"
-=======
                 "sha256:9751de4cbb57d4bfbf8fc394e125ed4a2f170fbff3dc3d78abf50be85924f8be",
                 "sha256:9af3ec5d7f8065582f3aa841305465025d0afd26c5fb54e15b964e11838fc74f"
             ],
             "markers": "python_version >= '3'",
             "version": "==0.17.17"
->>>>>>> b92722d0
         },
         "ruamel.yaml.clib": {
             "hashes": [
@@ -1380,17 +1146,6 @@
             "markers": "python_version < '3.11' and platform_python_implementation == 'CPython'",
             "version": "==0.2.6"
         },
-<<<<<<< HEAD
-        "setuptools": {
-            "hashes": [
-                "sha256:2404879cda71495fc4d5cbc445ed52fdaddf352b36e40be8dcc63147cb4edabe",
-                "sha256:68eb94073fc486091447fcb0501efd6560a0e5a1839ba249e5ff3c4c93f05f90"
-            ],
-            "markers": "python_version >= '3.7'",
-            "version": "==60.5.0"
-        },
-=======
->>>>>>> b92722d0
         "six": {
             "hashes": [
                 "sha256:1e61c37477a1626458e36f7b1d82aa5c9b094fa4802892072e49de9c60c4c926",
@@ -1409,19 +1164,11 @@
         },
         "tomli": {
             "hashes": [
-<<<<<<< HEAD
-                "sha256:05b6166bff487dc068d322585c7ea4ef78deed501cc124060e0f238e89a9231f",
-                "sha256:e3069e4be3ead9668e21cb9b074cd948f7b3113fd9c8bba083f48247aab8b11c"
-            ],
-            "markers": "python_version >= '3.6'",
-            "version": "==1.2.3"
-=======
                 "sha256:c6ce0015eb38820eaf32b5db832dbc26deb3dd427bd5f6556cf0acac2c214fee",
                 "sha256:f04066f68f5554911363063a30b108d2b5a5b1a010aa8b6132af78489fe3aade"
             ],
             "markers": "python_version >= '3.6'",
             "version": "==1.2.2"
->>>>>>> b92722d0
         },
         "typed-ast": {
             "hashes": [
@@ -1450,19 +1197,11 @@
         },
         "typing-extensions": {
             "hashes": [
-<<<<<<< HEAD
-                "sha256:4ca091dea149f945ec56afb48dae714f21e8692ef22a395223bcd328961b6a0e",
-                "sha256:7f001e5ac290a0c0401508864c7ec868be4e701886d5b573a9528ed3973d9d3b"
-            ],
-            "index": "pypi",
-            "version": "==4.0.1"
-=======
                 "sha256:2cdf80e4e04866a9b3689a51869016d36db0814d84b8d8a568d22781d45d27ed",
                 "sha256:829704698b22e13ec9eaf959122315eabb370b0884400e9818334d8b677023d9"
             ],
             "markers": "python_version < '3.8'",
             "version": "==4.0.0"
->>>>>>> b92722d0
         },
         "urllib3": {
             "hashes": [
@@ -1474,19 +1213,11 @@
         },
         "virtualenv": {
             "hashes": [
-<<<<<<< HEAD
-                "sha256:339f16c4a86b44240ba7223d0f93a7887c3ca04b5f9c8129da7958447d079b09",
-                "sha256:d8458cf8d59d0ea495ad9b34c2599487f8a7772d796f9910858376d1600dd2dd"
-            ],
-            "markers": "python_version >= '2.7' and python_version not in '3.0, 3.1, 3.2, 3.3, 3.4'",
-            "version": "==20.13.0"
-=======
                 "sha256:4b02e52a624336eece99c96e3ab7111f469c24ba226a53ec474e8e787b365814",
                 "sha256:576d05b46eace16a9c348085f7d0dc8ef28713a2cabaa1cf0aea41e8f12c9218"
             ],
             "markers": "python_version >= '2.7' and python_version not in '3.0, 3.1, 3.2, 3.3, 3.4'",
             "version": "==20.10.0"
->>>>>>> b92722d0
         },
         "websocket-client": {
             "hashes": [
@@ -1504,19 +1235,11 @@
         },
         "zipp": {
             "hashes": [
-<<<<<<< HEAD
-                "sha256:9f50f446828eb9d45b267433fd3e9da8d801f614129124863f9c51ebceafb87d",
-                "sha256:b47250dd24f92b7dd6a0a8fc5244da14608f3ca90a5efcd37a3b1642fac9a375"
-            ],
-            "markers": "python_version >= '3.7'",
-            "version": "==3.7.0"
-=======
                 "sha256:71c644c5369f4a6e07636f0aa966270449561fcea2e3d6747b8d23efaa9d7832",
                 "sha256:9fe5ea21568a0a70e50f273397638d39b03353731e6cbbb3fd8502a33fec40bc"
             ],
             "markers": "python_version >= '3.6'",
             "version": "==3.6.0"
->>>>>>> b92722d0
         }
     }
 }