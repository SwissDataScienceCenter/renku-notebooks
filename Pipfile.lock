{
    "_meta": {
        "hash": {
<<<<<<< HEAD
            "sha256": "e27e81bb44649c57d06ca20175f02a73b20eaa6daffe548fab98d4084034c542"
=======
            "sha256": "08915ddbc48026be76425ff4d018fc87a9ce09fc3e48e244f75854fd1020f540"
>>>>>>> b92722d0
        },
        "pipfile-spec": 6,
        "requires": {},
        "sources": [
            {
                "name": "pypi",
                "url": "https://pypi.org/simple",
                "verify_ssl": true
            }
        ]
    },
    "default": {
        "apispec": {
            "extras": [
                "yaml"
            ],
            "hashes": [
                "sha256:5bc5404b19259aeeb307ce9956e2c1a97722c6a130ef414671dfc21acd622afc",
                "sha256:d167890e37f14f3f26b588ff2598af35faa5c27612264ea1125509c8ff860834"
            ],
            "markers": "python_version >= '3.6'",
            "version": "==5.1.1"
<<<<<<< HEAD
        },
        "apispec-webframeworks": {
            "hashes": [
                "sha256:0db35b267914b3f8c562aca0261957dbcb4176f255eacc22520277010818dcf3",
                "sha256:482c563abbcc2a261439476cb3f1a7c7284cc997c322c574d48c111643e9c04e"
            ],
            "index": "pypi",
            "version": "==0.5.2"
=======
>>>>>>> b92722d0
        },
        "blinker": {
            "hashes": [
                "sha256:471aee25f3992bd325afa3772f1063dbdbbca947a041b8b89466dc00d606f8b6"
            ],
            "version": "==1.4"
        },
        "cachetools": {
            "hashes": [
                "sha256:89ea6f1b638d5a73a4f9226be57ac5e4f399d22770b92355f92dcb0f7f001693",
                "sha256:92971d3cb7d2a97efff7c7bb1657f21a8f5fb309a37530537c71b1774189f2d1"
            ],
            "markers": "python_version ~= '3.5'",
            "version": "==4.2.4"
        },
        "certifi": {
            "hashes": [
                "sha256:78884e7c1d4b00ce3cea67b44566851c4343c120abd683433ce934a68ea58872",
                "sha256:d62a0163eb4c2344ac042ab2bdf75399a71a2d8c7d47eac2e2ee91b9d6339569"
            ],
            "version": "==2021.10.8"
        },
        "charset-normalizer": {
            "hashes": [
                "sha256:e019de665e2bcf9c2b64e2e5aa025fa991da8720daa3c1138cadd2fd1856aed0",
                "sha256:f7af805c321bfa1ce6714c51f254e0d5bb5e5834039bc17db7ebe3a4cec9492b"
            ],
            "markers": "python_version >= '3'",
            "version": "==2.0.7"
        },
        "click": {
            "hashes": [
                "sha256:353f466495adaeb40b6b5f592f9f91cb22372351c84caeb068132442a4518ef3",
                "sha256:410e932b050f5eed773c4cda94de75971c89cdb3155a72a0831139a79e5ecb5b"
            ],
            "markers": "python_version >= '3.6'",
            "version": "==8.0.3"
        },
        "docker": {
            "hashes": [
                "sha256:7a79bb439e3df59d0a72621775d600bc8bc8b422d285824cb37103eab91d1ce0",
                "sha256:d916a26b62970e7c2f554110ed6af04c7ccff8e9f81ad17d0d40c75637e227fb"
            ],
            "index": "pypi",
            "version": "==5.0.3"
        },
        "escapism": {
            "hashes": [
                "sha256:73256bdfb4f22230f0428fc6efecee61cdc4fad531b6f98b849cb9c80711e4ec",
                "sha256:d28f19edc3cb1ffc36fa238956ecc068695477e748f57157c6dde00a6b77f229"
            ],
            "index": "pypi",
            "version": "==1.0.1"
        },
        "flask": {
            "hashes": [
                "sha256:7b2fb8e934ddd50731893bdcdb00fc8c0315916f9fcd50d22c7cc1a95ab634e2",
                "sha256:cb90f62f1d8e4dc4621f52106613488b5ba826b2e1e10a33eac92f723093ab6a"
            ],
            "index": "pypi",
            "version": "==2.0.2"
        },
        "flask-apispec": {
            "hashes": [
                "sha256:7e82dabcac4234c1540438daac045e8475804b4dcf7f68898ffc47113ab34da0",
                "sha256:89e05dd2cb6e91ad999033c59aed4b5036aea9f0794d5ea5d9082be8ad4a99f2"
            ],
            "index": "pypi",
            "version": "==0.11.0"
        },
        "flask-swagger-ui": {
            "hashes": [
                "sha256:f329752a65b2940ada8eeb57bce613f7c0a12856a9c31063bb9e33798554c9ed"
            ],
            "index": "pypi",
            "version": "==3.36.0"
        },
        "gevent": {
            "hashes": [
                "sha256:02d1e8ca227d0ab0b7917fd7e411f9a534475e0a41fb6f434e9264b20155201a",
                "sha256:0c7b4763514fec74c9fe6ad10c3de62d8fe7b926d520b1e35eb6887181b954ff",
                "sha256:1c9c87b15f792af80edc950a83ab8ef4f3ba3889712211c2c42740ddb57b5492",
                "sha256:23077d87d1589ac141c22923fd76853d2cc5b7e3c5e1f1f9cdf6ff23bc9790fc",
                "sha256:37a469a99e6000b42dd0b9bbd9d716dbd66cdc6e5738f136f6a266c29b90ee99",
                "sha256:3b600145dc0c5b39c6f89c2e91ec6c55eb0dd52dc8148228479ca42cded358e4",
                "sha256:3f5ba654bdd3c774079b553fef535ede5b52c7abd224cb235a15da90ae36251b",
                "sha256:43e93e1a4738c922a2416baf33f0afb0a20b22d3dba886720bc037cd02a98575",
                "sha256:473f918bdf7d2096e391f66bd8ce1e969639aa235e710aaf750a37774bb585bd",
                "sha256:4c94d27be9f0439b28eb8bd0f879e6142918c62092fda7fb96b6d06f01886b94",
                "sha256:55ede95f41b74e7506fab293ad04cc7fc2b6f662b42281e9f2d668ad3817b574",
                "sha256:6cad37a55e904879beef2a7e7c57c57d62fde2331fef1bec7f2b2a7ef14da6a2",
                "sha256:72d4c2a8e65bbc702db76456841c7ddd6de2d9ab544a24aa74ad9c2b6411a269",
                "sha256:75c29ed5148c916021d39d2fac90ccc0e19adf854626a34eaee012aa6b1fcb67",
                "sha256:84e1af2dfb4ea9495cb914b00b6303ca0d54bf0a92e688a17e60f6b033873df2",
                "sha256:8d8655ce581368b7e1ab42c8a3a166c0b43ea04e59970efbade9448864585e99",
                "sha256:90131877d3ce1a05da1b718631860815b89ff44e93c42d168c9c9e8893b26318",
                "sha256:9d46bea8644048ceac5737950c08fc89c37a66c34a56a6c9e3648726e60cb767",
                "sha256:a8656d6e02bf47d7fa47728cf7a7cbf408f77ef1fad12afd9e0e3246c5de1707",
                "sha256:aaf1451cd0d9c32f65a50e461084a0540be52b8ea05c18669c95b42e1f71592a",
                "sha256:afc877ff4f277d0e51a1206d748fdab8c1e0256f7a05e1b1067abbed71c64da9",
                "sha256:b10c3326edb76ec3049646dc5131608d6d3733b5adfc75d34852028ecc67c52c",
                "sha256:ceec7c5f15fb2f9b767b194daa55246830db6c7c3c2f0b1c7e9e90cb4d01f3f9",
                "sha256:e00dc0450f79253b7a3a7f2a28e6ca959c8d0d47c0f9fa2c57894c7974d5965f",
                "sha256:e91632fdcf1c9a33e97e35f96edcbdf0b10e36cf53b58caa946dca4836bb688c",
                "sha256:f39d5defda9443b5fb99a185050e94782fe7ac38f34f751b491142216ad23bc7"
            ],
            "index": "pypi",
            "version": "==21.8.0"
        },
        "google-auth": {
            "hashes": [
                "sha256:a348a50b027679cb7dae98043ac8dbcc1d7951f06d8387496071a1e05a2465c0",
                "sha256:d83570a664c10b97a1dc6f8df87e5fdfff012f48f62be131e449c20dfc32630e"
            ],
            "markers": "python_version >= '2.7' and python_version not in '3.0, 3.1, 3.2, 3.3, 3.4, 3.5'",
            "version": "==2.3.3"
        },
        "greenlet": {
            "hashes": [
                "sha256:00e44c8afdbe5467e4f7b5851be223be68adb4272f44696ee71fe46b7036a711",
                "sha256:013d61294b6cd8fe3242932c1c5e36e5d1db2c8afb58606c5a67efce62c1f5fd",
                "sha256:049fe7579230e44daef03a259faa24511d10ebfa44f69411d99e6a184fe68073",
                "sha256:14d4f3cd4e8b524ae9b8aa567858beed70c392fdec26dbdb0a8a418392e71708",
                "sha256:166eac03e48784a6a6e0e5f041cfebb1ab400b394db188c48b3a84737f505b67",
                "sha256:17ff94e7a83aa8671a25bf5b59326ec26da379ace2ebc4411d690d80a7fbcf23",
                "sha256:1e12bdc622676ce47ae9abbf455c189e442afdde8818d9da983085df6312e7a1",
                "sha256:21915eb821a6b3d9d8eefdaf57d6c345b970ad722f856cd71739493ce003ad08",
                "sha256:288c6a76705dc54fba69fbcb59904ae4ad768b4c768839b8ca5fdadec6dd8cfd",
                "sha256:32ca72bbc673adbcfecb935bb3fb1b74e663d10a4b241aaa2f5a75fe1d1f90aa",
                "sha256:356b3576ad078c89a6107caa9c50cc14e98e3a6c4874a37c3e0273e4baf33de8",
                "sha256:40b951f601af999a8bf2ce8c71e8aaa4e8c6f78ff8afae7b808aae2dc50d4c40",
                "sha256:572e1787d1460da79590bf44304abbc0a2da944ea64ec549188fa84d89bba7ab",
                "sha256:58df5c2a0e293bf665a51f8a100d3e9956febfbf1d9aaf8c0677cf70218910c6",
                "sha256:64e6175c2e53195278d7388c454e0b30997573f3f4bd63697f88d855f7a6a1fc",
                "sha256:7227b47e73dedaa513cdebb98469705ef0d66eb5a1250144468e9c3097d6b59b",
                "sha256:7418b6bfc7fe3331541b84bb2141c9baf1ec7132a7ecd9f375912eca810e714e",
                "sha256:7cbd7574ce8e138bda9df4efc6bf2ab8572c9aff640d8ecfece1b006b68da963",
                "sha256:7ff61ff178250f9bb3cd89752df0f1dd0e27316a8bd1465351652b1b4a4cdfd3",
                "sha256:833e1551925ed51e6b44c800e71e77dacd7e49181fdc9ac9a0bf3714d515785d",
                "sha256:8639cadfda96737427330a094476d4c7a56ac03de7265622fcf4cfe57c8ae18d",
                "sha256:8c790abda465726cfb8bb08bd4ca9a5d0a7bd77c7ac1ca1b839ad823b948ea28",
                "sha256:8d2f1fb53a421b410751887eb4ff21386d119ef9cde3797bf5e7ed49fb51a3b3",
                "sha256:903bbd302a2378f984aef528f76d4c9b1748f318fe1294961c072bdc7f2ffa3e",
                "sha256:93f81b134a165cc17123626ab8da2e30c0455441d4ab5576eed73a64c025b25c",
                "sha256:95e69877983ea39b7303570fa6760f81a3eec23d0e3ab2021b7144b94d06202d",
                "sha256:9633b3034d3d901f0a46b7939f8c4d64427dfba6bbc5a36b1a67364cf148a1b0",
                "sha256:97e5306482182170ade15c4b0d8386ded995a07d7cc2ca8f27958d34d6736497",
                "sha256:9f3cba480d3deb69f6ee2c1825060177a22c7826431458c697df88e6aeb3caee",
                "sha256:aa5b467f15e78b82257319aebc78dd2915e4c1436c3c0d1ad6f53e47ba6e2713",
                "sha256:abb7a75ed8b968f3061327c433a0fbd17b729947b400747c334a9c29a9af6c58",
                "sha256:aec52725173bd3a7b56fe91bc56eccb26fbdff1386ef123abb63c84c5b43b63a",
                "sha256:b11548073a2213d950c3f671aa88e6f83cda6e2fb97a8b6317b1b5b33d850e06",
                "sha256:b1692f7d6bc45e3200844be0dba153612103db241691088626a33ff1f24a0d88",
                "sha256:b92e29e58bef6d9cfd340c72b04d74c4b4e9f70c9fa7c78b674d1fec18896dc4",
                "sha256:be5f425ff1f5f4b3c1e33ad64ab994eed12fc284a6ea71c5243fd564502ecbe5",
                "sha256:dd0b1e9e891f69e7675ba5c92e28b90eaa045f6ab134ffe70b52e948aa175b3c",
                "sha256:e30f5ea4ae2346e62cedde8794a56858a67b878dd79f7df76a0767e356b1744a",
                "sha256:e6a36bb9474218c7a5b27ae476035497a6990e21d04c279884eb10d9b290f1b1",
                "sha256:e859fcb4cbe93504ea18008d1df98dee4f7766db66c435e4882ab35cf70cac43",
                "sha256:eb6ea6da4c787111adf40f697b4e58732ee0942b5d3bd8f435277643329ba627",
                "sha256:ec8c433b3ab0419100bd45b47c9c8551248a5aee30ca5e9d399a0b57ac04651b",
                "sha256:eff9d20417ff9dcb0d25e2defc2574d10b491bf2e693b4e491914738b7908168",
                "sha256:f0214eb2a23b85528310dad848ad2ac58e735612929c8072f6093f3585fd342d",
                "sha256:f276df9830dba7a333544bd41070e8175762a7ac20350786b322b714b0e654f5",
                "sha256:f3acda1924472472ddd60c29e5b9db0cec629fbe3c5c5accb74d6d6d14773478",
                "sha256:f70a9e237bb792c7cc7e44c531fd48f5897961701cdaa06cf22fc14965c496cf",
                "sha256:f9d29ca8a77117315101425ec7ec2a47a22ccf59f5593378fc4077ac5b754fce",
                "sha256:fa877ca7f6b48054f847b61d6fa7bed5cebb663ebc55e018fda12db09dcc664c",
                "sha256:fdcec0b8399108577ec290f55551d926d9a1fa6cad45882093a7a07ac5ec147b"
            ],
            "markers": "platform_python_implementation == 'CPython'",
            "version": "==1.1.2"
        },
        "gunicorn": {
            "hashes": [
                "sha256:9dcc4547dbb1cb284accfb15ab5667a0e5d1881cc443e0677b4882a4067a807e",
                "sha256:e0a968b5ba15f8a328fdfd7ab1fcb5af4470c28aaf7e55df02a99bc13138e6e8"
            ],
            "index": "pypi",
            "version": "==20.1.0"
        },
        "idna": {
            "hashes": [
                "sha256:84d9dd047ffa80596e0f246e2eab0b391788b0503584e8945f2368256d2735ff",
                "sha256:9d643ff0a55b762d5cdb124b8eaa99c66322e2157b69160bc32796e824360e6d"
            ],
            "markers": "python_version >= '3'",
            "version": "==3.3"
        },
        "importlib-metadata": {
            "hashes": [
                "sha256:53ccfd5c134223e497627b9815d5030edf77d2ed573922f7a0b8f8bb81a1c100",
                "sha256:75bdec14c397f528724c1bfd9709d660b33a4d2e77387a3358f20b848bb5e5fb"
            ],
            "markers": "python_version < '3.8'",
            "version": "==4.8.2"
        },
        "itsdangerous": {
            "hashes": [
                "sha256:5174094b9637652bdb841a3029700391451bd092ba3db90600dea710ba28e97c",
                "sha256:9e724d68fc22902a1435351f84c3fb8623f303fffcc566a4cb952df8c572cff0"
            ],
            "markers": "python_version >= '3.6'",
            "version": "==2.0.1"
        },
        "jinja2": {
            "hashes": [
<<<<<<< HEAD
                "sha256:827a0e32839ab1600d4eb1c4c33ec5a8edfbc5cb42dafa13b81f182f97784b45",
                "sha256:8569982d3f0889eed11dd620c706d39b60c36d6d25843961f33f77fb6bc6b20c"
            ],
            "markers": "python_version >= '3.6'",
            "version": "==3.0.2"
        },
        "kubernetes": {
            "hashes": [
                "sha256:5a7183fe9b6a0d56a061e27a120e1c4a86744353d98136b3956a1336f35712f1",
                "sha256:9870d6bcd9c93a8680f9d1c1f62225d99a84a8bc1f54cd5b3622f8549f047d09"
            ],
            "index": "pypi",
            "version": "==20.11.0a1"
=======
                "sha256:077ce6014f7b40d03b47d1f1ca4b0fc8328a692bd284016f806ed0eaca390ad8",
                "sha256:611bb273cd68f3b993fabdc4064fc858c5b47a973cb5aa7999ec1ba405c87cd7"
            ],
            "markers": "python_version >= '3.6'",
            "version": "==3.0.3"
        },
        "kubernetes": {
            "hashes": [
                "sha256:040cda3c1fdfdd97fa1c6f49dd6d1bc136cf911115a6216a452e0d1847d02044",
                "sha256:06af63e376438af20d85e0929b4ec90f74e2f05221e23870bcca26d929e2defa"
            ],
            "index": "pypi",
            "version": "==20.12.0b1"
>>>>>>> b92722d0
        },
        "markupsafe": {
            "hashes": [
                "sha256:01a9b8ea66f1658938f65b93a85ebe8bc016e6769611be228d797c9d998dd298",
                "sha256:023cb26ec21ece8dc3907c0e8320058b2e0cb3c55cf9564da612bc325bed5e64",
                "sha256:0446679737af14f45767963a1a9ef7620189912317d095f2d9ffa183a4d25d2b",
                "sha256:04635854b943835a6ea959e948d19dcd311762c5c0c6e1f0e16ee57022669194",
                "sha256:0717a7390a68be14b8c793ba258e075c6f4ca819f15edfc2a3a027c823718567",
                "sha256:0955295dd5eec6cb6cc2fe1698f4c6d84af2e92de33fbcac4111913cd100a6ff",
                "sha256:0d4b31cc67ab36e3392bbf3862cfbadac3db12bdd8b02a2731f509ed5b829724",
                "sha256:10f82115e21dc0dfec9ab5c0223652f7197feb168c940f3ef61563fc2d6beb74",
                "sha256:168cd0a3642de83558a5153c8bd34f175a9a6e7f6dc6384b9655d2697312a646",
                "sha256:1d609f577dc6e1aa17d746f8bd3c31aa4d258f4070d61b2aa5c4166c1539de35",
                "sha256:1f2ade76b9903f39aa442b4aadd2177decb66525062db244b35d71d0ee8599b6",
                "sha256:20dca64a3ef2d6e4d5d615a3fd418ad3bde77a47ec8a23d984a12b5b4c74491a",
                "sha256:2a7d351cbd8cfeb19ca00de495e224dea7e7d919659c2841bbb7f420ad03e2d6",
                "sha256:2d7d807855b419fc2ed3e631034685db6079889a1f01d5d9dac950f764da3dad",
                "sha256:2ef54abee730b502252bcdf31b10dacb0a416229b72c18b19e24a4509f273d26",
                "sha256:36bc903cbb393720fad60fc28c10de6acf10dc6cc883f3e24ee4012371399a38",
                "sha256:37205cac2a79194e3750b0af2a5720d95f786a55ce7df90c3af697bfa100eaac",
                "sha256:3c112550557578c26af18a1ccc9e090bfe03832ae994343cfdacd287db6a6ae7",
                "sha256:3dd007d54ee88b46be476e293f48c85048603f5f516008bee124ddd891398ed6",
                "sha256:4296f2b1ce8c86a6aea78613c34bb1a672ea0e3de9c6ba08a960efe0b0a09047",
                "sha256:47ab1e7b91c098ab893b828deafa1203de86d0bc6ab587b160f78fe6c4011f75",
                "sha256:49e3ceeabbfb9d66c3aef5af3a60cc43b85c33df25ce03d0031a608b0a8b2e3f",
                "sha256:4dc8f9fb58f7364b63fd9f85013b780ef83c11857ae79f2feda41e270468dd9b",
                "sha256:4efca8f86c54b22348a5467704e3fec767b2db12fc39c6d963168ab1d3fc9135",
                "sha256:53edb4da6925ad13c07b6d26c2a852bd81e364f95301c66e930ab2aef5b5ddd8",
                "sha256:5855f8438a7d1d458206a2466bf82b0f104a3724bf96a1c781ab731e4201731a",
                "sha256:594c67807fb16238b30c44bdf74f36c02cdf22d1c8cda91ef8a0ed8dabf5620a",
                "sha256:5b6d930f030f8ed98e3e6c98ffa0652bdb82601e7a016ec2ab5d7ff23baa78d1",
                "sha256:5bb28c636d87e840583ee3adeb78172efc47c8b26127267f54a9c0ec251d41a9",
                "sha256:60bf42e36abfaf9aff1f50f52644b336d4f0a3fd6d8a60ca0d054ac9f713a864",
                "sha256:611d1ad9a4288cf3e3c16014564df047fe08410e628f89805e475368bd304914",
                "sha256:6300b8454aa6930a24b9618fbb54b5a68135092bc666f7b06901f897fa5c2fee",
                "sha256:63f3268ba69ace99cab4e3e3b5840b03340efed0948ab8f78d2fd87ee5442a4f",
                "sha256:6557b31b5e2c9ddf0de32a691f2312a32f77cd7681d8af66c2692efdbef84c18",
                "sha256:693ce3f9e70a6cf7d2fb9e6c9d8b204b6b39897a2c4a1aa65728d5ac97dcc1d8",
                "sha256:6a7fae0dd14cf60ad5ff42baa2e95727c3d81ded453457771d02b7d2b3f9c0c2",
                "sha256:6c4ca60fa24e85fe25b912b01e62cb969d69a23a5d5867682dd3e80b5b02581d",
                "sha256:6fcf051089389abe060c9cd7caa212c707e58153afa2c649f00346ce6d260f1b",
                "sha256:7d91275b0245b1da4d4cfa07e0faedd5b0812efc15b702576d103293e252af1b",
                "sha256:89c687013cb1cd489a0f0ac24febe8c7a666e6e221b783e53ac50ebf68e45d86",
                "sha256:8d206346619592c6200148b01a2142798c989edcb9c896f9ac9722a99d4e77e6",
                "sha256:905fec760bd2fa1388bb5b489ee8ee5f7291d692638ea5f67982d968366bef9f",
                "sha256:97383d78eb34da7e1fa37dd273c20ad4320929af65d156e35a5e2d89566d9dfb",
                "sha256:984d76483eb32f1bcb536dc27e4ad56bba4baa70be32fa87152832cdd9db0833",
                "sha256:99df47edb6bda1249d3e80fdabb1dab8c08ef3975f69aed437cb69d0a5de1e28",
                "sha256:9f02365d4e99430a12647f09b6cc8bab61a6564363f313126f775eb4f6ef798e",
                "sha256:a30e67a65b53ea0a5e62fe23682cfe22712e01f453b95233b25502f7c61cb415",
                "sha256:ab3ef638ace319fa26553db0624c4699e31a28bb2a835c5faca8f8acf6a5a902",
                "sha256:aca6377c0cb8a8253e493c6b451565ac77e98c2951c45f913e0b52facdcff83f",
                "sha256:add36cb2dbb8b736611303cd3bfcee00afd96471b09cda130da3581cbdc56a6d",
                "sha256:b2f4bf27480f5e5e8ce285a8c8fd176c0b03e93dcc6646477d4630e83440c6a9",
                "sha256:b7f2d075102dc8c794cbde1947378051c4e5180d52d276987b8d28a3bd58c17d",
                "sha256:baa1a4e8f868845af802979fcdbf0bb11f94f1cb7ced4c4b8a351bb60d108145",
                "sha256:be98f628055368795d818ebf93da628541e10b75b41c559fdf36d104c5787066",
                "sha256:bf5d821ffabf0ef3533c39c518f3357b171a1651c1ff6827325e4489b0e46c3c",
                "sha256:c47adbc92fc1bb2b3274c4b3a43ae0e4573d9fbff4f54cd484555edbf030baf1",
                "sha256:cdfba22ea2f0029c9261a4bd07e830a8da012291fbe44dc794e488b6c9bb353a",
                "sha256:d6c7ebd4e944c85e2c3421e612a7057a2f48d478d79e61800d81468a8d842207",
                "sha256:d7f9850398e85aba693bb640262d3611788b1f29a79f0c93c565694658f4071f",
                "sha256:d8446c54dc28c01e5a2dbac5a25f071f6653e6e40f3a8818e8b45d790fe6ef53",
                "sha256:deb993cacb280823246a026e3b2d81c493c53de6acfd5e6bfe31ab3402bb37dd",
                "sha256:e0f138900af21926a02425cf736db95be9f4af72ba1bb21453432a07f6082134",
                "sha256:e9936f0b261d4df76ad22f8fee3ae83b60d7c3e871292cd42f40b81b70afae85",
                "sha256:f0567c4dc99f264f49fe27da5f735f414c4e7e7dd850cfd8e69f0862d7c74ea9",
                "sha256:f5653a225f31e113b152e56f154ccbe59eeb1c7487b39b9d9f9cdb58e6c79dc5",
                "sha256:f826e31d18b516f653fe296d967d700fddad5901ae07c622bb3705955e1faa94",
                "sha256:f8ba0e8349a38d3001fae7eadded3f6606f0da5d748ee53cc1dab1d6527b9509",
                "sha256:f9081981fe268bd86831e5c75f7de206ef275defcb82bc70740ae6dc507aee51",
                "sha256:fa130dd50c57d53368c9d59395cb5526eda596d3ffe36666cd81a44d56e48872"
            ],
            "markers": "python_version >= '3.6'",
            "version": "==2.0.1"
        },
        "marshmallow": {
            "hashes": [
<<<<<<< HEAD
                "sha256:6d00e42d6d6289f8cd3e77618a01689d57a078fe324ee579b00fa206d32e9b07",
                "sha256:bba1a940985c052c5cc7849f97da196ebc81f3b85ec10c56ef1f3228aa9cbe74"
            ],
            "markers": "python_version >= '3.6'",
            "version": "==3.14.0"
=======
                "sha256:04438610bc6dadbdddb22a4a55bcc7f6f8099e69580b2e67f5a681933a1f4400",
                "sha256:4c05c1684e0e97fe779c62b91878f173b937fe097b356cd82f793464f5bc6138"
            ],
            "markers": "python_version >= '3.6'",
            "version": "==3.14.1"
>>>>>>> b92722d0
        },
        "oauthlib": {
            "hashes": [
                "sha256:42bf6354c2ed8c6acb54d971fce6f88193d97297e18602a3a886603f9d7730cc",
                "sha256:8f0215fcc533dd8dd1bee6f4c412d4f0cd7297307d43ac61666389e3bc3198a3"
            ],
            "markers": "python_version >= '3.6'",
            "version": "==3.1.1"
        },
        "pyasn1": {
            "hashes": [
                "sha256:014c0e9976956a08139dc0712ae195324a75e142284d5f87f1a87ee1b068a359",
                "sha256:03840c999ba71680a131cfaee6fab142e1ed9bbd9c693e285cc6aca0d555e576",
                "sha256:0458773cfe65b153891ac249bcf1b5f8f320b7c2ce462151f8fa74de8934becf",
                "sha256:08c3c53b75eaa48d71cf8c710312316392ed40899cb34710d092e96745a358b7",
                "sha256:39c7e2ec30515947ff4e87fb6f456dfc6e84857d34be479c9d4a4ba4bf46aa5d",
                "sha256:5c9414dcfede6e441f7e8f81b43b34e834731003427e5b09e4e00e3172a10f00",
                "sha256:6e7545f1a61025a4e58bb336952c5061697da694db1cae97b116e9c46abcf7c8",
                "sha256:78fa6da68ed2727915c4767bb386ab32cdba863caa7dbe473eaae45f9959da86",
                "sha256:7ab8a544af125fb704feadb008c99a88805126fb525280b2270bb25cc1d78a12",
                "sha256:99fcc3c8d804d1bc6d9a099921e39d827026409a58f2a720dcdb89374ea0c776",
                "sha256:aef77c9fb94a3ac588e87841208bdec464471d9871bd5050a287cc9a475cd0ba",
                "sha256:e89bf84b5437b532b0803ba5c9a5e054d21fec423a89952a74f87fa2c9b7bce2",
                "sha256:fec3e9d8e36808a28efb59b489e4528c10ad0f480e57dcc32b4de5c9d8c9fdf3"
            ],
            "version": "==0.4.8"
        },
        "pyasn1-modules": {
            "hashes": [
                "sha256:0845a5582f6a02bb3e1bde9ecfc4bfcae6ec3210dd270522fee602365430c3f8",
                "sha256:0fe1b68d1e486a1ed5473f1302bd991c1611d319bba158e98b106ff86e1d7199",
                "sha256:15b7c67fabc7fc240d87fb9aabf999cf82311a6d6fb2c70d00d3d0604878c811",
                "sha256:426edb7a5e8879f1ec54a1864f16b882c2837bfd06eee62f2c982315ee2473ed",
                "sha256:65cebbaffc913f4fe9e4808735c95ea22d7a7775646ab690518c056784bc21b4",
                "sha256:905f84c712230b2c592c19470d3ca8d552de726050d1d1716282a1f6146be65e",
                "sha256:a50b808ffeb97cb3601dd25981f6b016cbb3d31fbf57a8b8a87428e6158d0c74",
                "sha256:a99324196732f53093a84c4369c996713eb8c89d360a496b599fb1a9c47fc3eb",
                "sha256:b80486a6c77252ea3a3e9b1e360bc9cf28eaac41263d173c032581ad2f20fe45",
                "sha256:c29a5e5cc7a3f05926aff34e097e84f8589cd790ce0ed41b67aed6857b26aafd",
                "sha256:cbac4bc38d117f2a49aeedec4407d23e8866ea4ac27ff2cf7fb3e5b570df19e0",
                "sha256:f39edd8c4ecaa4556e989147ebf219227e2cd2e8a43c7e7fcb1f1c18c5fd6a3d",
                "sha256:fe0644d9ab041506b62782e92b06b8c68cca799e1a9636ec398675459e031405"
            ],
            "version": "==0.2.8"
        },
        "pyjwt": {
            "hashes": [
                "sha256:5c6eca3c2940464d106b99ba83b00c6add741c9becaec087fb7ccdefea71350e",
                "sha256:8d59a976fb773f3e6a39c85636357c4f0e242707394cadadd9814f5cbaa20e96"
            ],
            "index": "pypi",
            "version": "==1.7.1"
        },
        "python-dateutil": {
            "hashes": [
                "sha256:0123cacc1627ae19ddf3c27a5de5bd67ee4586fbdd6440d9748f8abb483d3e86",
                "sha256:961d03dc3453ebbc59dbdea9e4e11c5651520a876d0f4db161e8674aae935da9"
            ],
            "markers": "python_version >= '2.7' and python_version not in '3.0, 3.1, 3.2, 3.3'",
            "version": "==2.8.2"
        },
        "python-gitlab": {
            "hashes": [
                "sha256:581a219759515513ea9399e936ed7137437cfb681f52d2641626685c492c999d",
                "sha256:7afa7d7c062fa62c173190452265a30feefb844428efc58ea5244f3b9fc0d40f"
            ],
            "index": "pypi",
            "version": "==2.10.1"
        },
        "pyyaml": {
            "hashes": [
                "sha256:0283c35a6a9fbf047493e3a0ce8d79ef5030852c51e9d911a27badfde0605293",
                "sha256:055d937d65826939cb044fc8c9b08889e8c743fdc6a32b33e2390f66013e449b",
                "sha256:07751360502caac1c067a8132d150cf3d61339af5691fe9e87803040dbc5db57",
                "sha256:0b4624f379dab24d3725ffde76559cff63d9ec94e1736b556dacdfebe5ab6d4b",
                "sha256:0ce82d761c532fe4ec3f87fc45688bdd3a4c1dc5e0b4a19814b9009a29baefd4",
                "sha256:1e4747bc279b4f613a09eb64bba2ba602d8a6664c6ce6396a4d0cd413a50ce07",
                "sha256:213c60cd50106436cc818accf5baa1aba61c0189ff610f64f4a3e8c6726218ba",
                "sha256:231710d57adfd809ef5d34183b8ed1eeae3f76459c18fb4a0b373ad56bedcdd9",
                "sha256:277a0ef2981ca40581a47093e9e2d13b3f1fbbeffae064c1d21bfceba2030287",
                "sha256:2cd5df3de48857ed0544b34e2d40e9fac445930039f3cfe4bcc592a1f836d513",
                "sha256:40527857252b61eacd1d9af500c3337ba8deb8fc298940291486c465c8b46ec0",
                "sha256:473f9edb243cb1935ab5a084eb238d842fb8f404ed2193a915d1784b5a6b5fc0",
                "sha256:48c346915c114f5fdb3ead70312bd042a953a8ce5c7106d5bfb1a5254e47da92",
                "sha256:50602afada6d6cbfad699b0c7bb50d5ccffa7e46a3d738092afddc1f9758427f",
                "sha256:68fb519c14306fec9720a2a5b45bc9f0c8d1b9c72adf45c37baedfcd949c35a2",
                "sha256:77f396e6ef4c73fdc33a9157446466f1cff553d979bd00ecb64385760c6babdc",
                "sha256:819b3830a1543db06c4d4b865e70ded25be52a2e0631ccd2f6a47a2822f2fd7c",
                "sha256:897b80890765f037df3403d22bab41627ca8811ae55e9a722fd0392850ec4d86",
                "sha256:98c4d36e99714e55cfbaaee6dd5badbc9a1ec339ebfc3b1f52e293aee6bb71a4",
                "sha256:9df7ed3b3d2e0ecfe09e14741b857df43adb5a3ddadc919a2d94fbdf78fea53c",
                "sha256:9fa600030013c4de8165339db93d182b9431076eb98eb40ee068700c9c813e34",
                "sha256:a80a78046a72361de73f8f395f1f1e49f956c6be882eed58505a15f3e430962b",
                "sha256:b3d267842bf12586ba6c734f89d1f5b871df0273157918b0ccefa29deb05c21c",
                "sha256:b5b9eccad747aabaaffbc6064800670f0c297e52c12754eb1d976c57e4f74dcb",
                "sha256:c5687b8d43cf58545ade1fe3e055f70eac7a5a1a0bf42824308d868289a95737",
                "sha256:cba8c411ef271aa037d7357a2bc8f9ee8b58b9965831d9e51baf703280dc73d3",
                "sha256:d15a181d1ecd0d4270dc32edb46f7cb7733c7c508857278d3d378d14d606db2d",
                "sha256:d4db7c7aef085872ef65a8fd7d6d09a14ae91f691dec3e87ee5ee0539d516f53",
                "sha256:d4eccecf9adf6fbcc6861a38015c2a64f38b9d94838ac1810a9023a0609e1b78",
                "sha256:d67d839ede4ed1b28a4e8909735fc992a923cdb84e618544973d7dfc71540803",
                "sha256:daf496c58a8c52083df09b80c860005194014c3698698d1a57cbcfa182142a3a",
                "sha256:e61ceaab6f49fb8bdfaa0f92c4b57bcfbea54c09277b1b4f7ac376bfb7a7c174",
                "sha256:f84fbc98b019fef2ee9a1cb3ce93e3187a6df0b2538a651bfb890254ba9f90b5"
            ],
            "index": "pypi",
            "version": "==6.0"
        },
        "requests": {
            "hashes": [
                "sha256:6c1246513ecd5ecd4528a0906f910e8f0f9c6b8ec72030dc9fd154dc1a6efd24",
                "sha256:b8aa58f8cf793ffd8782d3d8cb19e66ef36f7aba4353eec859e74678b01b07a7"
            ],
            "index": "pypi",
            "version": "==2.26.0"
        },
        "requests-oauthlib": {
            "hashes": [
                "sha256:7f71572defaecd16372f9006f33c2ec8c077c3cfa6f5911a9a90202beb513f3d",
                "sha256:b4261601a71fd721a8bd6d7aa1cc1d6a8a93b4a9f5e96626f8e4d91e8beeaa6a",
                "sha256:fa6c47b933f01060936d87ae9327fead68768b69c6c9ea2109c48be30f2d4dbc"
            ],
            "version": "==1.3.0"
        },
        "requests-toolbelt": {
            "hashes": [
                "sha256:380606e1d10dc85c3bd47bf5a6095f815ec007be7a8b69c878507068df059e6f",
                "sha256:968089d4584ad4ad7c171454f0a5c6dac23971e9472521ea3b6d49d610aa6fc0"
            ],
            "version": "==0.9.1"
        },
        "rsa": {
            "hashes": [
                "sha256:78f9a9bf4e7be0c5ded4583326e7461e3a3c5aae24073648b4bdfa797d78c9d2",
                "sha256:9d689e6ca1b3038bc82bf8d23e944b6b6037bc02301a574935b2dd946e0353b9"
            ],
            "markers": "python_version >= '3.6'",
            "version": "==4.7.2"
        },
        "sentry-sdk": {
            "extras": [
                "flask"
            ],
            "hashes": [
<<<<<<< HEAD
                "sha256:b9844751e40710e84a457c5bc29b21c383ccb2b63d76eeaad72f7f1c808c8828",
                "sha256:c091cc7115ff25fe3a0e410dbecd7a996f81a3f6137d2272daef32d6c3cfa6dc"
            ],
            "index": "pypi",
            "version": "==1.4.3"
=======
                "sha256:0db297ab32e095705c20f742c3a5dac62fe15c4318681884053d0898e5abb2f6",
                "sha256:789a11a87ca02491896e121efdd64e8fd93327b69e8f2f7d42f03e2569648e88"
            ],
            "index": "pypi",
            "version": "==1.5.0"
>>>>>>> b92722d0
        },
        "six": {
            "hashes": [
                "sha256:1e61c37477a1626458e36f7b1d82aa5c9b094fa4802892072e49de9c60c4c926",
                "sha256:8abb2f1d86890a2dfb989f9a77cfcfd3e47c2a354b01111771326f8aa26e0254"
            ],
            "markers": "python_version >= '2.7' and python_version not in '3.0, 3.1, 3.2, 3.3'",
            "version": "==1.16.0"
        },
        "typing-extensions": {
            "hashes": [
                "sha256:2cdf80e4e04866a9b3689a51869016d36db0814d84b8d8a568d22781d45d27ed",
                "sha256:829704698b22e13ec9eaf959122315eabb370b0884400e9818334d8b677023d9"
            ],
            "markers": "python_version < '3.8'",
            "version": "==4.0.0"
        },
        "urllib3": {
            "hashes": [
                "sha256:4987c65554f7a2dbf30c18fd48778ef124af6fab771a377103da0585e2336ece",
                "sha256:c4fdf4019605b6e5423637e01bc9fe4daef873709a7973e195ceba0a62bbc844"
            ],
            "index": "pypi",
            "version": "==1.26.7"
        },
        "webargs": {
            "hashes": [
                "sha256:bb3530b0d37cdc5a5e29d30034dde4351811b9bc345eef21eb070a3ea7562093",
                "sha256:bcce022250ee97cfbb0ad07b02388ac90a226ef4b479ec84317152345a565614"
            ],
            "index": "pypi",
            "version": "==8.0.1"
        },
        "websocket-client": {
            "hashes": [
                "sha256:0133d2f784858e59959ce82ddac316634229da55b498aac311f1620567a710ec",
                "sha256:8dfb715d8a992f5712fff8c843adae94e22b22a99b2c5e6b0ec4a1a981cc4e0d"
            ],
            "markers": "python_version >= '3.6'",
            "version": "==1.2.1"
        },
        "werkzeug": {
            "hashes": [
                "sha256:63d3dc1cf60e7b7e35e97fa9861f7397283b75d765afcaefd993d6046899de8f",
                "sha256:aa2bb6fc8dee8d6c504c0ac1e7f5f7dc5810a9903e793b6f715a9f015bdadb9a"
            ],
            "markers": "python_version >= '3.6'",
            "version": "==2.0.2"
        },
        "zipp": {
            "hashes": [
                "sha256:71c644c5369f4a6e07636f0aa966270449561fcea2e3d6747b8d23efaa9d7832",
                "sha256:9fe5ea21568a0a70e50f273397638d39b03353731e6cbbb3fd8502a33fec40bc"
            ],
            "markers": "python_version >= '3.6'",
            "version": "==3.6.0"
        },
        "zope.event": {
            "hashes": [
                "sha256:2666401939cdaa5f4e0c08cf7f20c9b21423b95e88f4675b1443973bdb080c42",
                "sha256:5e76517f5b9b119acf37ca8819781db6c16ea433f7e2062c4afc2b6fbedb1330"
            ],
            "version": "==4.5.0"
        },
        "zope.interface": {
            "hashes": [
                "sha256:08f9636e99a9d5410181ba0729e0408d3d8748026ea938f3b970a0249daa8192",
                "sha256:0b465ae0962d49c68aa9733ba92a001b2a0933c317780435f00be7ecb959c702",
                "sha256:0cba8477e300d64a11a9789ed40ee8932b59f9ee05f85276dbb4b59acee5dd09",
                "sha256:0cee5187b60ed26d56eb2960136288ce91bcf61e2a9405660d271d1f122a69a4",
                "sha256:0ea1d73b7c9dcbc5080bb8aaffb776f1c68e807767069b9ccdd06f27a161914a",
                "sha256:0f91b5b948686659a8e28b728ff5e74b1be6bf40cb04704453617e5f1e945ef3",
                "sha256:15e7d1f7a6ee16572e21e3576d2012b2778cbacf75eb4b7400be37455f5ca8bf",
                "sha256:17776ecd3a1fdd2b2cd5373e5ef8b307162f581c693575ec62e7c5399d80794c",
                "sha256:194d0bcb1374ac3e1e023961610dc8f2c78a0f5f634d0c737691e215569e640d",
                "sha256:1c0e316c9add0db48a5b703833881351444398b04111188069a26a61cfb4df78",
                "sha256:205e40ccde0f37496904572035deea747390a8b7dc65146d30b96e2dd1359a83",
                "sha256:273f158fabc5ea33cbc936da0ab3d4ba80ede5351babc4f577d768e057651531",
                "sha256:2876246527c91e101184f63ccd1d716ec9c46519cc5f3d5375a3351c46467c46",
                "sha256:2c98384b254b37ce50eddd55db8d381a5c53b4c10ee66e1e7fe749824f894021",
                "sha256:2e5a26f16503be6c826abca904e45f1a44ff275fdb7e9d1b75c10671c26f8b94",
                "sha256:334701327f37c47fa628fc8b8d28c7d7730ce7daaf4bda1efb741679c2b087fc",
                "sha256:3748fac0d0f6a304e674955ab1365d515993b3a0a865e16a11ec9d86fb307f63",
                "sha256:3c02411a3b62668200910090a0dff17c0b25aaa36145082a5a6adf08fa281e54",
                "sha256:3dd4952748521205697bc2802e4afac5ed4b02909bb799ba1fe239f77fd4e117",
                "sha256:3f24df7124c323fceb53ff6168da70dbfbae1442b4f3da439cd441681f54fe25",
                "sha256:469e2407e0fe9880ac690a3666f03eb4c3c444411a5a5fddfdabc5d184a79f05",
                "sha256:4de4bc9b6d35c5af65b454d3e9bc98c50eb3960d5a3762c9438df57427134b8e",
                "sha256:5208ebd5152e040640518a77827bdfcc73773a15a33d6644015b763b9c9febc1",
                "sha256:52de7fc6c21b419078008f697fd4103dbc763288b1406b4562554bd47514c004",
                "sha256:5bb3489b4558e49ad2c5118137cfeaf59434f9737fa9c5deefc72d22c23822e2",
                "sha256:5dba5f530fec3f0988d83b78cc591b58c0b6eb8431a85edd1569a0539a8a5a0e",
                "sha256:5dd9ca406499444f4c8299f803d4a14edf7890ecc595c8b1c7115c2342cadc5f",
                "sha256:5f931a1c21dfa7a9c573ec1f50a31135ccce84e32507c54e1ea404894c5eb96f",
                "sha256:63b82bb63de7c821428d513607e84c6d97d58afd1fe2eb645030bdc185440120",
                "sha256:66c0061c91b3b9cf542131148ef7ecbecb2690d48d1612ec386de9d36766058f",
                "sha256:6f0c02cbb9691b7c91d5009108f975f8ffeab5dff8f26d62e21c493060eff2a1",
                "sha256:71aace0c42d53abe6fc7f726c5d3b60d90f3c5c055a447950ad6ea9cec2e37d9",
                "sha256:7d97a4306898b05404a0dcdc32d9709b7d8832c0c542b861d9a826301719794e",
                "sha256:7df1e1c05304f26faa49fa752a8c690126cf98b40b91d54e6e9cc3b7d6ffe8b7",
                "sha256:8270252effc60b9642b423189a2fe90eb6b59e87cbee54549db3f5562ff8d1b8",
                "sha256:867a5ad16892bf20e6c4ea2aab1971f45645ff3102ad29bd84c86027fa99997b",
                "sha256:877473e675fdcc113c138813a5dd440da0769a2d81f4d86614e5d62b69497155",
                "sha256:8892f89999ffd992208754851e5a052f6b5db70a1e3f7d54b17c5211e37a98c7",
                "sha256:9a9845c4c6bb56e508651f005c4aeb0404e518c6f000d5a1123ab077ab769f5c",
                "sha256:a1e6e96217a0f72e2b8629e271e1b280c6fa3fe6e59fa8f6701bec14e3354325",
                "sha256:a8156e6a7f5e2a0ff0c5b21d6bcb45145efece1909efcbbbf48c56f8da68221d",
                "sha256:a9506a7e80bcf6eacfff7f804c0ad5350c8c95b9010e4356a4b36f5322f09abb",
                "sha256:af310ec8335016b5e52cae60cda4a4f2a60a788cbb949a4fbea13d441aa5a09e",
                "sha256:b0297b1e05fd128d26cc2460c810d42e205d16d76799526dfa8c8ccd50e74959",
                "sha256:bf68f4b2b6683e52bec69273562df15af352e5ed25d1b6641e7efddc5951d1a7",
                "sha256:d0c1bc2fa9a7285719e5678584f6b92572a5b639d0e471bb8d4b650a1a910920",
                "sha256:d4d9d6c1a455d4babd320203b918ccc7fcbefe308615c521062bc2ba1aa4d26e",
                "sha256:db1fa631737dab9fa0b37f3979d8d2631e348c3b4e8325d6873c2541d0ae5a48",
                "sha256:dd93ea5c0c7f3e25335ab7d22a507b1dc43976e1345508f845efc573d3d779d8",
                "sha256:f44e517131a98f7a76696a7b21b164bcb85291cee106a23beccce454e1f433a4",
                "sha256:f7ee479e96f7ee350db1cf24afa5685a5899e2b34992fb99e1f7c1b0b758d263"
            ],
            "markers": "python_version >= '2.7' and python_version not in '3.0, 3.1, 3.2, 3.3, 3.4'",
            "version": "==5.4.0"
        }
    },
    "develop": {
        "astroid": {
            "hashes": [
                "sha256:3975a0bd5373bdce166e60c851cfcbaf21ee96de80ec518c1f4cb3e94c3fb334",
                "sha256:ab7f36e8a78b8e54a62028ba6beef7561db4cdb6f2a5009ecc44a6f42b5697ef"
            ],
            "markers": "python_version ~= '3.6'",
            "version": "==2.6.6"
        },
        "attrs": {
            "hashes": [
                "sha256:149e90d6d8ac20db7a955ad60cf0e6881a3f20d37096140088356da6c716b0b1",
                "sha256:ef6aaac3ca6cd92904cdd0d83f629a15f18053ec84e6432106f7a4d04ae4f5fb"
            ],
            "markers": "python_version >= '2.7' and python_version not in '3.0, 3.1, 3.2, 3.3, 3.4'",
            "version": "==21.2.0"
        },
        "backports.entry-points-selectable": {
            "hashes": [
                "sha256:7fceed9532a7aa2bd888654a7314f864a3c16a4e710b34a58cfc0f08114c663b",
                "sha256:914b21a479fde881635f7af5adc7f6e38d6b274be32269070c53b698c60d5386"
            ],
            "markers": "python_version >= '2.7'",
            "version": "==1.1.1"
        },
        "black": {
            "hashes": [
                "sha256:802c6c30b637b28645b7fde282ed2569c0cd777dbe493a41b6a03c1d903f99ac",
                "sha256:a042adbb18b3262faad5aff4e834ff186bb893f95ba3a8013f09de1e5569def2"
            ],
            "index": "pypi",
            "version": "==21.11b1"
        },
        "certifi": {
            "hashes": [
                "sha256:78884e7c1d4b00ce3cea67b44566851c4343c120abd683433ce934a68ea58872",
                "sha256:d62a0163eb4c2344ac042ab2bdf75399a71a2d8c7d47eac2e2ee91b9d6339569"
            ],
            "version": "==2021.10.8"
<<<<<<< HEAD
        },
        "cffi": {
            "hashes": [
                "sha256:00c878c90cb53ccfaae6b8bc18ad05d2036553e6d9d1d9dbcf323bbe83854ca3",
                "sha256:0104fb5ae2391d46a4cb082abdd5c69ea4eab79d8d44eaaf79f1b1fd806ee4c2",
                "sha256:06c48159c1abed75c2e721b1715c379fa3200c7784271b3c46df01383b593636",
                "sha256:0808014eb713677ec1292301ea4c81ad277b6cdf2fdd90fd540af98c0b101d20",
                "sha256:10dffb601ccfb65262a27233ac273d552ddc4d8ae1bf93b21c94b8511bffe728",
                "sha256:14cd121ea63ecdae71efa69c15c5543a4b5fbcd0bbe2aad864baca0063cecf27",
                "sha256:17771976e82e9f94976180f76468546834d22a7cc404b17c22df2a2c81db0c66",
                "sha256:181dee03b1170ff1969489acf1c26533710231c58f95534e3edac87fff06c443",
                "sha256:23cfe892bd5dd8941608f93348c0737e369e51c100d03718f108bf1add7bd6d0",
                "sha256:263cc3d821c4ab2213cbe8cd8b355a7f72a8324577dc865ef98487c1aeee2bc7",
                "sha256:2756c88cbb94231c7a147402476be2c4df2f6078099a6f4a480d239a8817ae39",
                "sha256:27c219baf94952ae9d50ec19651a687b826792055353d07648a5695413e0c605",
                "sha256:2a23af14f408d53d5e6cd4e3d9a24ff9e05906ad574822a10563efcef137979a",
                "sha256:31fb708d9d7c3f49a60f04cf5b119aeefe5644daba1cd2a0fe389b674fd1de37",
                "sha256:3415c89f9204ee60cd09b235810be700e993e343a408693e80ce7f6a40108029",
                "sha256:3773c4d81e6e818df2efbc7dd77325ca0dcb688116050fb2b3011218eda36139",
                "sha256:3b96a311ac60a3f6be21d2572e46ce67f09abcf4d09344c49274eb9e0bf345fc",
                "sha256:3f7d084648d77af029acb79a0ff49a0ad7e9d09057a9bf46596dac9514dc07df",
                "sha256:41d45de54cd277a7878919867c0f08b0cf817605e4eb94093e7516505d3c8d14",
                "sha256:4238e6dab5d6a8ba812de994bbb0a79bddbdf80994e4ce802b6f6f3142fcc880",
                "sha256:45db3a33139e9c8f7c09234b5784a5e33d31fd6907800b316decad50af323ff2",
                "sha256:45e8636704eacc432a206ac7345a5d3d2c62d95a507ec70d62f23cd91770482a",
                "sha256:4958391dbd6249d7ad855b9ca88fae690783a6be9e86df65865058ed81fc860e",
                "sha256:4a306fa632e8f0928956a41fa8e1d6243c71e7eb59ffbd165fc0b41e316b2474",
                "sha256:57e9ac9ccc3101fac9d6014fba037473e4358ef4e89f8e181f8951a2c0162024",
                "sha256:59888172256cac5629e60e72e86598027aca6bf01fa2465bdb676d37636573e8",
                "sha256:5e069f72d497312b24fcc02073d70cb989045d1c91cbd53979366077959933e0",
                "sha256:64d4ec9f448dfe041705426000cc13e34e6e5bb13736e9fd62e34a0b0c41566e",
                "sha256:6dc2737a3674b3e344847c8686cf29e500584ccad76204efea14f451d4cc669a",
                "sha256:74fdfdbfdc48d3f47148976f49fab3251e550a8720bebc99bf1483f5bfb5db3e",
                "sha256:75e4024375654472cc27e91cbe9eaa08567f7fbdf822638be2814ce059f58032",
                "sha256:786902fb9ba7433aae840e0ed609f45c7bcd4e225ebb9c753aa39725bb3e6ad6",
                "sha256:8b6c2ea03845c9f501ed1313e78de148cd3f6cad741a75d43a29b43da27f2e1e",
                "sha256:91d77d2a782be4274da750752bb1650a97bfd8f291022b379bb8e01c66b4e96b",
                "sha256:91ec59c33514b7c7559a6acda53bbfe1b283949c34fe7440bcf917f96ac0723e",
                "sha256:920f0d66a896c2d99f0adbb391f990a84091179542c205fa53ce5787aff87954",
                "sha256:a5263e363c27b653a90078143adb3d076c1a748ec9ecc78ea2fb916f9b861962",
                "sha256:abb9a20a72ac4e0fdb50dae135ba5e77880518e742077ced47eb1499e29a443c",
                "sha256:c2051981a968d7de9dd2d7b87bcb9c939c74a34626a6e2f8181455dd49ed69e4",
                "sha256:c21c9e3896c23007803a875460fb786118f0cdd4434359577ea25eb556e34c55",
                "sha256:c2502a1a03b6312837279c8c1bd3ebedf6c12c4228ddbad40912d671ccc8a962",
                "sha256:d4d692a89c5cf08a8557fdeb329b82e7bf609aadfaed6c0d79f5a449a3c7c023",
                "sha256:da5db4e883f1ce37f55c667e5c0de439df76ac4cb55964655906306918e7363c",
                "sha256:e7022a66d9b55e93e1a845d8c9eba2a1bebd4966cd8bfc25d9cd07d515b33fa6",
                "sha256:ef1f279350da2c586a69d32fc8733092fd32cc8ac95139a00377841f59a3f8d8",
                "sha256:f54a64f8b0c8ff0b64d18aa76675262e1700f3995182267998c31ae974fbc382",
                "sha256:f5c7150ad32ba43a07c4479f40241756145a1f03b43480e058cfd862bf5041c7",
                "sha256:f6f824dc3bce0edab5f427efcfb1d63ee75b6fcb7282900ccaf925be84efb0fc",
                "sha256:fd8a250edc26254fe5b33be00402e6d287f562b6a5b2152dec302fa15bb3e997",
                "sha256:ffaa5c925128e29efbde7301d8ecaf35c8c60ffbcd6a1ffd3a552177c8e5e796"
            ],
            "version": "==1.15.0"
=======
>>>>>>> b92722d0
        },
        "cfgv": {
            "hashes": [
                "sha256:c6a0883f3917a037485059700b9e75da2464e6c27051014ad85ba6aaa5884426",
                "sha256:f5a830efb9ce7a445376bb66ec94c638a9787422f96264c98edc6bdeed8ab736"
            ],
            "markers": "python_full_version >= '3.6.1'",
            "version": "==3.3.1"
        },
        "charset-normalizer": {
            "hashes": [
                "sha256:e019de665e2bcf9c2b64e2e5aa025fa991da8720daa3c1138cadd2fd1856aed0",
                "sha256:f7af805c321bfa1ce6714c51f254e0d5bb5e5834039bc17db7ebe3a4cec9492b"
            ],
            "markers": "python_version >= '3'",
            "version": "==2.0.7"
        },
        "chartpress": {
            "hashes": [
                "sha256:3adaed1a80a095e6fd84c7f035229a01bc375c38723b203184d90df2fa0221f2",
                "sha256:7453649179d745885774dac93a6fea8fde833cc03bc4ef3febae677d750e476e"
            ],
            "index": "pypi",
            "version": "==1.3.0"
        },
        "click": {
            "hashes": [
                "sha256:353f466495adaeb40b6b5f592f9f91cb22372351c84caeb068132442a4518ef3",
                "sha256:410e932b050f5eed773c4cda94de75971c89cdb3155a72a0831139a79e5ecb5b"
            ],
            "markers": "python_version >= '3.6'",
            "version": "==8.0.3"
        },
        "coverage": {
            "extras": [
                "toml"
            ],
            "hashes": [
<<<<<<< HEAD
                "sha256:0147f7833c41927d84f5af9219d9b32f875c0689e5e74ac8ca3cb61e73a698f9",
                "sha256:04a92a6cf9afd99f9979c61348ec79725a9f9342fb45e63c889e33c04610d97b",
                "sha256:10ab138b153e4cc408b43792cb7f518f9ee02f4ff55cd1ab67ad6fd7e9905c7e",
                "sha256:2e5b9c17a56b8bf0c0a9477fcd30d357deb486e4e1b389ed154f608f18556c8a",
                "sha256:326d944aad0189603733d646e8d4a7d952f7145684da973c463ec2eefe1387c2",
                "sha256:359a32515e94e398a5c0fa057e5887a42e647a9502d8e41165cf5cb8d3d1ca67",
                "sha256:35cd2230e1ed76df7d0081a997f0fe705be1f7d8696264eb508076e0d0b5a685",
                "sha256:3b270c6b48d3ff5a35deb3648028ba2643ad8434b07836782b1139cf9c66313f",
                "sha256:42a1fb5dee3355df90b635906bb99126faa7936d87dfc97eacc5293397618cb7",
                "sha256:479228e1b798d3c246ac89b09897ee706c51b3e5f8f8d778067f38db73ccc717",
                "sha256:4cd919057636f63ab299ccb86ea0e78b87812400c76abab245ca385f17d19fb5",
                "sha256:4d8b453764b9b26b0dd2afb83086a7c3f9379134e340288d2a52f8a91592394b",
                "sha256:51a441011a30d693e71dea198b2a6f53ba029afc39f8e2aeb5b77245c1b282ef",
                "sha256:557594a50bfe3fb0b1b57460f6789affe8850ad19c1acf2d14a3e12b2757d489",
                "sha256:572f917267f363101eec375c109c9c1118037c7cc98041440b5eabda3185ac7b",
                "sha256:62512c0ec5d307f56d86504c58eace11c1bc2afcdf44e3ff20de8ca427ca1d0e",
                "sha256:65ad3ff837c89a229d626b8004f0ee32110f9bfdb6a88b76a80df36ccc60d926",
                "sha256:666c6b32b69e56221ad1551d377f718ed00e6167c7a1b9257f780b105a101271",
                "sha256:6e994003e719458420e14ffb43c08f4c14990e20d9e077cb5cad7a3e419bbb54",
                "sha256:72bf437d54186d104388cbae73c9f2b0f8a3e11b6e8d7deb593bd14625c96026",
                "sha256:738e823a746841248b56f0f3bd6abf3b73af191d1fd65e4c723b9c456216f0ad",
                "sha256:78287731e3601ea5ce9d6468c82d88a12ef8fe625d6b7bdec9b45d96c1ad6533",
                "sha256:7833c872718dc913f18e51ee97ea0dece61d9930893a58b20b3daf09bb1af6b6",
                "sha256:7e083d32965d2eb6638a77e65b622be32a094fdc0250f28ce6039b0732fbcaa8",
                "sha256:8186b5a4730c896cbe1e4b645bdc524e62d874351ae50e1db7c3e9f5dc81dc26",
                "sha256:8605add58e6a960729aa40c0fd9a20a55909dd9b586d3e8104cc7f45869e4c6b",
                "sha256:977ce557d79577a3dd510844904d5d968bfef9489f512be65e2882e1c6eed7d8",
                "sha256:994ce5a7b3d20981b81d83618aa4882f955bfa573efdbef033d5632b58597ba9",
                "sha256:9ad5895938a894c368d49d8470fe9f519909e5ebc6b8f8ea5190bd0df6aa4271",
                "sha256:9eb0a1923354e0fdd1c8a6f53f5db2e6180d670e2b587914bf2e79fa8acfd003",
                "sha256:a00284dbfb53b42e35c7dd99fc0e26ef89b4a34efff68078ed29d03ccb28402a",
                "sha256:a11a2c019324fc111485e79d55907e7289e53d0031275a6c8daed30690bc50c0",
                "sha256:ab6a0fe4c96f8058d41948ddf134420d3ef8c42d5508b5a341a440cce7a37a1d",
                "sha256:b1d0a1bce919de0dd8da5cff4e616b2d9e6ebf3bd1410ff645318c3dd615010a",
                "sha256:b8e4f15b672c9156c1154249a9c5746e86ac9ae9edc3799ee3afebc323d9d9e0",
                "sha256:bbca34dca5a2d60f81326d908d77313816fad23d11b6069031a3d6b8c97a54f9",
                "sha256:bf656cd74ff7b4ed7006cdb2a6728150aaad69c7242b42a2a532f77b63ea233f",
                "sha256:c95257aa2ccf75d3d91d772060538d5fea7f625e48157f8ca44594f94d41cb33",
                "sha256:dc5023be1c2a8b0a0ab5e31389e62c28b2453eb31dd069f4b8d1a0f9814d951a",
                "sha256:e14bceb1f3ae8a14374be2b2d7bc12a59226872285f91d66d301e5f41705d4d6",
                "sha256:e3c4f5211394cd0bf6874ac5d29684a495f9c374919833dcfff0bd6d37f96201",
                "sha256:e76f017b6d4140a038c5ff12be1581183d7874e41f1c0af58ecf07748d36a336",
                "sha256:e7d5606b9240ed4def9cbdf35be4308047d11e858b9c88a6c26974758d6225ce",
                "sha256:f0f80e323a17af63eac6a9db0c9188c10f1fd815c3ab299727150cc0eb92c7a4",
                "sha256:fb2fa2f6506c03c48ca42e3fe5a692d7470d290c047ee6de7c0f3e5fa7639ac9",
                "sha256:ffa8fee2b1b9e60b531c4c27cf528d6b5d5da46b1730db1f4d6eee56ff282e07"
            ],
            "markers": "python_version >= '3.6'",
            "version": "==6.1.1"
        },
        "debugpy": {
            "hashes": [
                "sha256:01e98c594b3e66d529e40edf314f849cd1a21f7a013298df58cd8e263bf8e184",
                "sha256:16db27b4b91991442f91d73604d32080b30de655aca9ba821b1972ea8171021b",
                "sha256:17a25ce9d7714f92fc97ef00cc06269d7c2b163094990ada30156ed31d9a5030",
                "sha256:194f95dd3e84568b5489aab5689a3a2c044e8fdc06f1890b8b4f70b6b89f2778",
                "sha256:1ec3a086e14bba6c472632025b8fe5bdfbaef2afa1ebd5c6615ce6ed8d89bc67",
                "sha256:23df67fc56d59e386c342428a7953c2c06cc226d8525b11319153e96afb65b0c",
                "sha256:26fbe53cca45a608679094791ce587b6e2798acd1d4777a8b303b07622e85182",
                "sha256:2b073ad5e8d8c488fbb6a116986858bab0c9c4558f28deb8832c7a5a27405bd6",
                "sha256:318f81f37341e4e054b4267d39896b73cddb3612ca13b39d7eea45af65165e1d",
                "sha256:3a457ad9c0059a21a6c7d563c1f18e924f5cf90278c722bd50ede6f56b77c7fe",
                "sha256:4404a62fb5332ea5c8c9132290eef50b3a0ba38cecacad5529e969a783bcbdd7",
                "sha256:5d76a4fd028d8009c3faf1185b4b78ceb2273dd2499447664b03939e0368bb90",
                "sha256:70b422c63a833630c33e3f9cdbd9b6971f8c5afd452697e464339a21bbe862ba",
                "sha256:82f5f9ce93af6861a0713f804e62ab390bb12a17f113153e47fea8bbb1dfbe36",
                "sha256:a2aa64f6d2ca7ded8a7e8a4e7cae3bc71866b09876b7b05cecad231779cb9156",
                "sha256:b2df2c373e85871086bd55271c929670cd4e1dba63e94a08d442db830646203b",
                "sha256:b5b3157372e0e0a1297a8b6b5280bcf1d35a40f436c7973771c972726d1e32d5",
                "sha256:d2b09e91fbd1efa4f4fda121d49af89501beda50c18ed7499712c71a4bf3452e",
                "sha256:d876db8c312eeb02d85611e0f696abe66a2c1515e6405943609e725d5ff36f2a",
                "sha256:f3a3dca9104aa14fd4210edcce6d9ce2b65bd9618c0b222135a40b9d6e2a9eeb",
                "sha256:f73988422b17f071ad3c4383551ace1ba5ed810cbab5f9c362783d22d40a08dc"
            ],
            "markers": "python_version >= '2.7' and python_version not in '3.0, 3.1, 3.2, 3.3, 3.4'",
            "version": "==1.5.1"
        },
        "decorator": {
            "hashes": [
                "sha256:7b12e7c3c6ab203a29e157335e9122cb03de9ab7264b137594103fd4a683b374",
                "sha256:e59913af105b9860aa2c8d3272d9de5a56a4e608db9a2f167a8480b323d529a7"
            ],
            "markers": "python_version >= '3.5'",
            "version": "==5.1.0"
        },
        "defusedxml": {
            "hashes": [
                "sha256:1bb3032db185915b62d7c6209c5a8792be6a32ab2fedacc84e01b52c51aa3e69",
                "sha256:a352e7e428770286cc899e2542b6cdaedb2b4953ff269a210103ec58f6198a61"
            ],
            "markers": "python_version >= '2.7' and python_version not in '3.0, 3.1, 3.2, 3.3, 3.4'",
            "version": "==0.7.1"
=======
                "sha256:046647b96969fda1ae0605f61288635209dd69dcd27ba3ec0bf5148bc157f954",
                "sha256:06d009e8a29483cbc0520665bc46035ffe9ae0e7484a49f9782c2a716e37d0a0",
                "sha256:0cde7d9fe2fb55ff68ebe7fb319ef188e9b88e0a3d1c9c5db7dd829cd93d2193",
                "sha256:1de9c6f5039ee2b1860b7bad2c7bc3651fbeb9368e4c4d93e98a76358cdcb052",
                "sha256:24ed38ec86754c4d5a706fbd5b52b057c3df87901a8610d7e5642a08ec07087e",
                "sha256:27a3df08a855522dfef8b8635f58bab81341b2fb5f447819bc252da3aa4cf44c",
                "sha256:310c40bed6b626fd1f463e5a83dba19a61c4eb74e1ac0d07d454ebbdf9047e9d",
                "sha256:3348865798c077c695cae00da0924136bb5cc501f236cfd6b6d9f7a3c94e0ec4",
                "sha256:35b246ae3a2c042dc8f410c94bcb9754b18179cdb81ff9477a9089dbc9ecc186",
                "sha256:3f546f48d5d80a90a266769aa613bc0719cb3e9c2ef3529d53f463996dd15a9d",
                "sha256:586d38dfc7da4a87f5816b203ff06dd7c1bb5b16211ccaa0e9788a8da2b93696",
                "sha256:5d3855d5d26292539861f5ced2ed042fc2aa33a12f80e487053aed3bcb6ced13",
                "sha256:610c0ba11da8de3a753dc4b1f71894f9f9debfdde6559599f303286e70aeb0c2",
                "sha256:62646d98cf0381ffda301a816d6ac6c35fc97aa81b09c4c52d66a15c4bef9d7c",
                "sha256:66af99c7f7b64d050d37e795baadf515b4561124f25aae6e1baa482438ecc388",
                "sha256:675adb3b3380967806b3cbb9c5b00ceb29b1c472692100a338730c1d3e59c8b9",
                "sha256:6e5a8c947a2a89c56655ecbb789458a3a8e3b0cbf4c04250331df8f647b3de59",
                "sha256:7a39590d1e6acf6a3c435c5d233f72f5d43b585f5be834cff1f21fec4afda225",
                "sha256:80cb70264e9a1d04b519cdba3cd0dc42847bf8e982a4d55c769b9b0ee7cdce1e",
                "sha256:82fdcb64bf08aa5db881db061d96db102c77397a570fbc112e21c48a4d9cb31b",
                "sha256:8492d37acdc07a6eac6489f6c1954026f2260a85a4c2bb1e343fe3d35f5ee21a",
                "sha256:94f558f8555e79c48c422045f252ef41eb43becdd945e9c775b45ebfc0cbd78f",
                "sha256:958ac66272ff20e63d818627216e3d7412fdf68a2d25787b89a5c6f1eb7fdd93",
                "sha256:95a58336aa111af54baa451c33266a8774780242cab3704b7698d5e514840758",
                "sha256:96129e41405887a53a9cc564f960d7f853cc63d178f3a182fdd302e4cab2745b",
                "sha256:97ef6e9119bd39d60ef7b9cd5deea2b34869c9f0b9777450a7e3759c1ab09b9b",
                "sha256:98d44a8136eebbf544ad91fef5bd2b20ef0c9b459c65a833c923d9aa4546b204",
                "sha256:9d2c2e3ce7b8cc932a2f918186964bd44de8c84e2f9ef72dc616f5bb8be22e71",
                "sha256:a300b39c3d5905686c75a369d2a66e68fd01472ea42e16b38c948bd02b29e5bd",
                "sha256:a34fccb45f7b2d890183a263578d60a392a1a218fdc12f5bce1477a6a68d4373",
                "sha256:a4d48e42e17d3de212f9af44f81ab73b9378a4b2b8413fd708d0d9023f2bbde4",
                "sha256:af45eea024c0e3a25462fade161afab4f0d9d9e0d5a5d53e86149f74f0a35ecc",
                "sha256:ba6125d4e55c0b8e913dad27b22722eac7abdcb1f3eab1bd090eee9105660266",
                "sha256:bc1ee1318f703bc6c971da700d74466e9b86e0c443eb85983fb2a1bd20447263",
                "sha256:c18725f3cffe96732ef96f3de1939d81215fd6d7d64900dcc4acfe514ea4fcbf",
                "sha256:c8e9c4bcaaaa932be581b3d8b88b677489975f845f7714efc8cce77568b6711c",
                "sha256:cc799916b618ec9fd00135e576424165691fec4f70d7dc12cfaef09268a2478c",
                "sha256:cd2d11a59afa5001ff28073ceca24ae4c506da4355aba30d1e7dd2bd0d2206dc",
                "sha256:d0a595a781f8e186580ff8e3352dd4953b1944289bec7705377c80c7e36c4d6c",
                "sha256:d3c5f49ce6af61154060640ad3b3281dbc46e2e0ef2fe78414d7f8a324f0b649",
                "sha256:d9a635114b88c0ab462e0355472d00a180a5fbfd8511e7f18e4ac32652e7d972",
                "sha256:e5432d9c329b11c27be45ee5f62cf20a33065d482c8dec1941d6670622a6fb8f",
                "sha256:eab14fdd410500dae50fd14ccc332e65543e7b39f6fc076fe90603a0e5d2f929",
                "sha256:ebcc03e1acef4ff44f37f3c61df478d6e469a573aa688e5a162f85d7e4c3860d",
                "sha256:fae3fe111670e51f1ebbc475823899524e3459ea2db2cb88279bbfb2a0b8a3de",
                "sha256:fd92ece726055e80d4e3f01fff3b91f54b18c9c357c48fcf6119e87e2461a091",
                "sha256:ffa545230ca2ad921ad066bf8fd627e7be43716b6e0fcf8e32af1b8188ccb0ab"
            ],
            "markers": "python_version >= '3.6'",
            "version": "==6.1.2"
>>>>>>> b92722d0
        },
        "distlib": {
            "hashes": [
                "sha256:c8b54e8454e5bf6237cc84c20e8264c3e991e824ef27e8f1e81049867d861e31",
                "sha256:d982d0751ff6eaaab5e2ec8e691d949ee80eddf01a62eaa96ddb11531fe16b05"
            ],
            "version": "==0.3.3"
        },
        "docker": {
            "hashes": [
                "sha256:7a79bb439e3df59d0a72621775d600bc8bc8b422d285824cb37103eab91d1ce0",
                "sha256:d916a26b62970e7c2f554110ed6af04c7ccff8e9f81ad17d0d40c75637e227fb"
            ],
            "index": "pypi",
            "version": "==5.0.3"
<<<<<<< HEAD
        },
        "entrypoints": {
            "hashes": [
                "sha256:589f874b313739ad35be6e0cd7efde2a4e9b6fea91edcc34e58ecbb8dbe56d19",
                "sha256:c70dd71abe5a8c85e55e12c19bd91ccfeec11a6e99044204511f9ed547d48451"
            ],
            "markers": "python_version >= '2.7'",
            "version": "==0.3"
        },
        "filelock": {
            "hashes": [
                "sha256:7afc856f74fa7006a289fd10fa840e1eebd8bbff6bffb69c26c54a0512ea8cf8",
                "sha256:bb2a1c717df74c48a2d00ed625e5a66f8572a3a30baacb7657add1d7bac4097b"
            ],
            "markers": "python_version >= '3.6'",
            "version": "==3.3.2"
=======
        },
        "filelock": {
            "hashes": [
                "sha256:2e139a228bcf56dd8b2274a65174d005c4a6b68540ee0bdbb92c76f43f29f7e8",
                "sha256:93d512b32a23baf4cac44ffd72ccf70732aeff7b8050fcaf6d3ec406d954baf4"
            ],
            "markers": "python_version >= '3.6'",
            "version": "==3.4.0"
>>>>>>> b92722d0
        },
        "flake8": {
            "hashes": [
                "sha256:479b1304f72536a55948cb40a32dce8bb0ffe3501e26eaf292c7e60eb5e0428d",
                "sha256:806e034dda44114815e23c16ef92f95c91e4c71100ff52813adf7132a6ad870d"
            ],
            "index": "pypi",
            "version": "==4.0.1"
        },
        "identify": {
            "hashes": [
<<<<<<< HEAD
                "sha256:b9ffbeb7ed87e96ce017c66b80ca04fda3adbceb5c74e54fc7d99281d27d0859",
                "sha256:ffab539d9121b386ffdea84628ff3eefda15f520f392ce11b393b0a909632cdf"
            ],
            "markers": "python_full_version >= '3.6.1'",
            "version": "==2.3.3"
=======
                "sha256:a33ae873287e81651c7800ca309dc1f84679b763c9c8b30680e16fbfa82f0107",
                "sha256:eba31ca80258de6bb51453084bff4a923187cd2193b9c13710f2516ab30732cc"
            ],
            "markers": "python_full_version >= '3.6.1'",
            "version": "==2.4.0"
>>>>>>> b92722d0
        },
        "idna": {
            "hashes": [
                "sha256:84d9dd047ffa80596e0f246e2eab0b391788b0503584e8945f2368256d2735ff",
                "sha256:9d643ff0a55b762d5cdb124b8eaa99c66322e2157b69160bc32796e824360e6d"
            ],
            "markers": "python_version >= '3'",
            "version": "==3.3"
        },
        "importlib-metadata": {
            "hashes": [
                "sha256:53ccfd5c134223e497627b9815d5030edf77d2ed573922f7a0b8f8bb81a1c100",
                "sha256:75bdec14c397f528724c1bfd9709d660b33a4d2e77387a3358f20b848bb5e5fb"
            ],
            "markers": "python_version < '3.8'",
            "version": "==4.8.2"
        },
        "iniconfig": {
            "hashes": [
                "sha256:011e24c64b7f47f6ebd835bb12a743f2fbe9a26d4cecaa7f53bc4f35ee9da8b3",
                "sha256:bc3af051d7d14b2ee5ef9969666def0cd1a000e121eaea580d4a313df4b37f32"
            ],
            "version": "==1.1.1"
        },
<<<<<<< HEAD
        "ipykernel": {
            "hashes": [
                "sha256:299795cca2c4aed7e233e3ad5360e1c73627fd0dcec11a9e75d5b2df43629353",
                "sha256:f43de132feea90f86d68c51013afe9694f9415f440053ec9909dd656c75b04b5"
            ],
            "markers": "python_version >= '3.7'",
            "version": "==6.5.0"
        },
        "ipython": {
            "hashes": [
                "sha256:4f69d7423a5a1972f6347ff233e38bbf4df6a150ef20fbb00c635442ac3060aa",
                "sha256:a658beaf856ce46bc453366d5dc6b2ddc6c481efd3540cb28aa3943819caac9f"
            ],
            "markers": "python_version >= '3.7'",
            "version": "==7.29.0"
        },
        "ipython-genutils": {
            "hashes": [
                "sha256:72dd37233799e619666c9f639a9da83c34013a73e8bbc79a7a6348d93c61fab8",
                "sha256:eb2e116e75ecef9d4d228fdc66af54269afa26ab4463042e33785b887c628ba8"
            ],
            "version": "==0.2.0"
        },
        "isort": {
            "hashes": [
                "sha256:1a18ccace2ed8910bd9458b74a3ecbafd7b2f581301b0ab65cfdd4338272d76f",
                "sha256:e52ff6d38012b131628cf0f26c51e7bd3a7c81592eefe3ac71411e692f1b9345"
            ],
            "markers": "python_version < '4.0' and python_full_version >= '3.6.1'",
            "version": "==5.10.0"
        },
        "jedi": {
            "hashes": [
                "sha256:18456d83f65f400ab0c2d3319e48520420ef43b23a086fdc05dff34132f0fb93",
                "sha256:92550a404bad8afed881a137ec9a461fed49eca661414be45059329614ed0707"
            ],
            "markers": "python_version >= '3.6'",
            "version": "==0.18.0"
        },
        "jinja2": {
            "hashes": [
                "sha256:827a0e32839ab1600d4eb1c4c33ec5a8edfbc5cb42dafa13b81f182f97784b45",
                "sha256:8569982d3f0889eed11dd620c706d39b60c36d6d25843961f33f77fb6bc6b20c"
            ],
            "markers": "python_version >= '3.6'",
            "version": "==3.0.2"
        },
        "jsonschema": {
            "hashes": [
                "sha256:166870c8ab27bd712a8627e0598de4685bd8d199c4d7bd7cacc3d941ba0c6ca0",
                "sha256:5c1a282ee6b74235057421fd0f766ac5f2972f77440927f6471c9e8493632fac"
            ],
            "markers": "python_version >= '3.7'",
            "version": "==4.1.2"
        },
        "jupyter-client": {
            "hashes": [
                "sha256:074bdeb1ffaef4a3095468ee16313938cfdc48fc65ca95cc18980b956c2e5d79",
                "sha256:8b6e06000eb9399775e0a55c52df6c1be4766666209c22f90c2691ded0e338dc"
            ],
            "markers": "python_full_version >= '3.6.1'",
            "version": "==7.0.6"
        },
        "jupyter-core": {
            "hashes": [
                "sha256:1c091f3bbefd6f2a8782f2c1db662ca8478ac240e962ae2c66f0b87c818154ea",
                "sha256:dce8a7499da5a53ae3afd5a9f4b02e5df1d57250cf48f3ad79da23b4778cd6fa"
            ],
            "markers": "python_version >= '3.6'",
            "version": "==4.9.1"
        },
        "jupyterlab-pygments": {
            "hashes": [
                "sha256:abfb880fd1561987efaefcb2d2ac75145d2a5d0139b1876d5be806e32f630008",
                "sha256:cfcda0873626150932f438eccf0f8bf22bfa92345b814890ab360d666b254146"
            ],
            "version": "==0.1.2"
=======
        "isort": {
            "hashes": [
                "sha256:6f62d78e2f89b4500b080fe3a81690850cd254227f27f75c3a0c491a1f351ba7",
                "sha256:e8443a5e7a020e9d7f97f1d7d9cd17c88bcb3bc7e218bf9cf5095fe550be2951"
            ],
            "markers": "python_version < '4' and python_full_version >= '3.6.1'",
            "version": "==5.10.1"
>>>>>>> b92722d0
        },
        "lazy-object-proxy": {
            "hashes": [
                "sha256:17e0967ba374fc24141738c69736da90e94419338fd4c7c7bef01ee26b339653",
                "sha256:1fee665d2638491f4d6e55bd483e15ef21f6c8c2095f235fef72601021e64f61",
                "sha256:22ddd618cefe54305df49e4c069fa65715be4ad0e78e8d252a33debf00f6ede2",
                "sha256:24a5045889cc2729033b3e604d496c2b6f588c754f7a62027ad4437a7ecc4837",
                "sha256:410283732af311b51b837894fa2f24f2c0039aa7f220135192b38fcc42bd43d3",
                "sha256:4732c765372bd78a2d6b2150a6e99d00a78ec963375f236979c0626b97ed8e43",
                "sha256:489000d368377571c6f982fba6497f2aa13c6d1facc40660963da62f5c379726",
                "sha256:4f60460e9f1eb632584c9685bccea152f4ac2130e299784dbaf9fae9f49891b3",
                "sha256:5743a5ab42ae40caa8421b320ebf3a998f89c85cdc8376d6b2e00bd12bd1b587",
                "sha256:85fb7608121fd5621cc4377a8961d0b32ccf84a7285b4f1d21988b2eae2868e8",
                "sha256:9698110e36e2df951c7c36b6729e96429c9c32b3331989ef19976592c5f3c77a",
                "sha256:9d397bf41caad3f489e10774667310d73cb9c4258e9aed94b9ec734b34b495fd",
                "sha256:b579f8acbf2bdd9ea200b1d5dea36abd93cabf56cf626ab9c744a432e15c815f",
                "sha256:b865b01a2e7f96db0c5d12cfea590f98d8c5ba64ad222300d93ce6ff9138bcad",
                "sha256:bf34e368e8dd976423396555078def5cfc3039ebc6fc06d1ae2c5a65eebbcde4",
                "sha256:c6938967f8528b3668622a9ed3b31d145fab161a32f5891ea7b84f6b790be05b",
                "sha256:d1c2676e3d840852a2de7c7d5d76407c772927addff8d742b9808fe0afccebdf",
                "sha256:d7124f52f3bd259f510651450e18e0fd081ed82f3c08541dffc7b94b883aa981",
                "sha256:d900d949b707778696fdf01036f58c9876a0d8bfe116e8d220cfd4b15f14e741",
                "sha256:ebfd274dcd5133e0afae738e6d9da4323c3eb021b3e13052d8cbd0e457b1256e",
                "sha256:ed361bb83436f117f9917d282a456f9e5009ea12fd6de8742d1a4752c3017e93",
                "sha256:f5144c75445ae3ca2057faac03fda5a902eff196702b0a24daf1d6ce0650514b"
            ],
            "markers": "python_version >= '2.7' and python_version not in '3.0, 3.1, 3.2, 3.3, 3.4, 3.5'",
            "version": "==1.6.0"
        },
<<<<<<< HEAD
        "markupsafe": {
            "hashes": [
                "sha256:01a9b8ea66f1658938f65b93a85ebe8bc016e6769611be228d797c9d998dd298",
                "sha256:023cb26ec21ece8dc3907c0e8320058b2e0cb3c55cf9564da612bc325bed5e64",
                "sha256:0446679737af14f45767963a1a9ef7620189912317d095f2d9ffa183a4d25d2b",
                "sha256:04635854b943835a6ea959e948d19dcd311762c5c0c6e1f0e16ee57022669194",
                "sha256:0717a7390a68be14b8c793ba258e075c6f4ca819f15edfc2a3a027c823718567",
                "sha256:0955295dd5eec6cb6cc2fe1698f4c6d84af2e92de33fbcac4111913cd100a6ff",
                "sha256:0d4b31cc67ab36e3392bbf3862cfbadac3db12bdd8b02a2731f509ed5b829724",
                "sha256:10f82115e21dc0dfec9ab5c0223652f7197feb168c940f3ef61563fc2d6beb74",
                "sha256:168cd0a3642de83558a5153c8bd34f175a9a6e7f6dc6384b9655d2697312a646",
                "sha256:1d609f577dc6e1aa17d746f8bd3c31aa4d258f4070d61b2aa5c4166c1539de35",
                "sha256:1f2ade76b9903f39aa442b4aadd2177decb66525062db244b35d71d0ee8599b6",
                "sha256:20dca64a3ef2d6e4d5d615a3fd418ad3bde77a47ec8a23d984a12b5b4c74491a",
                "sha256:2a7d351cbd8cfeb19ca00de495e224dea7e7d919659c2841bbb7f420ad03e2d6",
                "sha256:2d7d807855b419fc2ed3e631034685db6079889a1f01d5d9dac950f764da3dad",
                "sha256:2ef54abee730b502252bcdf31b10dacb0a416229b72c18b19e24a4509f273d26",
                "sha256:36bc903cbb393720fad60fc28c10de6acf10dc6cc883f3e24ee4012371399a38",
                "sha256:37205cac2a79194e3750b0af2a5720d95f786a55ce7df90c3af697bfa100eaac",
                "sha256:3c112550557578c26af18a1ccc9e090bfe03832ae994343cfdacd287db6a6ae7",
                "sha256:3dd007d54ee88b46be476e293f48c85048603f5f516008bee124ddd891398ed6",
                "sha256:4296f2b1ce8c86a6aea78613c34bb1a672ea0e3de9c6ba08a960efe0b0a09047",
                "sha256:47ab1e7b91c098ab893b828deafa1203de86d0bc6ab587b160f78fe6c4011f75",
                "sha256:49e3ceeabbfb9d66c3aef5af3a60cc43b85c33df25ce03d0031a608b0a8b2e3f",
                "sha256:4dc8f9fb58f7364b63fd9f85013b780ef83c11857ae79f2feda41e270468dd9b",
                "sha256:4efca8f86c54b22348a5467704e3fec767b2db12fc39c6d963168ab1d3fc9135",
                "sha256:53edb4da6925ad13c07b6d26c2a852bd81e364f95301c66e930ab2aef5b5ddd8",
                "sha256:5855f8438a7d1d458206a2466bf82b0f104a3724bf96a1c781ab731e4201731a",
                "sha256:594c67807fb16238b30c44bdf74f36c02cdf22d1c8cda91ef8a0ed8dabf5620a",
                "sha256:5b6d930f030f8ed98e3e6c98ffa0652bdb82601e7a016ec2ab5d7ff23baa78d1",
                "sha256:5bb28c636d87e840583ee3adeb78172efc47c8b26127267f54a9c0ec251d41a9",
                "sha256:60bf42e36abfaf9aff1f50f52644b336d4f0a3fd6d8a60ca0d054ac9f713a864",
                "sha256:611d1ad9a4288cf3e3c16014564df047fe08410e628f89805e475368bd304914",
                "sha256:6300b8454aa6930a24b9618fbb54b5a68135092bc666f7b06901f897fa5c2fee",
                "sha256:63f3268ba69ace99cab4e3e3b5840b03340efed0948ab8f78d2fd87ee5442a4f",
                "sha256:6557b31b5e2c9ddf0de32a691f2312a32f77cd7681d8af66c2692efdbef84c18",
                "sha256:693ce3f9e70a6cf7d2fb9e6c9d8b204b6b39897a2c4a1aa65728d5ac97dcc1d8",
                "sha256:6a7fae0dd14cf60ad5ff42baa2e95727c3d81ded453457771d02b7d2b3f9c0c2",
                "sha256:6c4ca60fa24e85fe25b912b01e62cb969d69a23a5d5867682dd3e80b5b02581d",
                "sha256:6fcf051089389abe060c9cd7caa212c707e58153afa2c649f00346ce6d260f1b",
                "sha256:7d91275b0245b1da4d4cfa07e0faedd5b0812efc15b702576d103293e252af1b",
                "sha256:89c687013cb1cd489a0f0ac24febe8c7a666e6e221b783e53ac50ebf68e45d86",
                "sha256:8d206346619592c6200148b01a2142798c989edcb9c896f9ac9722a99d4e77e6",
                "sha256:905fec760bd2fa1388bb5b489ee8ee5f7291d692638ea5f67982d968366bef9f",
                "sha256:97383d78eb34da7e1fa37dd273c20ad4320929af65d156e35a5e2d89566d9dfb",
                "sha256:984d76483eb32f1bcb536dc27e4ad56bba4baa70be32fa87152832cdd9db0833",
                "sha256:99df47edb6bda1249d3e80fdabb1dab8c08ef3975f69aed437cb69d0a5de1e28",
                "sha256:9f02365d4e99430a12647f09b6cc8bab61a6564363f313126f775eb4f6ef798e",
                "sha256:a30e67a65b53ea0a5e62fe23682cfe22712e01f453b95233b25502f7c61cb415",
                "sha256:ab3ef638ace319fa26553db0624c4699e31a28bb2a835c5faca8f8acf6a5a902",
                "sha256:aca6377c0cb8a8253e493c6b451565ac77e98c2951c45f913e0b52facdcff83f",
                "sha256:add36cb2dbb8b736611303cd3bfcee00afd96471b09cda130da3581cbdc56a6d",
                "sha256:b2f4bf27480f5e5e8ce285a8c8fd176c0b03e93dcc6646477d4630e83440c6a9",
                "sha256:b7f2d075102dc8c794cbde1947378051c4e5180d52d276987b8d28a3bd58c17d",
                "sha256:baa1a4e8f868845af802979fcdbf0bb11f94f1cb7ced4c4b8a351bb60d108145",
                "sha256:be98f628055368795d818ebf93da628541e10b75b41c559fdf36d104c5787066",
                "sha256:bf5d821ffabf0ef3533c39c518f3357b171a1651c1ff6827325e4489b0e46c3c",
                "sha256:c47adbc92fc1bb2b3274c4b3a43ae0e4573d9fbff4f54cd484555edbf030baf1",
                "sha256:cdfba22ea2f0029c9261a4bd07e830a8da012291fbe44dc794e488b6c9bb353a",
                "sha256:d6c7ebd4e944c85e2c3421e612a7057a2f48d478d79e61800d81468a8d842207",
                "sha256:d7f9850398e85aba693bb640262d3611788b1f29a79f0c93c565694658f4071f",
                "sha256:d8446c54dc28c01e5a2dbac5a25f071f6653e6e40f3a8818e8b45d790fe6ef53",
                "sha256:deb993cacb280823246a026e3b2d81c493c53de6acfd5e6bfe31ab3402bb37dd",
                "sha256:e0f138900af21926a02425cf736db95be9f4af72ba1bb21453432a07f6082134",
                "sha256:e9936f0b261d4df76ad22f8fee3ae83b60d7c3e871292cd42f40b81b70afae85",
                "sha256:f0567c4dc99f264f49fe27da5f735f414c4e7e7dd850cfd8e69f0862d7c74ea9",
                "sha256:f5653a225f31e113b152e56f154ccbe59eeb1c7487b39b9d9f9cdb58e6c79dc5",
                "sha256:f826e31d18b516f653fe296d967d700fddad5901ae07c622bb3705955e1faa94",
                "sha256:f8ba0e8349a38d3001fae7eadded3f6606f0da5d748ee53cc1dab1d6527b9509",
                "sha256:f9081981fe268bd86831e5c75f7de206ef275defcb82bc70740ae6dc507aee51",
                "sha256:fa130dd50c57d53368c9d59395cb5526eda596d3ffe36666cd81a44d56e48872"
            ],
            "markers": "python_version >= '3.6'",
            "version": "==2.0.1"
        },
        "matplotlib-inline": {
            "hashes": [
                "sha256:a04bfba22e0d1395479f866853ec1ee28eea1485c1d69a6faf00dc3e24ff34ee",
                "sha256:aed605ba3b72462d64d475a21a9296f400a19c4f74a31b59103d2a99ffd5aa5c"
            ],
            "markers": "python_version >= '3.5'",
            "version": "==0.1.3"
        },
=======
>>>>>>> b92722d0
        "mccabe": {
            "hashes": [
                "sha256:ab8a6258860da4b6677da4bd2fe5dc2c659cff31b3ee4f7f5d64e79735b80d42",
                "sha256:dd8d182285a0fe56bace7f45b5e7d1a6ebcbf524e8f3bd87eb0f125271b8831f"
            ],
            "version": "==0.6.1"
        },
        "mypy-extensions": {
            "hashes": [
                "sha256:090fedd75945a69ae91ce1303b5824f428daf5a028d2f6ab8a299250a846f15d",
                "sha256:2d82818f5bb3e369420cb3c4060a7970edba416647068eb4c5343488a6c604a8"
            ],
            "version": "==0.4.3"
        },
        "nodeenv": {
            "hashes": [
                "sha256:3ef13ff90291ba2a4a7a4ff9a979b63ffdd00a464dbe04acf0ea6471517a4c2b",
                "sha256:621e6b7076565ddcacd2db0294c0381e01fd28945ab36bcf00f41c5daf63bef7"
            ],
            "version": "==1.6.0"
        },
<<<<<<< HEAD
        "notebook": {
            "hashes": [
                "sha256:872e20da9ae518bbcac3e4e0092d5bd35454e847dedb8cb9739e9f3b68406be0",
                "sha256:f7b4362698fed34f44038de0517b2e5136c1e7c379797198c1736121d3d597bd"
            ],
            "index": "pypi",
            "version": "==6.4.5"
        },
        "packaging": {
            "hashes": [
                "sha256:096d689d78ca690e4cd8a89568ba06d07ca097e3306a4381635073ca91479966",
                "sha256:14317396d1e8cdb122989b916fa2c7e9ca8e2be9e8060a6eff75b6b7b4d8a7e0"
            ],
            "markers": "python_version >= '3.6'",
            "version": "==21.2"
        },
        "pandocfilters": {
            "hashes": [
                "sha256:0b679503337d233b4339a817bfc8c50064e2eff681314376a47cb582305a7a38",
                "sha256:33aae3f25fd1a026079f5d27bdd52496f0e0803b3469282162bafdcbdf6ef14f"
            ],
            "markers": "python_version >= '2.7' and python_version not in '3.0, 3.1, 3.2, 3.3'",
            "version": "==1.5.0"
        },
        "parso": {
            "hashes": [
                "sha256:12b83492c6239ce32ff5eed6d3639d6a536170723c6f3f1506869f1ace413398",
                "sha256:a8c4922db71e4fdb90e0d0bc6e50f9b273d3397925e5e60a717e719201778d22"
=======
        "packaging": {
            "hashes": [
                "sha256:dd47c42927d89ab911e606518907cc2d3a1f38bbd026385970643f9c5b8ecfeb",
                "sha256:ef103e05f519cdc783ae24ea4e2e0f508a9c99b2d4969652eed6a2e1ea5bd522"
>>>>>>> b92722d0
            ],
            "markers": "python_version >= '3.6'",
            "version": "==21.3"
        },
        "pathspec": {
            "hashes": [
                "sha256:7d15c4ddb0b5c802d161efc417ec1a2558ea2653c2e8ad9c19098201dc1c993a",
                "sha256:e564499435a2673d586f6b2130bb5b95f04a3ba06f81b8f895b651a3c76aabb1"
            ],
            "version": "==0.9.0"
        },
        "platformdirs": {
            "hashes": [
                "sha256:367a5e80b3d04d2428ffa76d33f124cf11e8fff2acdaa9b43d545f5c7d661ef2",
                "sha256:8868bbe3c3c80d42f20156f22e7131d2fb321f5bc86a2a345375c6481a67021d"
            ],
            "markers": "python_version >= '3.6'",
            "version": "==2.4.0"
        },
        "pluggy": {
            "hashes": [
                "sha256:4224373bacce55f955a878bf9cfa763c1e360858e330072059e10bad68531159",
                "sha256:74134bbf457f031a36d68416e1509f34bd5ccc019f0bcc952c7b909d06b37bd3"
            ],
            "markers": "python_version >= '3.6'",
            "version": "==1.0.0"
        },
        "pre-commit": {
            "hashes": [
                "sha256:3c25add78dbdfb6a28a651780d5c311ac40dd17f160eb3954a0c59da40a505a7",
                "sha256:a4ed01000afcb484d9eb8d504272e642c4c4099bbad3a6b27e519bd6a3e928a6"
            ],
            "index": "pypi",
            "version": "==2.15.0"
        },
<<<<<<< HEAD
        "prometheus-client": {
            "hashes": [
                "sha256:1b12ba48cee33b9b0b9de64a1047cbd3c5f2d0ab6ebcead7ddda613a750ec3c5",
                "sha256:317453ebabff0a1b02df7f708efbab21e3489e7072b61cb6957230dd004a0af0"
            ],
            "markers": "python_version >= '2.7' and python_version not in '3.0, 3.1, 3.2, 3.3'",
            "version": "==0.12.0"
        },
        "prompt-toolkit": {
            "hashes": [
                "sha256:27f13ff4e4850fe8f860b77414c7880f67c6158076a7b099062cc8570f1562e5",
                "sha256:62b3d3ea5a3ccee94dc1aac018279cf64866a76837156ebe159b981c42dd20a8"
            ],
            "markers": "python_full_version >= '3.6.2'",
            "version": "==3.0.21"
        },
=======
>>>>>>> b92722d0
        "ptvsd": {
            "hashes": [
                "sha256:10745fbb788001959b4de405198d8bd5243611a88fb5a2e2c6800245bc0ddd74",
                "sha256:1d3d82ecc82186d099992a748556e6e54037f5c5e4d3fc9bba3e2302354be0d4",
                "sha256:20f48ffed42a6beb879c250d82662e175ad59cc46a29c95c6a4472ae413199c5",
                "sha256:22b699369a18ff28d4d1aa6a452739e50c7b7790cb16c6312d766e023c12fe27",
                "sha256:2bbc121bce3608501998afbe742f02b80e7d26b8fecd38f78b903f22f52a81d9",
                "sha256:3b05c06018fdbce5943c50fb0baac695b5c11326f9e21a5266c854306bda28ab",
                "sha256:3f839fe91d9ddca0d6a3a0afd6a1c824be1768498a737ab9333d084c5c3f3591",
                "sha256:459137736068bb02515040b2ed2738169cb30d69a38e0fd5dffcba255f41e68d",
                "sha256:58508485a1609a495dd45829bd6d219303cf9edef5ca1f01a9ed8ffaa87f390c",
                "sha256:612948a045fcf9c8931cd306972902440278f34de7ca684b49d4caeec9f1ec62",
                "sha256:70260b4591c07bff95566d49b6a5dc3051d8558035c43c847bad9a954def46bb",
                "sha256:72d114baa5737baf29c8068d1ccdd93cbb332d2030601c888eed0e3761b588d7",
                "sha256:90cbd082e7a9089664888d0d94aca760202f080133fca8f3fe65c48ed6b9e39d",
                "sha256:92d26aa7c8f7ffe41cb4b50a00846027027fa17acdf2d9dd8c24de77b25166c6",
                "sha256:b9970e3dc987eb2a6001af6c9d2f726dd6455cfc6d47e0f51925cbdee7ea2157",
                "sha256:c01204e3f025c3f7252c79c1a8a028246d29e3ef339e1a01ddf652999f47bdea",
                "sha256:c893fb9d1c2ef8f980cc00ced3fd90356f86d9f59b58ee97e0e7e622b8860f76",
                "sha256:c97c71835dde7e67fc7b06398bee1c012559a0784ebda9cf8acaf176c7ae766c",
                "sha256:ccc5c533135305709461f545feed5061c608714db38fa0f58e3f848a127b7fde",
                "sha256:cf09fd4d90c4c42ddd9bf853290f1a80bc2128993a3923bd3b96b68cc1acd03f",
                "sha256:d2662ec37ee049c0f8f2f9a378abeb7e570d9215c19eaf0a6d7189464195009f",
                "sha256:d9337ebba4d099698982e090b203e85670086c4b29cf1185b2e45cd353a8053e",
                "sha256:de5234bec74c47da668e1a1a21bcc9821af0cbb28b5153df78cd5abc744b29a2",
                "sha256:eda10ecd43daacc180a6fbe524992be76a877c3559e2b78016b4ada8fec10273",
                "sha256:fad06de012a78f277318d0c308dd3d7cc1f67167f3b2e1e2f7c6caf04c03440c"
            ],
            "index": "pypi",
            "version": "==4.3.2"
        },
        "py": {
            "hashes": [
                "sha256:51c75c4126074b472f746a24399ad32f6053d1b34b68d2fa41e558e6f4a98719",
                "sha256:607c53218732647dff4acdfcd50cb62615cedf612e72d1724fb1a0cc6405b378"
            ],
            "markers": "python_version >= '2.7' and python_version not in '3.0, 3.1, 3.2, 3.3, 3.4'",
            "version": "==1.11.0"
        },
        "pycodestyle": {
            "hashes": [
                "sha256:720f8b39dde8b293825e7ff02c475f3077124006db4f440dcbc9a20b76548a20",
                "sha256:eddd5847ef438ea1c7870ca7eb78a9d47ce0cdb4851a5523949f2601d0cbbe7f"
<<<<<<< HEAD
            ],
            "markers": "python_version >= '2.7' and python_version not in '3.0, 3.1, 3.2, 3.3, 3.4'",
            "version": "==2.8.0"
        },
        "pycparser": {
            "hashes": [
                "sha256:2d475327684562c3a96cc71adf7dc8c4f0565175cf86b6d7a404ff4c771f15f0",
                "sha256:7582ad22678f0fcd81102833f60ef8d0e57288b6b5fb00323d101be910e35705"
=======
>>>>>>> b92722d0
            ],
            "markers": "python_version >= '2.7' and python_version not in '3.0, 3.1, 3.2, 3.3, 3.4'",
            "version": "==2.8.0"
        },
        "pyflakes": {
            "hashes": [
                "sha256:05a85c2872edf37a4ed30b0cce2f6093e1d0581f8c19d7393122da7e25b2b24c",
                "sha256:3bb3a3f256f4b7968c9c788781e4ff07dce46bdf12339dcda61053375426ee2e"
            ],
            "markers": "python_version >= '2.7' and python_version not in '3.0, 3.1, 3.2, 3.3'",
            "version": "==2.4.0"
<<<<<<< HEAD
        },
        "pygments": {
            "hashes": [
                "sha256:b8e67fe6af78f492b3c4b3e2970c0624cbf08beb1e493b2c99b9fa1b67a20380",
                "sha256:f398865f7eb6874156579fdf36bc840a03cab64d1cde9e93d68f46a425ec52c6"
            ],
            "markers": "python_version >= '3.5'",
            "version": "==2.10.0"
=======
>>>>>>> b92722d0
        },
        "pylint": {
            "hashes": [
                "sha256:349b149e88e4357ed4f77ac3a4e61c0ab965cda293b6f4e58caf73d4b24ae551",
                "sha256:adc11bec00c2084bf55c81dd69e26f2793fef757547997d44b21aed038f74403"
            ],
            "index": "pypi",
            "version": "==3.0.0a4"
        },
        "pyparsing": {
            "hashes": [
<<<<<<< HEAD
                "sha256:c203ec8783bf771a155b207279b9bccb8dea02d8f0c9e5f8ead507bc3246ecc1",
                "sha256:ef9d7589ef3c200abe66653d3f1ab1033c3c419ae9b9bdb1240a85b024efc88b"
            ],
            "markers": "python_version >= '2.6' and python_version not in '3.0, 3.1, 3.2, 3.3'",
            "version": "==2.4.7"
        },
        "pyrsistent": {
            "hashes": [
                "sha256:097b96f129dd36a8c9e33594e7ebb151b1515eb52cceb08474c10a5479e799f2",
                "sha256:2aaf19dc8ce517a8653746d98e962ef480ff34b6bc563fc067be6401ffb457c7",
                "sha256:404e1f1d254d314d55adb8d87f4f465c8693d6f902f67eb6ef5b4526dc58e6ea",
                "sha256:48578680353f41dca1ca3dc48629fb77dfc745128b56fc01096b2530c13fd426",
                "sha256:4916c10896721e472ee12c95cdc2891ce5890898d2f9907b1b4ae0f53588b710",
                "sha256:527be2bfa8dc80f6f8ddd65242ba476a6c4fb4e3aedbf281dfbac1b1ed4165b1",
                "sha256:58a70d93fb79dc585b21f9d72487b929a6fe58da0754fa4cb9f279bb92369396",
                "sha256:5e4395bbf841693eaebaa5bb5c8f5cdbb1d139e07c975c682ec4e4f8126e03d2",
                "sha256:6b5eed00e597b5b5773b4ca30bd48a5774ef1e96f2a45d105db5b4ebb4bca680",
                "sha256:73ff61b1411e3fb0ba144b8f08d6749749775fe89688093e1efef9839d2dcc35",
                "sha256:772e94c2c6864f2cd2ffbe58bb3bdefbe2a32afa0acb1a77e472aac831f83427",
                "sha256:773c781216f8c2900b42a7b638d5b517bb134ae1acbebe4d1e8f1f41ea60eb4b",
                "sha256:a0c772d791c38bbc77be659af29bb14c38ced151433592e326361610250c605b",
                "sha256:b29b869cf58412ca5738d23691e96d8aff535e17390128a1a52717c9a109da4f",
                "sha256:c1a9ff320fa699337e05edcaae79ef8c2880b52720bc031b219e5b5008ebbdef",
                "sha256:cd3caef37a415fd0dae6148a1b6957a8c5f275a62cca02e18474608cb263640c",
                "sha256:d5ec194c9c573aafaceebf05fc400656722793dac57f254cd4741f3c27ae57b4",
                "sha256:da6e5e818d18459fa46fac0a4a4e543507fe1110e808101277c5a2b5bab0cd2d",
                "sha256:e79d94ca58fcafef6395f6352383fa1a76922268fa02caa2272fff501c2fdc78",
                "sha256:f3ef98d7b76da5eb19c37fda834d50262ff9167c65658d1d8f974d2e4d90676b",
                "sha256:f4c8cabb46ff8e5d61f56a037974228e978f26bfefce4f61a4b1ac0ba7a2ab72"
=======
                "sha256:04ff808a5b90911829c55c4e26f75fa5ca8a2f5f36aa3a51f68e27033341d3e4",
                "sha256:d9bdec0013ef1eb5a84ab39a3b3868911598afa494f5faa038647101504e2b81"
>>>>>>> b92722d0
            ],
            "markers": "python_version >= '3.6'",
            "version": "==3.0.6"
        },
        "pytest": {
            "hashes": [
                "sha256:131b36680866a76e6781d13f101efb86cf674ebb9762eb70d3082b6f29889e89",
                "sha256:7310f8d27bc79ced999e760ca304d69f6ba6c6649c0b60fb0e04a4a77cacc134"
            ],
            "index": "pypi",
            "version": "==6.2.5"
        },
        "pytest-black": {
            "hashes": [
                "sha256:1d339b004f764d6cd0f06e690f6dd748df3d62e6fe1a692d6a5500ac2c5b75a5"
            ],
            "index": "pypi",
            "version": "==0.3.12"
        },
        "pytest-cov": {
            "hashes": [
                "sha256:578d5d15ac4a25e5f961c938b85a05b09fdaae9deef3bb6de9a6e766622ca7a6",
                "sha256:e7f0f5b1617d2210a2cabc266dfe2f4c75a8d32fb89eafb7ad9d06f6d076d470"
            ],
            "index": "pypi",
            "version": "==3.0.0"
        },
        "pytest-flake8": {
            "hashes": [
                "sha256:c28cf23e7d359753c896745fd4ba859495d02e16c84bac36caa8b1eec58f5bc1",
                "sha256:f0259761a903563f33d6f099914afef339c085085e643bee8343eb323b32dd6b"
            ],
            "index": "pypi",
            "version": "==1.0.7"
        },
        "pytest-mock": {
            "hashes": [
                "sha256:30c2f2cc9759e76eee674b81ea28c9f0b94f8f0445a1b87762cadf774f0df7e3",
                "sha256:40217a058c52a63f1042f0784f62009e976ba824c418cced42e88d5f40ab0e62"
            ],
            "index": "pypi",
            "version": "==3.6.1"
        },
        "pyyaml": {
            "hashes": [
                "sha256:0283c35a6a9fbf047493e3a0ce8d79ef5030852c51e9d911a27badfde0605293",
                "sha256:055d937d65826939cb044fc8c9b08889e8c743fdc6a32b33e2390f66013e449b",
                "sha256:07751360502caac1c067a8132d150cf3d61339af5691fe9e87803040dbc5db57",
                "sha256:0b4624f379dab24d3725ffde76559cff63d9ec94e1736b556dacdfebe5ab6d4b",
                "sha256:0ce82d761c532fe4ec3f87fc45688bdd3a4c1dc5e0b4a19814b9009a29baefd4",
                "sha256:1e4747bc279b4f613a09eb64bba2ba602d8a6664c6ce6396a4d0cd413a50ce07",
                "sha256:213c60cd50106436cc818accf5baa1aba61c0189ff610f64f4a3e8c6726218ba",
                "sha256:231710d57adfd809ef5d34183b8ed1eeae3f76459c18fb4a0b373ad56bedcdd9",
                "sha256:277a0ef2981ca40581a47093e9e2d13b3f1fbbeffae064c1d21bfceba2030287",
                "sha256:2cd5df3de48857ed0544b34e2d40e9fac445930039f3cfe4bcc592a1f836d513",
                "sha256:40527857252b61eacd1d9af500c3337ba8deb8fc298940291486c465c8b46ec0",
                "sha256:473f9edb243cb1935ab5a084eb238d842fb8f404ed2193a915d1784b5a6b5fc0",
                "sha256:48c346915c114f5fdb3ead70312bd042a953a8ce5c7106d5bfb1a5254e47da92",
                "sha256:50602afada6d6cbfad699b0c7bb50d5ccffa7e46a3d738092afddc1f9758427f",
                "sha256:68fb519c14306fec9720a2a5b45bc9f0c8d1b9c72adf45c37baedfcd949c35a2",
                "sha256:77f396e6ef4c73fdc33a9157446466f1cff553d979bd00ecb64385760c6babdc",
                "sha256:819b3830a1543db06c4d4b865e70ded25be52a2e0631ccd2f6a47a2822f2fd7c",
                "sha256:897b80890765f037df3403d22bab41627ca8811ae55e9a722fd0392850ec4d86",
                "sha256:98c4d36e99714e55cfbaaee6dd5badbc9a1ec339ebfc3b1f52e293aee6bb71a4",
                "sha256:9df7ed3b3d2e0ecfe09e14741b857df43adb5a3ddadc919a2d94fbdf78fea53c",
                "sha256:9fa600030013c4de8165339db93d182b9431076eb98eb40ee068700c9c813e34",
                "sha256:a80a78046a72361de73f8f395f1f1e49f956c6be882eed58505a15f3e430962b",
                "sha256:b3d267842bf12586ba6c734f89d1f5b871df0273157918b0ccefa29deb05c21c",
                "sha256:b5b9eccad747aabaaffbc6064800670f0c297e52c12754eb1d976c57e4f74dcb",
                "sha256:c5687b8d43cf58545ade1fe3e055f70eac7a5a1a0bf42824308d868289a95737",
                "sha256:cba8c411ef271aa037d7357a2bc8f9ee8b58b9965831d9e51baf703280dc73d3",
                "sha256:d15a181d1ecd0d4270dc32edb46f7cb7733c7c508857278d3d378d14d606db2d",
                "sha256:d4db7c7aef085872ef65a8fd7d6d09a14ae91f691dec3e87ee5ee0539d516f53",
                "sha256:d4eccecf9adf6fbcc6861a38015c2a64f38b9d94838ac1810a9023a0609e1b78",
                "sha256:d67d839ede4ed1b28a4e8909735fc992a923cdb84e618544973d7dfc71540803",
                "sha256:daf496c58a8c52083df09b80c860005194014c3698698d1a57cbcfa182142a3a",
                "sha256:e61ceaab6f49fb8bdfaa0f92c4b57bcfbea54c09277b1b4f7ac376bfb7a7c174",
                "sha256:f84fbc98b019fef2ee9a1cb3ce93e3187a6df0b2538a651bfb890254ba9f90b5"
            ],
            "index": "pypi",
            "version": "==6.0"
<<<<<<< HEAD
        },
        "pyzmq": {
            "hashes": [
                "sha256:08c4e315a76ef26eb833511ebf3fa87d182152adf43dedee8d79f998a2162a0b",
                "sha256:0ca6cd58f62a2751728016d40082008d3b3412a7f28ddfb4a2f0d3c130f69e74",
                "sha256:1621e7a2af72cced1f6ec8ca8ca91d0f76ac236ab2e8828ac8fe909512d566cb",
                "sha256:18cd854b423fce44951c3a4d3e686bac8f1243d954f579e120a1714096637cc0",
                "sha256:2841997a0d85b998cbafecb4183caf51fd19c4357075dfd33eb7efea57e4c149",
                "sha256:2b97502c16a5ec611cd52410bdfaab264997c627a46b0f98d3f666227fd1ea2d",
                "sha256:3a4c9886d61d386b2b493377d980f502186cd71d501fffdba52bd2a0880cef4f",
                "sha256:3c1895c95be92600233e476fe283f042e71cf8f0b938aabf21b7aafa62a8dac9",
                "sha256:42abddebe2c6a35180ca549fadc7228d23c1e1f76167c5ebc8a936b5804ea2df",
                "sha256:468bd59a588e276961a918a3060948ae68f6ff5a7fa10bb2f9160c18fe341067",
                "sha256:480b9931bfb08bf8b094edd4836271d4d6b44150da051547d8c7113bf947a8b0",
                "sha256:53f4fd13976789ffafedd4d46f954c7bb01146121812b72b4ddca286034df966",
                "sha256:62bcade20813796c426409a3e7423862d50ff0639f5a2a95be4b85b09a618666",
                "sha256:67db33bea0a29d03e6eeec55a8190e033318cee3cbc732ba8fd939617cbf762d",
                "sha256:6b217b8f9dfb6628f74b94bdaf9f7408708cb02167d644edca33f38746ca12dd",
                "sha256:7661fc1d5cb73481cf710a1418a4e1e301ed7d5d924f91c67ba84b2a1b89defd",
                "sha256:76c532fd68b93998aab92356be280deec5de8f8fe59cd28763d2cc8a58747b7f",
                "sha256:79244b9e97948eaf38695f4b8e6fc63b14b78cc37f403c6642ba555517ac1268",
                "sha256:7c58f598d9fcc52772b89a92d72bf8829c12d09746a6d2c724c5b30076c1f11d",
                "sha256:7dc09198e4073e6015d9a8ea093fc348d4e59de49382476940c3dd9ae156fba8",
                "sha256:80e043a89c6cadefd3a0712f8a1322038e819ebe9dbac7eca3bce1721bcb63bf",
                "sha256:851977788b9caa8ed011f5f643d3ee8653af02c5fc723fa350db5125abf2be7b",
                "sha256:8eddc033e716f8c91c6a2112f0a8ebc5e00532b4a6ae1eb0ccc48e027f9c671c",
                "sha256:902319cfe23366595d3fa769b5b751e6ee6750a0a64c5d9f757d624b2ac3519e",
                "sha256:954e73c9cd4d6ae319f1c936ad159072b6d356a92dcbbabfd6e6204b9a79d356",
                "sha256:ab888624ed68930442a3f3b0b921ad7439c51ba122dbc8c386e6487a658e4a4e",
                "sha256:acebba1a23fb9d72b42471c3771b6f2f18dcd46df77482612054bd45c07dfa36",
                "sha256:b4ebed0977f92320f6686c96e9e8dd29eed199eb8d066936bac991afc37cbb70",
                "sha256:badb868fff14cfd0e200eaa845887b1011146a7d26d579aaa7f966c203736b92",
                "sha256:be4e0f229cf3a71f9ecd633566bd6f80d9fa6afaaff5489492be63fe459ef98c",
                "sha256:c0f84360dcca3481e8674393bdf931f9f10470988f87311b19d23cda869bb6b7",
                "sha256:c1e41b32d6f7f9c26bc731a8b529ff592f31fc8b6ef2be9fa74abd05c8a342d7",
                "sha256:c88fa7410e9fc471e0858638f403739ee869924dd8e4ae26748496466e27ac59",
                "sha256:cf98fd7a6c8aaa08dbc699ffae33fd71175696d78028281bc7b832b26f00ca57",
                "sha256:d072f7dfbdb184f0786d63bda26e8a0882041b1e393fbe98940395f7fab4c5e2",
                "sha256:d1b5d457acbadcf8b27561deeaa386b0217f47626b29672fa7bd31deb6e91e1b",
                "sha256:d3dcb5548ead4f1123851a5ced467791f6986d68c656bc63bfff1bf9e36671e2",
                "sha256:d6157793719de168b199194f6b6173f0ccd3bf3499e6870fac17086072e39115",
                "sha256:d728b08448e5ac3e4d886b165385a262883c34b84a7fe1166277fe675e1c197a",
                "sha256:de8df0684398bd74ad160afdc2a118ca28384ac6f5e234eb0508858d8d2d9364",
                "sha256:e6a02cf7271ee94674a44f4e62aa061d2d049001c844657740e156596298b70b",
                "sha256:ea12133df25e3a6918718fbb9a510c6ee5d3fdd5a346320421aac3882f4feeea",
                "sha256:ea5a79e808baef98c48c884effce05c31a0698c1057de8fc1c688891043c1ce1",
                "sha256:f43b4a2e6218371dd4f41e547bd919ceeb6ebf4abf31a7a0669cd11cd91ea973",
                "sha256:f762442bab706fd874064ca218b33a1d8e40d4938e96c24dafd9b12e28017f45",
                "sha256:f89468059ebc519a7acde1ee50b779019535db8dcf9b8c162ef669257fef7a93",
                "sha256:f907c7359ce8bf7f7e63c82f75ad0223384105f5126f313400b7e8004d9b33c3"
            ],
            "markers": "python_version >= '3.6'",
            "version": "==22.3.0"
        },
        "regex": {
            "hashes": [
                "sha256:0075fe4e2c2720a685fef0f863edd67740ff78c342cf20b2a79bc19388edf5db",
                "sha256:0621c90f28d17260b41838b22c81a79ff436141b322960eb49c7b3f91d1cbab6",
                "sha256:070336382ca92c16c45b4066c4ba9fa83fb0bd13d5553a82e07d344df8d58a84",
                "sha256:075b0fdbaea81afcac5a39a0d1bb91de887dd0d93bf692a5dd69c430e7fc58cb",
                "sha256:07e3755e0f070bc31567dfe447a02011bfa8444239b3e9e5cca6773a22133839",
                "sha256:0ed3465acf8c7c10aa2e0f3d9671da410ead63b38a77283ef464cbb64275df58",
                "sha256:17e095f7f96a4b9f24b93c2c915f31a5201a6316618d919b0593afb070a5270e",
                "sha256:1d85ca137756d62c8138c971453cafe64741adad1f6a7e63a22a5a8abdbd19fa",
                "sha256:20605bfad484e1341b2cbfea0708e4b211d233716604846baa54b94821f487cb",
                "sha256:23f93e74409c210de4de270d4bf88fb8ab736a7400f74210df63a93728cf70d6",
                "sha256:2bb7cae741de1aa03e3dd3a7d98c304871eb155921ca1f0d7cc11f5aade913fd",
                "sha256:2e3ff69ab203b54ce5c480c3ccbe959394ea5beef6bd5ad1785457df7acea92e",
                "sha256:30fe317332de0e50195665bc61a27d46e903d682f94042c36b3f88cb84bd7958",
                "sha256:3576e173e7b4f88f683b4de7db0c2af1b209bb48b2bf1c827a6f3564fad59a97",
                "sha256:35ed5714467fc606551db26f80ee5d6aa1f01185586a7bccd96f179c4b974a11",
                "sha256:41c66bd6750237a8ed23028a6c9173dc0c92dc24c473e771d3bfb9ee817700c3",
                "sha256:48b4f4810117a9072a5aa70f7fea5f86fa9efbe9a798312e0a05044bd707cc33",
                "sha256:4abf35e16f4b639daaf05a2602c1b1d47370e01babf9821306aa138924e3fe92",
                "sha256:4fba661a4966adbd2c3c08d3caad6822ecb6878f5456588e2475ae23a6e47929",
                "sha256:5e85dcfc5d0f374955015ae12c08365b565c6f1eaf36dd182476a4d8e5a1cdb7",
                "sha256:77f9d16f7970791f17ecce7e7f101548314ed1ee2583d4268601f30af3170856",
                "sha256:7ee36d5113b6506b97f45f2e8447cb9af146e60e3f527d93013d19f6d0405f3b",
                "sha256:7fab29411d75c2eb48070020a40f80255936d7c31357b086e5931c107d48306e",
                "sha256:85289c25f658e3260b00178757c87f033f3d4b3e40aa4abdd4dc875ff11a94fb",
                "sha256:886f459db10c0f9d17c87d6594e77be915f18d343ee138e68d259eb385f044a8",
                "sha256:897c539f0f3b2c3a715be651322bef2167de1cdc276b3f370ae81a3bda62df71",
                "sha256:8fbe1768feafd3d0156556677b8ff234c7bf94a8110e906b2d73506f577a3269",
                "sha256:9267e4fba27e6dd1008c4f2983cc548c98b4be4444e3e342db11296c0f45512f",
                "sha256:9486ebda015913909bc28763c6b92fcc3b5e5a67dee4674bceed112109f5dfb8",
                "sha256:956187ff49db7014ceb31e88fcacf4cf63371e6e44d209cf8816cd4a2d61e11a",
                "sha256:a56735c35a3704603d9d7b243ee06139f0837bcac2171d9ba1d638ce1df0742a",
                "sha256:ab1fea8832976ad0bebb11f652b692c328043057d35e9ebc78ab0a7a30cf9a70",
                "sha256:adf35d88d9cffc202e6046e4c32e1e11a1d0238b2fcf095c94f109e510ececea",
                "sha256:af23b9ca9a874ef0ec20e44467b8edd556c37b0f46f93abfa93752ea7c0e8d1e",
                "sha256:b3794cea825f101fe0df9af8a00f9fad8e119c91e39a28636b95ee2b45b6c2e5",
                "sha256:bb11c982a849dc22782210b01d0c1b98eb3696ce655d58a54180774e4880ac66",
                "sha256:be30cd315db0168063a1755fa20a31119da91afa51da2907553493516e165640",
                "sha256:c6238d30dcff141de076344cf7f52468de61729c2f70d776fce12f55fe8df790",
                "sha256:cb1e44d860345ab5d4f533b6c37565a22f403277f44c4d2d5e06c325da959883",
                "sha256:d4bfe3bc3976ccaeb4ae32f51e631964e2f0e85b2b752721b7a02de5ce3b7f27",
                "sha256:d8ee91e1c295beb5c132ebd78616814de26fedba6aa8687ea460c7f5eb289b72",
                "sha256:e3c00cb5c71da655e1e5161481455479b613d500dd1bd252aa01df4f037c641f",
                "sha256:e9cec3a62d146e8e122d159ab93ac32c988e2ec0dcb1e18e9e53ff2da4fbd30c",
                "sha256:ef4e53e2fdc997d91f5b682f81f7dc9661db9a437acce28745d765d251902d85",
                "sha256:f0148988af0182a0a4e5020e7c168014f2c55a16d11179610f7883dd48ac0ebe",
                "sha256:f20f9f430c33597887ba9bd76635476928e76cad2981643ca8be277b8e97aa96",
                "sha256:f5930d334c2f607711d54761956aedf8137f83f1b764b9640be21d25a976f3a4",
                "sha256:f6a28e87ba69f3a4f30d775b179aac55be1ce59f55799328a0d9b6df8f16b39d",
                "sha256:f9ee98d658a146cb6507be720a0ce1b44f2abef8fb43c2859791d91aace17cd5"
            ],
            "version": "==2021.11.2"
=======
        },
        "regex": {
            "hashes": [
                "sha256:05b7d6d7e64efe309972adab77fc2af8907bb93217ec60aa9fe12a0dad35874f",
                "sha256:0617383e2fe465732af4509e61648b77cbe3aee68b6ac8c0b6fe934db90be5cc",
                "sha256:07856afef5ffcc052e7eccf3213317fbb94e4a5cd8177a2caa69c980657b3cb4",
                "sha256:162abfd74e88001d20cb73ceaffbfe601469923e875caf9118333b1a4aaafdc4",
                "sha256:2207ae4f64ad3af399e2d30dde66f0b36ae5c3129b52885f1bffc2f05ec505c8",
                "sha256:30ab804ea73972049b7a2a5c62d97687d69b5a60a67adca07eb73a0ddbc9e29f",
                "sha256:3b5df18db1fccd66de15aa59c41e4f853b5df7550723d26aa6cb7f40e5d9da5a",
                "sha256:3c5fb32cc6077abad3bbf0323067636d93307c9fa93e072771cf9a64d1c0f3ef",
                "sha256:416c5f1a188c91e3eb41e9c8787288e707f7d2ebe66e0a6563af280d9b68478f",
                "sha256:432bd15d40ed835a51617521d60d0125867f7b88acf653e4ed994a1f8e4995dc",
                "sha256:4aaa4e0705ef2b73dd8e36eeb4c868f80f8393f5f4d855e94025ce7ad8525f50",
                "sha256:537ca6a3586931b16a85ac38c08cc48f10fc870a5b25e51794c74df843e9966d",
                "sha256:53db2c6be8a2710b359bfd3d3aa17ba38f8aa72a82309a12ae99d3c0c3dcd74d",
                "sha256:5537f71b6d646f7f5f340562ec4c77b6e1c915f8baae822ea0b7e46c1f09b733",
                "sha256:6650f16365f1924d6014d2ea770bde8555b4a39dc9576abb95e3cd1ff0263b36",
                "sha256:666abff54e474d28ff42756d94544cdfd42e2ee97065857413b72e8a2d6a6345",
                "sha256:68a067c11463de2a37157930d8b153005085e42bcb7ad9ca562d77ba7d1404e0",
                "sha256:780b48456a0f0ba4d390e8b5f7c661fdd218934388cde1a974010a965e200e12",
                "sha256:788aef3549f1924d5c38263104dae7395bf020a42776d5ec5ea2b0d3d85d6646",
                "sha256:7ee1227cf08b6716c85504aebc49ac827eb88fcc6e51564f010f11a406c0a667",
                "sha256:7f301b11b9d214f83ddaf689181051e7f48905568b0c7017c04c06dfd065e244",
                "sha256:83ee89483672b11f8952b158640d0c0ff02dc43d9cb1b70c1564b49abe92ce29",
                "sha256:85bfa6a5413be0ee6c5c4a663668a2cad2cbecdee367630d097d7823041bdeec",
                "sha256:9345b6f7ee578bad8e475129ed40123d265464c4cfead6c261fd60fc9de00bcf",
                "sha256:93a5051fcf5fad72de73b96f07d30bc29665697fb8ecdfbc474f3452c78adcf4",
                "sha256:962b9a917dd7ceacbe5cd424556914cb0d636001e393b43dc886ba31d2a1e449",
                "sha256:98ba568e8ae26beb726aeea2273053c717641933836568c2a0278a84987b2a1a",
                "sha256:a3feefd5e95871872673b08636f96b61ebef62971eab044f5124fb4dea39919d",
                "sha256:b43c2b8a330a490daaef5a47ab114935002b13b3f9dc5da56d5322ff218eeadb",
                "sha256:b483c9d00a565633c87abd0aaf27eb5016de23fed952e054ecc19ce32f6a9e7e",
                "sha256:ba05430e819e58544e840a68b03b28b6d328aff2e41579037e8bab7653b37d83",
                "sha256:ca5f18a75e1256ce07494e245cdb146f5a9267d3c702ebf9b65c7f8bd843431e",
                "sha256:d5ca078bb666c4a9d1287a379fe617a6dccd18c3e8a7e6c7e1eb8974330c626a",
                "sha256:da1a90c1ddb7531b1d5ff1e171b4ee61f6345119be7351104b67ff413843fe94",
                "sha256:dba70f30fd81f8ce6d32ddeef37d91c8948e5d5a4c63242d16a2b2df8143aafc",
                "sha256:dd33eb9bdcfbabab3459c9ee651d94c842bc8a05fabc95edf4ee0c15a072495e",
                "sha256:e0538c43565ee6e703d3a7c3bdfe4037a5209250e8502c98f20fea6f5fdf2965",
                "sha256:e1f54b9b4b6c53369f40028d2dd07a8c374583417ee6ec0ea304e710a20f80a0",
                "sha256:e32d2a2b02ccbef10145df9135751abea1f9f076e67a4e261b05f24b94219e36",
                "sha256:e71255ba42567d34a13c03968736c5d39bb4a97ce98188fafb27ce981115beec",
                "sha256:ed2e07c6a26ed4bea91b897ee2b0835c21716d9a469a96c3e878dc5f8c55bb23",
                "sha256:eef2afb0fd1747f33f1ee3e209bce1ed582d1896b240ccc5e2697e3275f037c7",
                "sha256:f23222527b307970e383433daec128d769ff778d9b29343fb3496472dc20dabe",
                "sha256:f341ee2df0999bfdf7a95e448075effe0db212a59387de1a70690e4acb03d4c6",
                "sha256:f7f325be2804246a75a4f45c72d4ce80d2443ab815063cdf70ee8fb2ca59ee1b",
                "sha256:f8af619e3be812a2059b212064ea7a640aff0568d972cd1b9e920837469eb3cb",
                "sha256:fa8c626d6441e2d04b6ee703ef2d1e17608ad44c7cb75258c09dd42bacdfc64b",
                "sha256:fbb9dc00e39f3e6c0ef48edee202f9520dafb233e8b51b06b8428cfcb92abd30",
                "sha256:fff55f3ce50a3ff63ec8e2a8d3dd924f1941b250b0aac3d3d42b687eeff07a8e"
            ],
            "version": "==2021.11.10"
>>>>>>> b92722d0
        },
        "requests": {
            "hashes": [
                "sha256:6c1246513ecd5ecd4528a0906f910e8f0f9c6b8ec72030dc9fd154dc1a6efd24",
                "sha256:b8aa58f8cf793ffd8782d3d8cb19e66ef36f7aba4353eec859e74678b01b07a7"
            ],
            "index": "pypi",
            "version": "==2.26.0"
        },
        "ruamel.yaml": {
            "hashes": [
                "sha256:9751de4cbb57d4bfbf8fc394e125ed4a2f170fbff3dc3d78abf50be85924f8be",
                "sha256:9af3ec5d7f8065582f3aa841305465025d0afd26c5fb54e15b964e11838fc74f"
            ],
            "markers": "python_version >= '3'",
            "version": "==0.17.17"
        },
        "ruamel.yaml.clib": {
            "hashes": [
                "sha256:0847201b767447fc33b9c235780d3aa90357d20dd6108b92be544427bea197dd",
                "sha256:1866cf2c284a03b9524a5cc00daca56d80057c5ce3cdc86a52020f4c720856f0",
                "sha256:31ea73e564a7b5fbbe8188ab8b334393e06d997914a4e184975348f204790277",
                "sha256:3fb9575a5acd13031c57a62cc7823e5d2ff8bc3835ba4d94b921b4e6ee664104",
                "sha256:4ff604ce439abb20794f05613c374759ce10e3595d1867764dd1ae675b85acbd",
                "sha256:72a2b8b2ff0a627496aad76f37a652bcef400fd861721744201ef1b45199ab78",
                "sha256:78988ed190206672da0f5d50c61afef8f67daa718d614377dcd5e3ed85ab4a99",
                "sha256:7b2927e92feb51d830f531de4ccb11b320255ee95e791022555971c466af4527",
                "sha256:7f7ecb53ae6848f959db6ae93bdff1740e651809780822270eab111500842a84",
                "sha256:825d5fccef6da42f3c8eccd4281af399f21c02b32d98e113dbc631ea6a6ecbc7",
                "sha256:846fc8336443106fe23f9b6d6b8c14a53d38cef9a375149d61f99d78782ea468",
                "sha256:89221ec6d6026f8ae859c09b9718799fea22c0e8da8b766b0b2c9a9ba2db326b",
                "sha256:9efef4aab5353387b07f6b22ace0867032b900d8e91674b5d8ea9150db5cae94",
                "sha256:a32f8d81ea0c6173ab1b3da956869114cae53ba1e9f72374032e33ba3118c233",
                "sha256:a49e0161897901d1ac9c4a79984b8410f450565bbad64dbfcbf76152743a0cdb",
                "sha256:ada3f400d9923a190ea8b59c8f60680c4ef8a4b0dfae134d2f2ff68429adfab5",
                "sha256:bf75d28fa071645c529b5474a550a44686821decebdd00e21127ef1fd566eabe",
                "sha256:cfdb9389d888c5b74af297e51ce357b800dd844898af9d4a547ffc143fa56751",
                "sha256:d67f273097c368265a7b81e152e07fb90ed395df6e552b9fa858c6d2c9f42502",
                "sha256:dc6a613d6c74eef5a14a214d433d06291526145431c3b964f5e16529b1842bed",
                "sha256:de9c6b8a1ba52919ae919f3ae96abb72b994dd0350226e28f3686cb4f142165c"
            ],
            "markers": "python_version < '3.10' and platform_python_implementation == 'CPython'",
            "version": "==0.2.6"
        },
        "six": {
            "hashes": [
                "sha256:1e61c37477a1626458e36f7b1d82aa5c9b094fa4802892072e49de9c60c4c926",
                "sha256:8abb2f1d86890a2dfb989f9a77cfcfd3e47c2a354b01111771326f8aa26e0254"
            ],
            "markers": "python_version >= '2.7' and python_version not in '3.0, 3.1, 3.2, 3.3'",
            "version": "==1.16.0"
        },
        "toml": {
            "hashes": [
                "sha256:806143ae5bfb6a3c6e736a764057db0e6a0e05e338b5630894a5f779cabb4f9b",
                "sha256:b3bda1d108d5dd99f4a20d24d9c348e91c4db7ab1b749200bded2f839ccbe68f"
            ],
            "markers": "python_version >= '2.6' and python_version not in '3.0, 3.1, 3.2, 3.3'",
            "version": "==0.10.2"
        },
        "tomli": {
            "hashes": [
                "sha256:c6ce0015eb38820eaf32b5db832dbc26deb3dd427bd5f6556cf0acac2c214fee",
                "sha256:f04066f68f5554911363063a30b108d2b5a5b1a010aa8b6132af78489fe3aade"
            ],
            "markers": "python_version >= '3.6'",
            "version": "==1.2.2"
<<<<<<< HEAD
        },
        "tornado": {
            "hashes": [
                "sha256:0a00ff4561e2929a2c37ce706cb8233b7907e0cdc22eab98888aca5dd3775feb",
                "sha256:0d321a39c36e5f2c4ff12b4ed58d41390460f798422c4504e09eb5678e09998c",
                "sha256:1e8225a1070cd8eec59a996c43229fe8f95689cb16e552d130b9793cb570a288",
                "sha256:20241b3cb4f425e971cb0a8e4ffc9b0a861530ae3c52f2b0434e6c1b57e9fd95",
                "sha256:25ad220258349a12ae87ede08a7b04aca51237721f63b1808d39bdb4b2164558",
                "sha256:33892118b165401f291070100d6d09359ca74addda679b60390b09f8ef325ffe",
                "sha256:33c6e81d7bd55b468d2e793517c909b139960b6c790a60b7991b9b6b76fb9791",
                "sha256:3447475585bae2e77ecb832fc0300c3695516a47d46cefa0528181a34c5b9d3d",
                "sha256:34ca2dac9e4d7afb0bed4677512e36a52f09caa6fded70b4e3e1c89dbd92c326",
                "sha256:3e63498f680547ed24d2c71e6497f24bca791aca2fe116dbc2bd0ac7f191691b",
                "sha256:548430be2740e327b3fe0201abe471f314741efcb0067ec4f2d7dcfb4825f3e4",
                "sha256:6196a5c39286cc37c024cd78834fb9345e464525d8991c21e908cc046d1cc02c",
                "sha256:61b32d06ae8a036a6607805e6720ef00a3c98207038444ba7fd3d169cd998910",
                "sha256:6286efab1ed6e74b7028327365cf7346b1d777d63ab30e21a0f4d5b275fc17d5",
                "sha256:65d98939f1a2e74b58839f8c4dab3b6b3c1ce84972ae712be02845e65391ac7c",
                "sha256:66324e4e1beede9ac79e60f88de548da58b1f8ab4b2f1354d8375774f997e6c0",
                "sha256:6c77c9937962577a6a76917845d06af6ab9197702a42e1346d8ae2e76b5e3675",
                "sha256:70dec29e8ac485dbf57481baee40781c63e381bebea080991893cd297742b8fd",
                "sha256:7250a3fa399f08ec9cb3f7b1b987955d17e044f1ade821b32e5f435130250d7f",
                "sha256:748290bf9112b581c525e6e6d3820621ff020ed95af6f17fedef416b27ed564c",
                "sha256:7da13da6f985aab7f6f28debab00c67ff9cbacd588e8477034c0652ac141feea",
                "sha256:8f959b26f2634a091bb42241c3ed8d3cedb506e7c27b8dd5c7b9f745318ddbb6",
                "sha256:9de9e5188a782be6b1ce866e8a51bc76a0fbaa0e16613823fc38e4fc2556ad05",
                "sha256:a48900ecea1cbb71b8c71c620dee15b62f85f7c14189bdeee54966fbd9a0c5bd",
                "sha256:b87936fd2c317b6ee08a5741ea06b9d11a6074ef4cc42e031bc6403f82a32575",
                "sha256:c77da1263aa361938476f04c4b6c8916001b90b2c2fdd92d8d535e1af48fba5a",
                "sha256:cb5ec8eead331e3bb4ce8066cf06d2dfef1bfb1b2a73082dfe8a161301b76e37",
                "sha256:cc0ee35043162abbf717b7df924597ade8e5395e7b66d18270116f8745ceb795",
                "sha256:d14d30e7f46a0476efb0deb5b61343b1526f73ebb5ed84f23dc794bdb88f9d9f",
                "sha256:d371e811d6b156d82aa5f9a4e08b58debf97c302a35714f6f45e35139c332e32",
                "sha256:d3d20ea5782ba63ed13bc2b8c291a053c8d807a8fa927d941bd718468f7b950c",
                "sha256:d3f7594930c423fd9f5d1a76bee85a2c36fd8b4b16921cae7e965f22575e9c01",
                "sha256:dcef026f608f678c118779cd6591c8af6e9b4155c44e0d1bc0c87c036fb8c8c4",
                "sha256:e0791ac58d91ac58f694d8d2957884df8e4e2f6687cdf367ef7eb7497f79eaa2",
                "sha256:e385b637ac3acaae8022e7e47dfa7b83d3620e432e3ecb9a3f7f58f150e50921",
                "sha256:e519d64089b0876c7b467274468709dadf11e41d65f63bba207e04217f47c085",
                "sha256:e7229e60ac41a1202444497ddde70a48d33909e484f96eb0da9baf8dc68541df",
                "sha256:ed3ad863b1b40cd1d4bd21e7498329ccaece75db5a5bf58cd3c9f130843e7102",
                "sha256:f0ba29bafd8e7e22920567ce0d232c26d4d47c8b5cf4ed7b562b5db39fa199c5",
                "sha256:fa2ba70284fa42c2a5ecb35e322e68823288a4251f9ba9cc77be04ae15eada68",
                "sha256:fba85b6cd9c39be262fcd23865652920832b61583de2a2ca907dbd8e8a8c81e5"
            ],
            "markers": "python_version >= '3.5'",
            "version": "==6.1"
        },
        "traitlets": {
            "hashes": [
                "sha256:059f456c5a7c1c82b98c2e8c799f39c9b8128f6d0d46941ee118daace9eb70c7",
                "sha256:2d313cc50a42cd6c277e7d7dc8d4d7fedd06a2c215f78766ae7b1a66277e0033"
            ],
            "markers": "python_version >= '3.7'",
            "version": "==5.1.1"
=======
>>>>>>> b92722d0
        },
        "typed-ast": {
            "hashes": [
                "sha256:01ae5f73431d21eead5015997ab41afa53aa1fbe252f9da060be5dad2c730ace",
                "sha256:067a74454df670dcaa4e59349a2e5c81e567d8d65458d480a5b3dfecec08c5ff",
                "sha256:0fb71b8c643187d7492c1f8352f2c15b4c4af3f6338f21681d3681b3dc31a266",
                "sha256:1b3ead4a96c9101bef08f9f7d1217c096f31667617b58de957f690c92378b528",
                "sha256:2068531575a125b87a41802130fa7e29f26c09a2833fea68d9a40cf33902eba6",
                "sha256:209596a4ec71d990d71d5e0d312ac935d86930e6eecff6ccc7007fe54d703808",
                "sha256:2c726c276d09fc5c414693a2de063f521052d9ea7c240ce553316f70656c84d4",
                "sha256:398e44cd480f4d2b7ee8d98385ca104e35c81525dd98c519acff1b79bdaac363",
                "sha256:52b1eb8c83f178ab787f3a4283f68258525f8d70f778a2f6dd54d3b5e5fb4341",
                "sha256:5feca99c17af94057417d744607b82dd0a664fd5e4ca98061480fd8b14b18d04",
                "sha256:7538e495704e2ccda9b234b82423a4038f324f3a10c43bc088a1636180f11a41",
                "sha256:760ad187b1041a154f0e4d0f6aae3e40fdb51d6de16e5c99aedadd9246450e9e",
                "sha256:777a26c84bea6cd934422ac2e3b78863a37017618b6e5c08f92ef69853e765d3",
                "sha256:95431a26309a21874005845c21118c83991c63ea800dd44843e42a916aec5899",
                "sha256:9ad2c92ec681e02baf81fdfa056fe0d818645efa9af1f1cd5fd6f1bd2bdfd805",
                "sha256:9c6d1a54552b5330bc657b7ef0eae25d00ba7ffe85d9ea8ae6540d2197a3788c",
                "sha256:aee0c1256be6c07bd3e1263ff920c325b59849dc95392a05f258bb9b259cf39c",
                "sha256:af3d4a73793725138d6b334d9d247ce7e5f084d96284ed23f22ee626a7b88e39",
                "sha256:b36b4f3920103a25e1d5d024d155c504080959582b928e91cb608a65c3a49e1a",
                "sha256:b9574c6f03f685070d859e75c7f9eeca02d6933273b5e69572e5ff9d5e3931c3",
                "sha256:bff6ad71c81b3bba8fa35f0f1921fb24ff4476235a6e94a26ada2e54370e6da7",
                "sha256:c190f0899e9f9f8b6b7863debfb739abcb21a5c054f911ca3596d12b8a4c4c7f",
                "sha256:c907f561b1e83e93fad565bac5ba9c22d96a54e7ea0267c708bffe863cbe4075",
                "sha256:cae53c389825d3b46fb37538441f75d6aecc4174f615d048321b716df2757fb0",
                "sha256:dd4a21253f42b8d2b48410cb31fe501d32f8b9fbeb1f55063ad102fe9c425e40",
                "sha256:dde816ca9dac1d9c01dd504ea5967821606f02e510438120091b84e852367428",
                "sha256:f2362f3cb0f3172c42938946dbc5b7843c2a28aec307c49100c8b38764eb6927",
                "sha256:f328adcfebed9f11301eaedfa48e15bdece9b519fb27e6a8c01aa52a17ec31b3",
                "sha256:f8afcf15cc511ada719a88e013cec87c11aff7b91f019295eb4530f96fe5ef2f",
                "sha256:fb1bbeac803adea29cedd70781399c99138358c26d05fcbd23c13016b7f5ec65"
            ],
            "index": "pypi",
            "version": "==1.4.3"
        },
        "typing-extensions": {
            "hashes": [
                "sha256:2cdf80e4e04866a9b3689a51869016d36db0814d84b8d8a568d22781d45d27ed",
                "sha256:829704698b22e13ec9eaf959122315eabb370b0884400e9818334d8b677023d9"
            ],
            "markers": "python_version < '3.8'",
            "version": "==4.0.0"
        },
        "urllib3": {
            "hashes": [
                "sha256:4987c65554f7a2dbf30c18fd48778ef124af6fab771a377103da0585e2336ece",
                "sha256:c4fdf4019605b6e5423637e01bc9fe4daef873709a7973e195ceba0a62bbc844"
            ],
            "index": "pypi",
            "version": "==1.26.7"
        },
        "virtualenv": {
            "hashes": [
                "sha256:4b02e52a624336eece99c96e3ab7111f469c24ba226a53ec474e8e787b365814",
                "sha256:576d05b46eace16a9c348085f7d0dc8ef28713a2cabaa1cf0aea41e8f12c9218"
            ],
            "markers": "python_version >= '2.7' and python_version not in '3.0, 3.1, 3.2, 3.3, 3.4'",
            "version": "==20.10.0"
<<<<<<< HEAD
        },
        "wcwidth": {
            "hashes": [
                "sha256:beb4802a9cebb9144e99086eff703a642a13d6a0052920003a230f3294bbe784",
                "sha256:c4d647b99872929fdb7bdcaa4fbe7f01413ed3d98077df798530e5b04f116c83"
            ],
            "version": "==0.2.5"
        },
        "webencodings": {
            "hashes": [
                "sha256:a0af1213f3c2226497a97e2b3aa01a7e4bee4f403f95be16fc9acd2947514a78",
                "sha256:b36a1c245f2d304965eb4e0a82848379241dc04b865afcc4aab16748587e1923"
            ],
            "version": "==0.5.1"
=======
>>>>>>> b92722d0
        },
        "websocket-client": {
            "hashes": [
                "sha256:0133d2f784858e59959ce82ddac316634229da55b498aac311f1620567a710ec",
                "sha256:8dfb715d8a992f5712fff8c843adae94e22b22a99b2c5e6b0ec4a1a981cc4e0d"
            ],
            "markers": "python_version >= '3.6'",
            "version": "==1.2.1"
        },
        "wrapt": {
            "hashes": [
                "sha256:b62ffa81fb85f4332a4f609cab4ac40709470da05643a082ec1eb88e6d9b97d7"
            ],
            "version": "==1.12.1"
        },
        "zipp": {
            "hashes": [
                "sha256:71c644c5369f4a6e07636f0aa966270449561fcea2e3d6747b8d23efaa9d7832",
                "sha256:9fe5ea21568a0a70e50f273397638d39b03353731e6cbbb3fd8502a33fec40bc"
            ],
            "markers": "python_version >= '3.6'",
            "version": "==3.6.0"
        }
    }
}<|MERGE_RESOLUTION|>--- conflicted
+++ resolved
@@ -1,11 +1,7 @@
 {
     "_meta": {
         "hash": {
-<<<<<<< HEAD
             "sha256": "e27e81bb44649c57d06ca20175f02a73b20eaa6daffe548fab98d4084034c542"
-=======
-            "sha256": "08915ddbc48026be76425ff4d018fc87a9ce09fc3e48e244f75854fd1020f540"
->>>>>>> b92722d0
         },
         "pipfile-spec": 6,
         "requires": {},
@@ -28,7 +24,6 @@
             ],
             "markers": "python_version >= '3.6'",
             "version": "==5.1.1"
-<<<<<<< HEAD
         },
         "apispec-webframeworks": {
             "hashes": [
@@ -37,8 +32,6 @@
             ],
             "index": "pypi",
             "version": "==0.5.2"
-=======
->>>>>>> b92722d0
         },
         "blinker": {
             "hashes": [
@@ -246,7 +239,6 @@
         },
         "jinja2": {
             "hashes": [
-<<<<<<< HEAD
                 "sha256:827a0e32839ab1600d4eb1c4c33ec5a8edfbc5cb42dafa13b81f182f97784b45",
                 "sha256:8569982d3f0889eed11dd620c706d39b60c36d6d25843961f33f77fb6bc6b20c"
             ],
@@ -260,21 +252,6 @@
             ],
             "index": "pypi",
             "version": "==20.11.0a1"
-=======
-                "sha256:077ce6014f7b40d03b47d1f1ca4b0fc8328a692bd284016f806ed0eaca390ad8",
-                "sha256:611bb273cd68f3b993fabdc4064fc858c5b47a973cb5aa7999ec1ba405c87cd7"
-            ],
-            "markers": "python_version >= '3.6'",
-            "version": "==3.0.3"
-        },
-        "kubernetes": {
-            "hashes": [
-                "sha256:040cda3c1fdfdd97fa1c6f49dd6d1bc136cf911115a6216a452e0d1847d02044",
-                "sha256:06af63e376438af20d85e0929b4ec90f74e2f05221e23870bcca26d929e2defa"
-            ],
-            "index": "pypi",
-            "version": "==20.12.0b1"
->>>>>>> b92722d0
         },
         "markupsafe": {
             "hashes": [
@@ -353,19 +330,11 @@
         },
         "marshmallow": {
             "hashes": [
-<<<<<<< HEAD
                 "sha256:6d00e42d6d6289f8cd3e77618a01689d57a078fe324ee579b00fa206d32e9b07",
                 "sha256:bba1a940985c052c5cc7849f97da196ebc81f3b85ec10c56ef1f3228aa9cbe74"
             ],
             "markers": "python_version >= '3.6'",
             "version": "==3.14.0"
-=======
-                "sha256:04438610bc6dadbdddb22a4a55bcc7f6f8099e69580b2e67f5a681933a1f4400",
-                "sha256:4c05c1684e0e97fe779c62b91878f173b937fe097b356cd82f793464f5bc6138"
-            ],
-            "markers": "python_version >= '3.6'",
-            "version": "==3.14.1"
->>>>>>> b92722d0
         },
         "oauthlib": {
             "hashes": [
@@ -510,19 +479,11 @@
                 "flask"
             ],
             "hashes": [
-<<<<<<< HEAD
                 "sha256:b9844751e40710e84a457c5bc29b21c383ccb2b63d76eeaad72f7f1c808c8828",
                 "sha256:c091cc7115ff25fe3a0e410dbecd7a996f81a3f6137d2272daef32d6c3cfa6dc"
             ],
             "index": "pypi",
             "version": "==1.4.3"
-=======
-                "sha256:0db297ab32e095705c20f742c3a5dac62fe15c4318681884053d0898e5abb2f6",
-                "sha256:789a11a87ca02491896e121efdd64e8fd93327b69e8f2f7d42f03e2569648e88"
-            ],
-            "index": "pypi",
-            "version": "==1.5.0"
->>>>>>> b92722d0
         },
         "six": {
             "hashes": [
@@ -684,7 +645,6 @@
                 "sha256:d62a0163eb4c2344ac042ab2bdf75399a71a2d8c7d47eac2e2ee91b9d6339569"
             ],
             "version": "==2021.10.8"
-<<<<<<< HEAD
         },
         "cffi": {
             "hashes": [
@@ -740,8 +700,6 @@
                 "sha256:ffaa5c925128e29efbde7301d8ecaf35c8c60ffbcd6a1ffd3a552177c8e5e796"
             ],
             "version": "==1.15.0"
-=======
->>>>>>> b92722d0
         },
         "cfgv": {
             "hashes": [
@@ -780,7 +738,6 @@
                 "toml"
             ],
             "hashes": [
-<<<<<<< HEAD
                 "sha256:0147f7833c41927d84f5af9219d9b32f875c0689e5e74ac8ca3cb61e73a698f9",
                 "sha256:04a92a6cf9afd99f9979c61348ec79725a9f9342fb45e63c889e33c04610d97b",
                 "sha256:10ab138b153e4cc408b43792cb7f518f9ee02f4ff55cd1ab67ad6fd7e9905c7e",
@@ -873,58 +830,6 @@
             ],
             "markers": "python_version >= '2.7' and python_version not in '3.0, 3.1, 3.2, 3.3, 3.4'",
             "version": "==0.7.1"
-=======
-                "sha256:046647b96969fda1ae0605f61288635209dd69dcd27ba3ec0bf5148bc157f954",
-                "sha256:06d009e8a29483cbc0520665bc46035ffe9ae0e7484a49f9782c2a716e37d0a0",
-                "sha256:0cde7d9fe2fb55ff68ebe7fb319ef188e9b88e0a3d1c9c5db7dd829cd93d2193",
-                "sha256:1de9c6f5039ee2b1860b7bad2c7bc3651fbeb9368e4c4d93e98a76358cdcb052",
-                "sha256:24ed38ec86754c4d5a706fbd5b52b057c3df87901a8610d7e5642a08ec07087e",
-                "sha256:27a3df08a855522dfef8b8635f58bab81341b2fb5f447819bc252da3aa4cf44c",
-                "sha256:310c40bed6b626fd1f463e5a83dba19a61c4eb74e1ac0d07d454ebbdf9047e9d",
-                "sha256:3348865798c077c695cae00da0924136bb5cc501f236cfd6b6d9f7a3c94e0ec4",
-                "sha256:35b246ae3a2c042dc8f410c94bcb9754b18179cdb81ff9477a9089dbc9ecc186",
-                "sha256:3f546f48d5d80a90a266769aa613bc0719cb3e9c2ef3529d53f463996dd15a9d",
-                "sha256:586d38dfc7da4a87f5816b203ff06dd7c1bb5b16211ccaa0e9788a8da2b93696",
-                "sha256:5d3855d5d26292539861f5ced2ed042fc2aa33a12f80e487053aed3bcb6ced13",
-                "sha256:610c0ba11da8de3a753dc4b1f71894f9f9debfdde6559599f303286e70aeb0c2",
-                "sha256:62646d98cf0381ffda301a816d6ac6c35fc97aa81b09c4c52d66a15c4bef9d7c",
-                "sha256:66af99c7f7b64d050d37e795baadf515b4561124f25aae6e1baa482438ecc388",
-                "sha256:675adb3b3380967806b3cbb9c5b00ceb29b1c472692100a338730c1d3e59c8b9",
-                "sha256:6e5a8c947a2a89c56655ecbb789458a3a8e3b0cbf4c04250331df8f647b3de59",
-                "sha256:7a39590d1e6acf6a3c435c5d233f72f5d43b585f5be834cff1f21fec4afda225",
-                "sha256:80cb70264e9a1d04b519cdba3cd0dc42847bf8e982a4d55c769b9b0ee7cdce1e",
-                "sha256:82fdcb64bf08aa5db881db061d96db102c77397a570fbc112e21c48a4d9cb31b",
-                "sha256:8492d37acdc07a6eac6489f6c1954026f2260a85a4c2bb1e343fe3d35f5ee21a",
-                "sha256:94f558f8555e79c48c422045f252ef41eb43becdd945e9c775b45ebfc0cbd78f",
-                "sha256:958ac66272ff20e63d818627216e3d7412fdf68a2d25787b89a5c6f1eb7fdd93",
-                "sha256:95a58336aa111af54baa451c33266a8774780242cab3704b7698d5e514840758",
-                "sha256:96129e41405887a53a9cc564f960d7f853cc63d178f3a182fdd302e4cab2745b",
-                "sha256:97ef6e9119bd39d60ef7b9cd5deea2b34869c9f0b9777450a7e3759c1ab09b9b",
-                "sha256:98d44a8136eebbf544ad91fef5bd2b20ef0c9b459c65a833c923d9aa4546b204",
-                "sha256:9d2c2e3ce7b8cc932a2f918186964bd44de8c84e2f9ef72dc616f5bb8be22e71",
-                "sha256:a300b39c3d5905686c75a369d2a66e68fd01472ea42e16b38c948bd02b29e5bd",
-                "sha256:a34fccb45f7b2d890183a263578d60a392a1a218fdc12f5bce1477a6a68d4373",
-                "sha256:a4d48e42e17d3de212f9af44f81ab73b9378a4b2b8413fd708d0d9023f2bbde4",
-                "sha256:af45eea024c0e3a25462fade161afab4f0d9d9e0d5a5d53e86149f74f0a35ecc",
-                "sha256:ba6125d4e55c0b8e913dad27b22722eac7abdcb1f3eab1bd090eee9105660266",
-                "sha256:bc1ee1318f703bc6c971da700d74466e9b86e0c443eb85983fb2a1bd20447263",
-                "sha256:c18725f3cffe96732ef96f3de1939d81215fd6d7d64900dcc4acfe514ea4fcbf",
-                "sha256:c8e9c4bcaaaa932be581b3d8b88b677489975f845f7714efc8cce77568b6711c",
-                "sha256:cc799916b618ec9fd00135e576424165691fec4f70d7dc12cfaef09268a2478c",
-                "sha256:cd2d11a59afa5001ff28073ceca24ae4c506da4355aba30d1e7dd2bd0d2206dc",
-                "sha256:d0a595a781f8e186580ff8e3352dd4953b1944289bec7705377c80c7e36c4d6c",
-                "sha256:d3c5f49ce6af61154060640ad3b3281dbc46e2e0ef2fe78414d7f8a324f0b649",
-                "sha256:d9a635114b88c0ab462e0355472d00a180a5fbfd8511e7f18e4ac32652e7d972",
-                "sha256:e5432d9c329b11c27be45ee5f62cf20a33065d482c8dec1941d6670622a6fb8f",
-                "sha256:eab14fdd410500dae50fd14ccc332e65543e7b39f6fc076fe90603a0e5d2f929",
-                "sha256:ebcc03e1acef4ff44f37f3c61df478d6e469a573aa688e5a162f85d7e4c3860d",
-                "sha256:fae3fe111670e51f1ebbc475823899524e3459ea2db2cb88279bbfb2a0b8a3de",
-                "sha256:fd92ece726055e80d4e3f01fff3b91f54b18c9c357c48fcf6119e87e2461a091",
-                "sha256:ffa545230ca2ad921ad066bf8fd627e7be43716b6e0fcf8e32af1b8188ccb0ab"
-            ],
-            "markers": "python_version >= '3.6'",
-            "version": "==6.1.2"
->>>>>>> b92722d0
         },
         "distlib": {
             "hashes": [
@@ -940,7 +845,6 @@
             ],
             "index": "pypi",
             "version": "==5.0.3"
-<<<<<<< HEAD
         },
         "entrypoints": {
             "hashes": [
@@ -957,16 +861,6 @@
             ],
             "markers": "python_version >= '3.6'",
             "version": "==3.3.2"
-=======
-        },
-        "filelock": {
-            "hashes": [
-                "sha256:2e139a228bcf56dd8b2274a65174d005c4a6b68540ee0bdbb92c76f43f29f7e8",
-                "sha256:93d512b32a23baf4cac44ffd72ccf70732aeff7b8050fcaf6d3ec406d954baf4"
-            ],
-            "markers": "python_version >= '3.6'",
-            "version": "==3.4.0"
->>>>>>> b92722d0
         },
         "flake8": {
             "hashes": [
@@ -978,19 +872,11 @@
         },
         "identify": {
             "hashes": [
-<<<<<<< HEAD
                 "sha256:b9ffbeb7ed87e96ce017c66b80ca04fda3adbceb5c74e54fc7d99281d27d0859",
                 "sha256:ffab539d9121b386ffdea84628ff3eefda15f520f392ce11b393b0a909632cdf"
             ],
             "markers": "python_full_version >= '3.6.1'",
             "version": "==2.3.3"
-=======
-                "sha256:a33ae873287e81651c7800ca309dc1f84679b763c9c8b30680e16fbfa82f0107",
-                "sha256:eba31ca80258de6bb51453084bff4a923187cd2193b9c13710f2516ab30732cc"
-            ],
-            "markers": "python_full_version >= '3.6.1'",
-            "version": "==2.4.0"
->>>>>>> b92722d0
         },
         "idna": {
             "hashes": [
@@ -1015,7 +901,6 @@
             ],
             "version": "==1.1.1"
         },
-<<<<<<< HEAD
         "ipykernel": {
             "hashes": [
                 "sha256:299795cca2c4aed7e233e3ad5360e1c73627fd0dcec11a9e75d5b2df43629353",
@@ -1093,15 +978,6 @@
                 "sha256:cfcda0873626150932f438eccf0f8bf22bfa92345b814890ab360d666b254146"
             ],
             "version": "==0.1.2"
-=======
-        "isort": {
-            "hashes": [
-                "sha256:6f62d78e2f89b4500b080fe3a81690850cd254227f27f75c3a0c491a1f351ba7",
-                "sha256:e8443a5e7a020e9d7f97f1d7d9cd17c88bcb3bc7e218bf9cf5095fe550be2951"
-            ],
-            "markers": "python_version < '4' and python_full_version >= '3.6.1'",
-            "version": "==5.10.1"
->>>>>>> b92722d0
         },
         "lazy-object-proxy": {
             "hashes": [
@@ -1131,7 +1007,6 @@
             "markers": "python_version >= '2.7' and python_version not in '3.0, 3.1, 3.2, 3.3, 3.4, 3.5'",
             "version": "==1.6.0"
         },
-<<<<<<< HEAD
         "markupsafe": {
             "hashes": [
                 "sha256:01a9b8ea66f1658938f65b93a85ebe8bc016e6769611be228d797c9d998dd298",
@@ -1215,8 +1090,6 @@
             "markers": "python_version >= '3.5'",
             "version": "==0.1.3"
         },
-=======
->>>>>>> b92722d0
         "mccabe": {
             "hashes": [
                 "sha256:ab8a6258860da4b6677da4bd2fe5dc2c659cff31b3ee4f7f5d64e79735b80d42",
@@ -1238,7 +1111,6 @@
             ],
             "version": "==1.6.0"
         },
-<<<<<<< HEAD
         "notebook": {
             "hashes": [
                 "sha256:872e20da9ae518bbcac3e4e0092d5bd35454e847dedb8cb9739e9f3b68406be0",
@@ -1267,12 +1139,6 @@
             "hashes": [
                 "sha256:12b83492c6239ce32ff5eed6d3639d6a536170723c6f3f1506869f1ace413398",
                 "sha256:a8c4922db71e4fdb90e0d0bc6e50f9b273d3397925e5e60a717e719201778d22"
-=======
-        "packaging": {
-            "hashes": [
-                "sha256:dd47c42927d89ab911e606518907cc2d3a1f38bbd026385970643f9c5b8ecfeb",
-                "sha256:ef103e05f519cdc783ae24ea4e2e0f508a9c99b2d4969652eed6a2e1ea5bd522"
->>>>>>> b92722d0
             ],
             "markers": "python_version >= '3.6'",
             "version": "==21.3"
@@ -1308,7 +1174,6 @@
             "index": "pypi",
             "version": "==2.15.0"
         },
-<<<<<<< HEAD
         "prometheus-client": {
             "hashes": [
                 "sha256:1b12ba48cee33b9b0b9de64a1047cbd3c5f2d0ab6ebcead7ddda613a750ec3c5",
@@ -1325,8 +1190,6 @@
             "markers": "python_full_version >= '3.6.2'",
             "version": "==3.0.21"
         },
-=======
->>>>>>> b92722d0
         "ptvsd": {
             "hashes": [
                 "sha256:10745fbb788001959b4de405198d8bd5243611a88fb5a2e2c6800245bc0ddd74",
@@ -1370,7 +1233,6 @@
             "hashes": [
                 "sha256:720f8b39dde8b293825e7ff02c475f3077124006db4f440dcbc9a20b76548a20",
                 "sha256:eddd5847ef438ea1c7870ca7eb78a9d47ce0cdb4851a5523949f2601d0cbbe7f"
-<<<<<<< HEAD
             ],
             "markers": "python_version >= '2.7' and python_version not in '3.0, 3.1, 3.2, 3.3, 3.4'",
             "version": "==2.8.0"
@@ -1379,8 +1241,6 @@
             "hashes": [
                 "sha256:2d475327684562c3a96cc71adf7dc8c4f0565175cf86b6d7a404ff4c771f15f0",
                 "sha256:7582ad22678f0fcd81102833f60ef8d0e57288b6b5fb00323d101be910e35705"
-=======
->>>>>>> b92722d0
             ],
             "markers": "python_version >= '2.7' and python_version not in '3.0, 3.1, 3.2, 3.3, 3.4'",
             "version": "==2.8.0"
@@ -1392,7 +1252,6 @@
             ],
             "markers": "python_version >= '2.7' and python_version not in '3.0, 3.1, 3.2, 3.3'",
             "version": "==2.4.0"
-<<<<<<< HEAD
         },
         "pygments": {
             "hashes": [
@@ -1401,8 +1260,6 @@
             ],
             "markers": "python_version >= '3.5'",
             "version": "==2.10.0"
-=======
->>>>>>> b92722d0
         },
         "pylint": {
             "hashes": [
@@ -1414,7 +1271,6 @@
         },
         "pyparsing": {
             "hashes": [
-<<<<<<< HEAD
                 "sha256:c203ec8783bf771a155b207279b9bccb8dea02d8f0c9e5f8ead507bc3246ecc1",
                 "sha256:ef9d7589ef3c200abe66653d3f1ab1033c3c419ae9b9bdb1240a85b024efc88b"
             ],
@@ -1444,10 +1300,6 @@
                 "sha256:e79d94ca58fcafef6395f6352383fa1a76922268fa02caa2272fff501c2fdc78",
                 "sha256:f3ef98d7b76da5eb19c37fda834d50262ff9167c65658d1d8f974d2e4d90676b",
                 "sha256:f4c8cabb46ff8e5d61f56a037974228e978f26bfefce4f61a4b1ac0ba7a2ab72"
-=======
-                "sha256:04ff808a5b90911829c55c4e26f75fa5ca8a2f5f36aa3a51f68e27033341d3e4",
-                "sha256:d9bdec0013ef1eb5a84ab39a3b3868911598afa494f5faa038647101504e2b81"
->>>>>>> b92722d0
             ],
             "markers": "python_version >= '3.6'",
             "version": "==3.0.6"
@@ -1529,7 +1381,6 @@
             ],
             "index": "pypi",
             "version": "==6.0"
-<<<<<<< HEAD
         },
         "pyzmq": {
             "hashes": [
@@ -1637,62 +1488,6 @@
                 "sha256:f9ee98d658a146cb6507be720a0ce1b44f2abef8fb43c2859791d91aace17cd5"
             ],
             "version": "==2021.11.2"
-=======
-        },
-        "regex": {
-            "hashes": [
-                "sha256:05b7d6d7e64efe309972adab77fc2af8907bb93217ec60aa9fe12a0dad35874f",
-                "sha256:0617383e2fe465732af4509e61648b77cbe3aee68b6ac8c0b6fe934db90be5cc",
-                "sha256:07856afef5ffcc052e7eccf3213317fbb94e4a5cd8177a2caa69c980657b3cb4",
-                "sha256:162abfd74e88001d20cb73ceaffbfe601469923e875caf9118333b1a4aaafdc4",
-                "sha256:2207ae4f64ad3af399e2d30dde66f0b36ae5c3129b52885f1bffc2f05ec505c8",
-                "sha256:30ab804ea73972049b7a2a5c62d97687d69b5a60a67adca07eb73a0ddbc9e29f",
-                "sha256:3b5df18db1fccd66de15aa59c41e4f853b5df7550723d26aa6cb7f40e5d9da5a",
-                "sha256:3c5fb32cc6077abad3bbf0323067636d93307c9fa93e072771cf9a64d1c0f3ef",
-                "sha256:416c5f1a188c91e3eb41e9c8787288e707f7d2ebe66e0a6563af280d9b68478f",
-                "sha256:432bd15d40ed835a51617521d60d0125867f7b88acf653e4ed994a1f8e4995dc",
-                "sha256:4aaa4e0705ef2b73dd8e36eeb4c868f80f8393f5f4d855e94025ce7ad8525f50",
-                "sha256:537ca6a3586931b16a85ac38c08cc48f10fc870a5b25e51794c74df843e9966d",
-                "sha256:53db2c6be8a2710b359bfd3d3aa17ba38f8aa72a82309a12ae99d3c0c3dcd74d",
-                "sha256:5537f71b6d646f7f5f340562ec4c77b6e1c915f8baae822ea0b7e46c1f09b733",
-                "sha256:6650f16365f1924d6014d2ea770bde8555b4a39dc9576abb95e3cd1ff0263b36",
-                "sha256:666abff54e474d28ff42756d94544cdfd42e2ee97065857413b72e8a2d6a6345",
-                "sha256:68a067c11463de2a37157930d8b153005085e42bcb7ad9ca562d77ba7d1404e0",
-                "sha256:780b48456a0f0ba4d390e8b5f7c661fdd218934388cde1a974010a965e200e12",
-                "sha256:788aef3549f1924d5c38263104dae7395bf020a42776d5ec5ea2b0d3d85d6646",
-                "sha256:7ee1227cf08b6716c85504aebc49ac827eb88fcc6e51564f010f11a406c0a667",
-                "sha256:7f301b11b9d214f83ddaf689181051e7f48905568b0c7017c04c06dfd065e244",
-                "sha256:83ee89483672b11f8952b158640d0c0ff02dc43d9cb1b70c1564b49abe92ce29",
-                "sha256:85bfa6a5413be0ee6c5c4a663668a2cad2cbecdee367630d097d7823041bdeec",
-                "sha256:9345b6f7ee578bad8e475129ed40123d265464c4cfead6c261fd60fc9de00bcf",
-                "sha256:93a5051fcf5fad72de73b96f07d30bc29665697fb8ecdfbc474f3452c78adcf4",
-                "sha256:962b9a917dd7ceacbe5cd424556914cb0d636001e393b43dc886ba31d2a1e449",
-                "sha256:98ba568e8ae26beb726aeea2273053c717641933836568c2a0278a84987b2a1a",
-                "sha256:a3feefd5e95871872673b08636f96b61ebef62971eab044f5124fb4dea39919d",
-                "sha256:b43c2b8a330a490daaef5a47ab114935002b13b3f9dc5da56d5322ff218eeadb",
-                "sha256:b483c9d00a565633c87abd0aaf27eb5016de23fed952e054ecc19ce32f6a9e7e",
-                "sha256:ba05430e819e58544e840a68b03b28b6d328aff2e41579037e8bab7653b37d83",
-                "sha256:ca5f18a75e1256ce07494e245cdb146f5a9267d3c702ebf9b65c7f8bd843431e",
-                "sha256:d5ca078bb666c4a9d1287a379fe617a6dccd18c3e8a7e6c7e1eb8974330c626a",
-                "sha256:da1a90c1ddb7531b1d5ff1e171b4ee61f6345119be7351104b67ff413843fe94",
-                "sha256:dba70f30fd81f8ce6d32ddeef37d91c8948e5d5a4c63242d16a2b2df8143aafc",
-                "sha256:dd33eb9bdcfbabab3459c9ee651d94c842bc8a05fabc95edf4ee0c15a072495e",
-                "sha256:e0538c43565ee6e703d3a7c3bdfe4037a5209250e8502c98f20fea6f5fdf2965",
-                "sha256:e1f54b9b4b6c53369f40028d2dd07a8c374583417ee6ec0ea304e710a20f80a0",
-                "sha256:e32d2a2b02ccbef10145df9135751abea1f9f076e67a4e261b05f24b94219e36",
-                "sha256:e71255ba42567d34a13c03968736c5d39bb4a97ce98188fafb27ce981115beec",
-                "sha256:ed2e07c6a26ed4bea91b897ee2b0835c21716d9a469a96c3e878dc5f8c55bb23",
-                "sha256:eef2afb0fd1747f33f1ee3e209bce1ed582d1896b240ccc5e2697e3275f037c7",
-                "sha256:f23222527b307970e383433daec128d769ff778d9b29343fb3496472dc20dabe",
-                "sha256:f341ee2df0999bfdf7a95e448075effe0db212a59387de1a70690e4acb03d4c6",
-                "sha256:f7f325be2804246a75a4f45c72d4ce80d2443ab815063cdf70ee8fb2ca59ee1b",
-                "sha256:f8af619e3be812a2059b212064ea7a640aff0568d972cd1b9e920837469eb3cb",
-                "sha256:fa8c626d6441e2d04b6ee703ef2d1e17608ad44c7cb75258c09dd42bacdfc64b",
-                "sha256:fbb9dc00e39f3e6c0ef48edee202f9520dafb233e8b51b06b8428cfcb92abd30",
-                "sha256:fff55f3ce50a3ff63ec8e2a8d3dd924f1941b250b0aac3d3d42b687eeff07a8e"
-            ],
-            "version": "==2021.11.10"
->>>>>>> b92722d0
         },
         "requests": {
             "hashes": [
@@ -1760,7 +1555,6 @@
             ],
             "markers": "python_version >= '3.6'",
             "version": "==1.2.2"
-<<<<<<< HEAD
         },
         "tornado": {
             "hashes": [
@@ -1816,8 +1610,6 @@
             ],
             "markers": "python_version >= '3.7'",
             "version": "==5.1.1"
-=======
->>>>>>> b92722d0
         },
         "typed-ast": {
             "hashes": [
@@ -1878,7 +1670,6 @@
             ],
             "markers": "python_version >= '2.7' and python_version not in '3.0, 3.1, 3.2, 3.3, 3.4'",
             "version": "==20.10.0"
-<<<<<<< HEAD
         },
         "wcwidth": {
             "hashes": [
@@ -1893,8 +1684,6 @@
                 "sha256:b36a1c245f2d304965eb4e0a82848379241dc04b865afcc4aab16748587e1923"
             ],
             "version": "==0.5.1"
-=======
->>>>>>> b92722d0
         },
         "websocket-client": {
             "hashes": [
