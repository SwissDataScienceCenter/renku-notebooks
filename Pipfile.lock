--- conflicted
+++ resolved
@@ -1,11 +1,7 @@
 {
     "_meta": {
         "hash": {
-<<<<<<< HEAD
-            "sha256": "405fbaf7cf462b522846060b453d7d5ca8b62a8b8fd95dec245fc2fbe06c94e1"
-=======
-            "sha256": "9539b58b212b867166741fbccf9a2fefc6ba81adb393a291624a50d213e48609"
->>>>>>> 5dee5e4a
+            "sha256": "60309b821906b10fee1343142d44798af03276ee19fcf5f8b12a6e49317f1c93"
         },
         "pipfile-spec": 6,
         "requires": {},
@@ -20,8 +16,7 @@
     "default": {
         "apispec": {
             "extras": [
-                "marshmallow",
-                "yaml"
+                "marshmallow"
             ],
             "hashes": [
                 "sha256:5bc5404b19259aeeb307ce9956e2c1a97722c6a130ef414671dfc21acd622afc",
@@ -46,7 +41,6 @@
         },
         "boto3": {
             "hashes": [
-<<<<<<< HEAD
                 "sha256:16fae86d0c4993fd5112128bb4622a879f02363bccd045153cc0bbd7722cc9a5",
                 "sha256:e17d994d222162dac02ec32fde6ae910d819ebf239a94dddcee47def2c82b9c9"
             ],
@@ -60,21 +54,6 @@
             ],
             "markers": "python_version >= '3.6'",
             "version": "==1.24.13"
-=======
-                "sha256:aa00024cc1f3d24b2318dae4d5dbaa173c8da8bc6f9d12f0b2e67467ec460989",
-                "sha256:ab4ab2392f7520c01ce6e40e6df4b5b65a575ee6bd9fb78db0239cb2a06de557"
-            ],
-            "index": "pypi",
-            "version": "==1.21.3"
-        },
-        "botocore": {
-            "hashes": [
-                "sha256:979e5c5e826ff115f4903fe9887b191f3809229f694a747f910e1221fe63efc7",
-                "sha256:ca33f747c67cd0e109fab9398d39c38c1a2df352c1e1f9823839df8f1db58046"
-            ],
-            "markers": "python_version >= '3.6'",
-            "version": "==1.24.3"
->>>>>>> 5dee5e4a
         },
         "cachetools": {
             "hashes": [
@@ -281,19 +260,11 @@
         },
         "kubernetes": {
             "hashes": [
-<<<<<<< HEAD
                 "sha256:05c98e4bd92f7091fa0fa58f594490e712c9151144d5f458235663a8909e342a",
                 "sha256:223ff8f0ece5bc20fb65545f09a2308c5e1e9c0be83ae68504c1b1c6baa38f5b"
             ],
             "index": "pypi",
             "version": "==23.3.0"
-=======
-                "sha256:5d329ee9b40e333e32f7bb62339cdce3eac47ab7c50b305ec21c114c49447e20",
-                "sha256:8578afa0fd4e7e86cfa4eeec204e4bad8a2c109ce52f85f8f3c593e9b0d47960"
-            ],
-            "index": "pypi",
-            "version": "==22.6.0"
->>>>>>> 5dee5e4a
         },
         "markupsafe": {
             "hashes": [
@@ -516,7 +487,6 @@
                 "flask"
             ],
             "hashes": [
-<<<<<<< HEAD
                 "sha256:1ab34e3851a34aeb3d1af1a0f77cec73978c4e9698e5210d050e4932953cb241",
                 "sha256:ac2a50128409d57655279817aedcb7800cace1f76b266f3dd62055d5afd6e098"
             ],
@@ -530,13 +500,6 @@
             ],
             "markers": "python_version >= '3.7'",
             "version": "==60.9.3"
-=======
-                "sha256:3817274fba2498c8ebf6b896ee98ac916c5598706340573268c07bf2bb30d831",
-                "sha256:98fd155fa5d5fec1dbabed32a1a4ae2705f1edaa5dae4e7f7b62a384ba30e759"
-            ],
-            "index": "pypi",
-            "version": "==1.5.5"
->>>>>>> 5dee5e4a
         },
         "six": {
             "hashes": [
@@ -646,11 +609,11 @@
     "develop": {
         "astroid": {
             "hashes": [
-                "sha256:1efdf4e867d4d8ba4a9f6cf9ce07cd182c4c41de77f23814feb27ca93ca9d877",
-                "sha256:506daabe5edffb7e696ad82483ad0228245a9742ed7d2d8c9cdb31537decf9f6"
-            ],
-            "markers": "python_full_version >= '3.6.2'",
-            "version": "==2.9.3"
+                "sha256:3975a0bd5373bdce166e60c851cfcbaf21ee96de80ec518c1f4cb3e94c3fb334",
+                "sha256:ab7f36e8a78b8e54a62028ba6beef7561db4cdb6f2a5009ecc44a6f42b5697ef"
+            ],
+            "markers": "python_version ~= '3.6'",
+            "version": "==2.6.6"
         },
         "attrs": {
             "hashes": [
@@ -811,19 +774,11 @@
         },
         "identify": {
             "hashes": [
-<<<<<<< HEAD
                 "sha256:2986942d3974c8f2e5019a190523b0b0e2a07cb8e89bf236727fb4b26f27f8fd",
                 "sha256:fd906823ed1db23c7a48f9b176a1d71cb8abede1e21ebe614bac7bdd688d9213"
             ],
             "markers": "python_version >= '3.7'",
             "version": "==2.4.11"
-=======
-                "sha256:7d10baf6ba6f1912a0a49f4c1c2c49fa1718765c3a37d72d13b07779567c5b85",
-                "sha256:e12b2aea3cf108de73ae055c2260783bde6601de09718f6768cf8e9f6f6322a6"
-            ],
-            "markers": "python_version >= '3.7'",
-            "version": "==2.4.10"
->>>>>>> 5dee5e4a
         },
         "idna": {
             "hashes": [
@@ -835,19 +790,11 @@
         },
         "importlib-metadata": {
             "hashes": [
-<<<<<<< HEAD
                 "sha256:b36ffa925fe3139b2f6ff11d6925ffd4fa7bc47870165e3ac260ac7b4f91e6ac",
                 "sha256:d16e8c1deb60de41b8e8ed21c1a7b947b0bc62fab7e1d470bcdf331cea2e6735"
             ],
             "index": "pypi",
             "version": "==4.11.2"
-=======
-                "sha256:175f4ee440a0317f6e8d81b7f8d4869f93316170a65ad2b007d2929186c8052c",
-                "sha256:e0bc84ff355328a4adfc5240c4f211e0ab386f80aa640d1b11f0618a1d282094"
-            ],
-            "index": "pypi",
-            "version": "==4.11.1"
->>>>>>> 5dee5e4a
         },
         "iniconfig": {
             "hashes": [
@@ -861,7 +808,7 @@
                 "sha256:6f62d78e2f89b4500b080fe3a81690850cd254227f27f75c3a0c491a1f351ba7",
                 "sha256:e8443a5e7a020e9d7f97f1d7d9cd17c88bcb3bc7e218bf9cf5095fe550be2951"
             ],
-            "markers": "python_version < '4.0' and python_full_version >= '3.6.1'",
+            "markers": "python_version < '4' and python_full_version >= '3.6.1'",
             "version": "==5.10.1"
         },
         "lazy-object-proxy": {
@@ -1024,11 +971,11 @@
         },
         "pylint": {
             "hashes": [
-                "sha256:9d945a73640e1fec07ee34b42f5669b770c759acd536ec7b16d7e4b87a9c9ff9",
-                "sha256:daabda3f7ed9d1c60f52d563b1b854632fd90035bcf01443e234d3dc794e3b74"
-            ],
-            "index": "pypi",
-            "version": "==2.12.2"
+                "sha256:349b149e88e4357ed4f77ac3a4e61c0ab965cda293b6f4e58caf73d4b24ae551",
+                "sha256:adc11bec00c2084bf55c81dd69e26f2793fef757547997d44b21aed038f74403"
+            ],
+            "index": "pypi",
+            "version": "==3.0.0a4"
         },
         "pyparsing": {
             "hashes": [
@@ -1165,19 +1112,19 @@
         },
         "semver": {
             "hashes": [
-<<<<<<< HEAD
+                "sha256:10651d0dacffdce7a2f0658e58894b138f52c2a080f7d69aa999810ebfc1f97d",
+                "sha256:7175229bdcf96a6702b077e30226f041ce112057146ae81e84b51df08a8a75cf"
+            ],
+            "index": "pypi",
+            "version": "==3.0.0.dev3"
+        },
+        "setuptools": {
+            "hashes": [
                 "sha256:2347b2b432c891a863acadca2da9ac101eae6169b1d3dfee2ec605ecd50dbfe5",
                 "sha256:e4f30b9f84e5ab3decf945113119649fec09c1fc3507c6ebffec75646c56e62b"
             ],
             "markers": "python_version >= '3.7'",
             "version": "==60.9.3"
-=======
-                "sha256:ced8b23dceb22134307c1b8abfa523da14198793d9787ac838e70e29e77458d4",
-                "sha256:fa0fe2722ee1c3f57eac478820c3a5ae2f624af8264cbdf9000c980ff7f75e3f"
-            ],
-            "index": "pypi",
-            "version": "==2.13.0"
->>>>>>> 5dee5e4a
         },
         "six": {
             "hashes": [
@@ -1267,60 +1214,10 @@
         },
         "wrapt": {
             "hashes": [
-                "sha256:086218a72ec7d986a3eddb7707c8c4526d677c7b35e355875a0fe2918b059179",
-                "sha256:0877fe981fd76b183711d767500e6b3111378ed2043c145e21816ee589d91096",
-                "sha256:0a017a667d1f7411816e4bf214646d0ad5b1da2c1ea13dec6c162736ff25a374",
-                "sha256:0cb23d36ed03bf46b894cfec777eec754146d68429c30431c99ef28482b5c1df",
-                "sha256:1fea9cd438686e6682271d36f3481a9f3636195578bab9ca3382e2f5f01fc185",
-                "sha256:220a869982ea9023e163ba915077816ca439489de6d2c09089b219f4e11b6785",
-                "sha256:25b1b1d5df495d82be1c9d2fad408f7ce5ca8a38085e2da41bb63c914baadff7",
-                "sha256:2dded5496e8f1592ec27079b28b6ad2a1ef0b9296d270f77b8e4a3a796cf6909",
-                "sha256:2ebdde19cd3c8cdf8df3fc165bc7827334bc4e353465048b36f7deeae8ee0918",
-                "sha256:43e69ffe47e3609a6aec0fe723001c60c65305784d964f5007d5b4fb1bc6bf33",
-                "sha256:46f7f3af321a573fc0c3586612db4decb7eb37172af1bc6173d81f5b66c2e068",
-                "sha256:47f0a183743e7f71f29e4e21574ad3fa95676136f45b91afcf83f6a050914829",
-                "sha256:498e6217523111d07cd67e87a791f5e9ee769f9241fcf8a379696e25806965af",
-                "sha256:4b9c458732450ec42578b5642ac53e312092acf8c0bfce140ada5ca1ac556f79",
-                "sha256:51799ca950cfee9396a87f4a1240622ac38973b6df5ef7a41e7f0b98797099ce",
-                "sha256:5601f44a0f38fed36cc07db004f0eedeaadbdcec90e4e90509480e7e6060a5bc",
-                "sha256:5f223101f21cfd41deec8ce3889dc59f88a59b409db028c469c9b20cfeefbe36",
-                "sha256:610f5f83dd1e0ad40254c306f4764fcdc846641f120c3cf424ff57a19d5f7ade",
-                "sha256:6a03d9917aee887690aa3f1747ce634e610f6db6f6b332b35c2dd89412912bca",
-                "sha256:705e2af1f7be4707e49ced9153f8d72131090e52be9278b5dbb1498c749a1e32",
-                "sha256:766b32c762e07e26f50d8a3468e3b4228b3736c805018e4b0ec8cc01ecd88125",
-                "sha256:77416e6b17926d953b5c666a3cb718d5945df63ecf922af0ee576206d7033b5e",
-                "sha256:778fd096ee96890c10ce96187c76b3e99b2da44e08c9e24d5652f356873f6709",
-                "sha256:78dea98c81915bbf510eb6a3c9c24915e4660302937b9ae05a0947164248020f",
-                "sha256:7dd215e4e8514004c8d810a73e342c536547038fb130205ec4bba9f5de35d45b",
-                "sha256:7dde79d007cd6dfa65afe404766057c2409316135cb892be4b1c768e3f3a11cb",
-                "sha256:81bd7c90d28a4b2e1df135bfbd7c23aee3050078ca6441bead44c42483f9ebfb",
-                "sha256:85148f4225287b6a0665eef08a178c15097366d46b210574a658c1ff5b377489",
-                "sha256:865c0b50003616f05858b22174c40ffc27a38e67359fa1495605f96125f76640",
-                "sha256:87883690cae293541e08ba2da22cacaae0a092e0ed56bbba8d018cc486fbafbb",
-                "sha256:8aab36778fa9bba1a8f06a4919556f9f8c7b33102bd71b3ab307bb3fecb21851",
-                "sha256:8c73c1a2ec7c98d7eaded149f6d225a692caa1bd7b2401a14125446e9e90410d",
-                "sha256:936503cb0a6ed28dbfa87e8fcd0a56458822144e9d11a49ccee6d9a8adb2ac44",
-                "sha256:944b180f61f5e36c0634d3202ba8509b986b5fbaf57db3e94df11abee244ba13",
-                "sha256:96b81ae75591a795d8c90edc0bfaab44d3d41ffc1aae4d994c5aa21d9b8e19a2",
-                "sha256:981da26722bebb9247a0601e2922cedf8bb7a600e89c852d063313102de6f2cb",
-                "sha256:ae9de71eb60940e58207f8e71fe113c639da42adb02fb2bcbcaccc1ccecd092b",
-                "sha256:b73d4b78807bd299b38e4598b8e7bd34ed55d480160d2e7fdaabd9931afa65f9",
-                "sha256:d4a5f6146cfa5c7ba0134249665acd322a70d1ea61732723c7d3e8cc0fa80755",
-                "sha256:dd91006848eb55af2159375134d724032a2d1d13bcc6f81cd8d3ed9f2b8e846c",
-                "sha256:e05e60ff3b2b0342153be4d1b597bbcfd8330890056b9619f4ad6b8d5c96a81a",
-                "sha256:e6906d6f48437dfd80464f7d7af1740eadc572b9f7a4301e7dd3d65db285cacf",
-                "sha256:e92d0d4fa68ea0c02d39f1e2f9cb5bc4b4a71e8c442207433d8db47ee79d7aa3",
-                "sha256:e94b7d9deaa4cc7bac9198a58a7240aaf87fe56c6277ee25fa5b3aa1edebd229",
-                "sha256:ea3e746e29d4000cd98d572f3ee2a6050a4f784bb536f4ac1f035987fc1ed83e",
-                "sha256:ec7e20258ecc5174029a0f391e1b948bf2906cd64c198a9b8b281b811cbc04de",
-                "sha256:ec9465dd69d5657b5d2fa6133b3e1e989ae27d29471a672416fd729b429eb554",
-                "sha256:f122ccd12fdc69628786d0c947bdd9cb2733be8f800d88b5a37c57f1f1d73c10",
-                "sha256:f99c0489258086308aad4ae57da9e8ecf9e1f3f30fa35d5e170b4d4896554d80",
-                "sha256:f9c51d9af9abb899bd34ace878fbec8bf357b3194a10c4e8e0a25512826ef056",
-                "sha256:fd76c47f20984b43d93de9a82011bb6e5f8325df6c9ed4d8310029a55fa361ea"
+                "sha256:b62ffa81fb85f4332a4f609cab4ac40709470da05643a082ec1eb88e6d9b97d7"
             ],
             "markers": "python_version >= '2.7' and python_version not in '3.0, 3.1, 3.2, 3.3, 3.4'",
-            "version": "==1.13.3"
+            "version": "==1.12.1"
         },
         "zipp": {
             "hashes": [
