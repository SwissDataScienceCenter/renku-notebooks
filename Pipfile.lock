{
    "_meta": {
        "hash": {
<<<<<<< HEAD
            "sha256": "ae4494d707a7715db47664df2ccba88c2156abb4ed9a68565fe6ac41574fa4f3"
=======
            "sha256": "08915ddbc48026be76425ff4d018fc87a9ce09fc3e48e244f75854fd1020f540"
>>>>>>> fcd3e0e2
        },
        "pipfile-spec": 6,
        "requires": {},
        "sources": [
            {
                "name": "pypi",
                "url": "https://pypi.org/simple",
                "verify_ssl": true
            }
        ]
    },
    "default": {
        "apispec": {
            "hashes": [
                "sha256:5bc5404b19259aeeb307ce9956e2c1a97722c6a130ef414671dfc21acd622afc",
                "sha256:d167890e37f14f3f26b588ff2598af35faa5c27612264ea1125509c8ff860834"
            ],
            "markers": "python_version >= '3.6'",
            "version": "==5.1.1"
        },
        "blinker": {
            "hashes": [
                "sha256:471aee25f3992bd325afa3772f1063dbdbbca947a041b8b89466dc00d606f8b6"
            ],
            "version": "==1.4"
        },
        "cachetools": {
            "hashes": [
                "sha256:89ea6f1b638d5a73a4f9226be57ac5e4f399d22770b92355f92dcb0f7f001693",
                "sha256:92971d3cb7d2a97efff7c7bb1657f21a8f5fb309a37530537c71b1774189f2d1"
            ],
            "markers": "python_version ~= '3.5'",
            "version": "==4.2.4"
        },
        "certifi": {
            "hashes": [
                "sha256:78884e7c1d4b00ce3cea67b44566851c4343c120abd683433ce934a68ea58872",
                "sha256:d62a0163eb4c2344ac042ab2bdf75399a71a2d8c7d47eac2e2ee91b9d6339569"
            ],
            "version": "==2021.10.8"
        },
        "charset-normalizer": {
            "hashes": [
                "sha256:876d180e9d7432c5d1dfd4c5d26b72f099d503e8fcc0feb7532c9289be60fcbd",
                "sha256:cb957888737fc0bbcd78e3df769addb41fd1ff8cf950dc9e7ad7793f1bf44455"
            ],
            "markers": "python_version >= '3'",
            "version": "==2.0.10"
        },
        "click": {
            "hashes": [
                "sha256:353f466495adaeb40b6b5f592f9f91cb22372351c84caeb068132442a4518ef3",
                "sha256:410e932b050f5eed773c4cda94de75971c89cdb3155a72a0831139a79e5ecb5b"
            ],
            "markers": "python_version >= '3.6'",
            "version": "==8.0.3"
        },
        "docker": {
            "hashes": [
                "sha256:7a79bb439e3df59d0a72621775d600bc8bc8b422d285824cb37103eab91d1ce0",
                "sha256:d916a26b62970e7c2f554110ed6af04c7ccff8e9f81ad17d0d40c75637e227fb"
            ],
            "index": "pypi",
            "version": "==5.0.3"
        },
        "escapism": {
            "hashes": [
                "sha256:73256bdfb4f22230f0428fc6efecee61cdc4fad531b6f98b849cb9c80711e4ec",
                "sha256:d28f19edc3cb1ffc36fa238956ecc068695477e748f57157c6dde00a6b77f229"
            ],
            "index": "pypi",
            "version": "==1.0.1"
        },
        "flask": {
            "hashes": [
                "sha256:7b2fb8e934ddd50731893bdcdb00fc8c0315916f9fcd50d22c7cc1a95ab634e2",
                "sha256:cb90f62f1d8e4dc4621f52106613488b5ba826b2e1e10a33eac92f723093ab6a"
            ],
            "index": "pypi",
            "version": "==2.0.2"
        },
        "flask-apispec": {
            "hashes": [
                "sha256:7e82dabcac4234c1540438daac045e8475804b4dcf7f68898ffc47113ab34da0",
                "sha256:89e05dd2cb6e91ad999033c59aed4b5036aea9f0794d5ea5d9082be8ad4a99f2"
            ],
            "index": "pypi",
            "version": "==0.11.0"
        },
        "flask-swagger-ui": {
            "hashes": [
                "sha256:f329752a65b2940ada8eeb57bce613f7c0a12856a9c31063bb9e33798554c9ed"
            ],
            "index": "pypi",
            "version": "==3.36.0"
        },
        "gevent": {
            "hashes": [
                "sha256:0082d8a5d23c35812ce0e716a91ede597f6dd2c5ff508a02a998f73598c59397",
                "sha256:01928770972181ad8866ee37ea3504f1824587b188fcab782ef1619ce7538766",
                "sha256:05c5e8a50cd6868dd36536c92fb4468d18090e801bd63611593c0717bab63692",
                "sha256:08b4c17064e28f4eb85604486abc89f442c7407d2aed249cf54544ce5c9baee6",
                "sha256:177f93a3a90f46a5009e0841fef561601e5c637ba4332ab8572edd96af650101",
                "sha256:22ce1f38fdfe2149ffe8ec2131ca45281791c1e464db34b3b4321ae9d8d2efbb",
                "sha256:24d3550fbaeef5fddd794819c2853bca45a86c3d64a056a2c268d981518220d1",
                "sha256:2afa3f3ad528155433f6ac8bd64fa5cc303855b97004416ec719a6b1ca179481",
                "sha256:2bcec9f80196c751fdcf389ca9f7141e7b0db960d8465ed79be5e685bfcad682",
                "sha256:2cfff82f05f14b7f5d9ed53ccb7a609ae8604df522bb05c971bca78ec9d8b2b9",
                "sha256:3baeeccc4791ba3f8db27179dff11855a8f9210ddd754f6c9b48e0d2561c2aea",
                "sha256:3c012c73e6c61f13c75e3a4869dbe6a2ffa025f103421a6de9c85e627e7477b1",
                "sha256:3dad62f55fad839d498c801e139481348991cee6e1c7706041b5fe096cb6a279",
                "sha256:542ae891e2aa217d2cf6d8446538fcd2f3263a40eec123b970b899bac391c47a",
                "sha256:6a02a88723ed3f0fd92cbf1df3c4cd2fbd87d82b0a4bac3e36a8875923115214",
                "sha256:74fc1ef16b86616cfddcc74f7292642b0f72dde4dd95aebf4c45bb236744be54",
                "sha256:7909780f0cf18a1fc32aafd8c8e130cdd93c6e285b11263f7f2d1a0f3678bc50",
                "sha256:7ccffcf708094564e442ac6fde46f0ae9e40015cb69d995f4b39cc29a7643881",
                "sha256:8c21cb5c9f4e14d75b3fe0b143ec875d7dbd1495fad6d49704b00e57e781ee0f",
                "sha256:973749bacb7bc4f4181a8fb2a7e0e2ff44038de56d08e856dd54a5ac1d7331b4",
                "sha256:9d86438ede1cbe0fde6ef4cc3f72bf2f1ecc9630d8b633ff344a3aeeca272cdd",
                "sha256:9f9652d1e4062d4b5b5a0a49ff679fa890430b5f76969d35dccb2df114c55e0f",
                "sha256:a5ad4ed8afa0a71e1927623589f06a9b5e8b5e77810be3125cb4d93050d3fd1f",
                "sha256:b7709c64afa8bb3000c28bb91ec42c79594a7cb0f322e20427d57f9762366a5b",
                "sha256:bb5cb8db753469c7a9a0b8a972d2660fe851aa06eee699a1ca42988afb0aaa02",
                "sha256:c43f081cbca41d27fd8fef9c6a32cf83cb979345b20abc07bf68df165cdadb24",
                "sha256:cc2fef0f98ee180704cf95ec84f2bc2d86c6c3711bb6b6740d74e0afe708b62c",
                "sha256:da8d2d51a49b2a5beb02ad619ca9ddbef806ef4870ba04e5ac7b8b41a5b61db3",
                "sha256:e1899b921219fc8959ff9afb94dae36be82e0769ed13d330a393594d478a0b3a",
                "sha256:eae3c46f9484eaacd67ffcdf4eaf6ca830f587edd543613b0f5c4eb3c11d052d",
                "sha256:ec21f9eaaa6a7b1e62da786132d6788675b314f25f98d9541f1bf00584ed4749",
                "sha256:f289fae643a3f1c3b909d6b033e6921b05234a4907e9c9c8c3f1fe403e6ac452",
                "sha256:f48b64578c367b91fa793bf8eaaaf4995cb93c8bc45860e473bf868070ad094e"
            ],
            "index": "pypi",
            "version": "==21.12.0"
        },
        "google-auth": {
            "hashes": [
                "sha256:a348a50b027679cb7dae98043ac8dbcc1d7951f06d8387496071a1e05a2465c0",
                "sha256:d83570a664c10b97a1dc6f8df87e5fdfff012f48f62be131e449c20dfc32630e"
            ],
            "markers": "python_version >= '2.7' and python_version not in '3.0, 3.1, 3.2, 3.3, 3.4, 3.5'",
            "version": "==2.3.3"
        },
        "greenlet": {
            "hashes": [
                "sha256:0051c6f1f27cb756ffc0ffbac7d2cd48cb0362ac1736871399a739b2885134d3",
                "sha256:00e44c8afdbe5467e4f7b5851be223be68adb4272f44696ee71fe46b7036a711",
                "sha256:013d61294b6cd8fe3242932c1c5e36e5d1db2c8afb58606c5a67efce62c1f5fd",
                "sha256:049fe7579230e44daef03a259faa24511d10ebfa44f69411d99e6a184fe68073",
                "sha256:14d4f3cd4e8b524ae9b8aa567858beed70c392fdec26dbdb0a8a418392e71708",
                "sha256:166eac03e48784a6a6e0e5f041cfebb1ab400b394db188c48b3a84737f505b67",
                "sha256:17ff94e7a83aa8671a25bf5b59326ec26da379ace2ebc4411d690d80a7fbcf23",
                "sha256:1e12bdc622676ce47ae9abbf455c189e442afdde8818d9da983085df6312e7a1",
                "sha256:21915eb821a6b3d9d8eefdaf57d6c345b970ad722f856cd71739493ce003ad08",
                "sha256:288c6a76705dc54fba69fbcb59904ae4ad768b4c768839b8ca5fdadec6dd8cfd",
                "sha256:2bde6792f313f4e918caabc46532aa64aa27a0db05d75b20edfc5c6f46479de2",
                "sha256:32ca72bbc673adbcfecb935bb3fb1b74e663d10a4b241aaa2f5a75fe1d1f90aa",
                "sha256:356b3576ad078c89a6107caa9c50cc14e98e3a6c4874a37c3e0273e4baf33de8",
                "sha256:40b951f601af999a8bf2ce8c71e8aaa4e8c6f78ff8afae7b808aae2dc50d4c40",
                "sha256:572e1787d1460da79590bf44304abbc0a2da944ea64ec549188fa84d89bba7ab",
                "sha256:58df5c2a0e293bf665a51f8a100d3e9956febfbf1d9aaf8c0677cf70218910c6",
                "sha256:64e6175c2e53195278d7388c454e0b30997573f3f4bd63697f88d855f7a6a1fc",
                "sha256:7227b47e73dedaa513cdebb98469705ef0d66eb5a1250144468e9c3097d6b59b",
                "sha256:7418b6bfc7fe3331541b84bb2141c9baf1ec7132a7ecd9f375912eca810e714e",
                "sha256:7cbd7574ce8e138bda9df4efc6bf2ab8572c9aff640d8ecfece1b006b68da963",
                "sha256:7ff61ff178250f9bb3cd89752df0f1dd0e27316a8bd1465351652b1b4a4cdfd3",
                "sha256:833e1551925ed51e6b44c800e71e77dacd7e49181fdc9ac9a0bf3714d515785d",
                "sha256:8639cadfda96737427330a094476d4c7a56ac03de7265622fcf4cfe57c8ae18d",
                "sha256:8c5d5b35f789a030ebb95bff352f1d27a93d81069f2adb3182d99882e095cefe",
                "sha256:8c790abda465726cfb8bb08bd4ca9a5d0a7bd77c7ac1ca1b839ad823b948ea28",
                "sha256:8d2f1fb53a421b410751887eb4ff21386d119ef9cde3797bf5e7ed49fb51a3b3",
                "sha256:903bbd302a2378f984aef528f76d4c9b1748f318fe1294961c072bdc7f2ffa3e",
                "sha256:93f81b134a165cc17123626ab8da2e30c0455441d4ab5576eed73a64c025b25c",
                "sha256:95e69877983ea39b7303570fa6760f81a3eec23d0e3ab2021b7144b94d06202d",
                "sha256:9633b3034d3d901f0a46b7939f8c4d64427dfba6bbc5a36b1a67364cf148a1b0",
                "sha256:97e5306482182170ade15c4b0d8386ded995a07d7cc2ca8f27958d34d6736497",
                "sha256:9f3cba480d3deb69f6ee2c1825060177a22c7826431458c697df88e6aeb3caee",
                "sha256:aa5b467f15e78b82257319aebc78dd2915e4c1436c3c0d1ad6f53e47ba6e2713",
                "sha256:abb7a75ed8b968f3061327c433a0fbd17b729947b400747c334a9c29a9af6c58",
                "sha256:aec52725173bd3a7b56fe91bc56eccb26fbdff1386ef123abb63c84c5b43b63a",
                "sha256:b11548073a2213d950c3f671aa88e6f83cda6e2fb97a8b6317b1b5b33d850e06",
                "sha256:b1692f7d6bc45e3200844be0dba153612103db241691088626a33ff1f24a0d88",
                "sha256:b336501a05e13b616ef81ce329c0e09ac5ed8c732d9ba7e3e983fcc1a9e86965",
                "sha256:b8c008de9d0daba7b6666aa5bbfdc23dcd78cafc33997c9b7741ff6353bafb7f",
                "sha256:b92e29e58bef6d9cfd340c72b04d74c4b4e9f70c9fa7c78b674d1fec18896dc4",
                "sha256:be5f425ff1f5f4b3c1e33ad64ab994eed12fc284a6ea71c5243fd564502ecbe5",
                "sha256:dd0b1e9e891f69e7675ba5c92e28b90eaa045f6ab134ffe70b52e948aa175b3c",
                "sha256:e30f5ea4ae2346e62cedde8794a56858a67b878dd79f7df76a0767e356b1744a",
                "sha256:e6a36bb9474218c7a5b27ae476035497a6990e21d04c279884eb10d9b290f1b1",
                "sha256:e859fcb4cbe93504ea18008d1df98dee4f7766db66c435e4882ab35cf70cac43",
                "sha256:eb6ea6da4c787111adf40f697b4e58732ee0942b5d3bd8f435277643329ba627",
                "sha256:ec8c433b3ab0419100bd45b47c9c8551248a5aee30ca5e9d399a0b57ac04651b",
                "sha256:eff9d20417ff9dcb0d25e2defc2574d10b491bf2e693b4e491914738b7908168",
                "sha256:f0214eb2a23b85528310dad848ad2ac58e735612929c8072f6093f3585fd342d",
                "sha256:f276df9830dba7a333544bd41070e8175762a7ac20350786b322b714b0e654f5",
                "sha256:f3acda1924472472ddd60c29e5b9db0cec629fbe3c5c5accb74d6d6d14773478",
                "sha256:f70a9e237bb792c7cc7e44c531fd48f5897961701cdaa06cf22fc14965c496cf",
                "sha256:f9d29ca8a77117315101425ec7ec2a47a22ccf59f5593378fc4077ac5b754fce",
                "sha256:fa877ca7f6b48054f847b61d6fa7bed5cebb663ebc55e018fda12db09dcc664c",
                "sha256:fdcec0b8399108577ec290f55551d926d9a1fa6cad45882093a7a07ac5ec147b"
            ],
            "markers": "platform_python_implementation == 'CPython'",
            "version": "==1.1.2"
        },
        "gunicorn": {
            "hashes": [
                "sha256:9dcc4547dbb1cb284accfb15ab5667a0e5d1881cc443e0677b4882a4067a807e",
                "sha256:e0a968b5ba15f8a328fdfd7ab1fcb5af4470c28aaf7e55df02a99bc13138e6e8"
            ],
            "index": "pypi",
            "version": "==20.1.0"
        },
        "idna": {
            "hashes": [
                "sha256:84d9dd047ffa80596e0f246e2eab0b391788b0503584e8945f2368256d2735ff",
                "sha256:9d643ff0a55b762d5cdb124b8eaa99c66322e2157b69160bc32796e824360e6d"
            ],
            "markers": "python_version >= '3'",
            "version": "==3.3"
<<<<<<< HEAD
=======
        },
        "importlib-metadata": {
            "hashes": [
                "sha256:92a8b58ce734b2a4494878e0ecf7d79ccd7a128b5fc6014c401e0b61f006f0f6",
                "sha256:b7cf7d3fef75f1e4c80a96ca660efbd51473d7e8f39b5ab9210febc7809012a4"
            ],
            "markers": "python_version < '3.8'",
            "version": "==4.10.0"
>>>>>>> fcd3e0e2
        },
        "itsdangerous": {
            "hashes": [
                "sha256:5174094b9637652bdb841a3029700391451bd092ba3db90600dea710ba28e97c",
                "sha256:9e724d68fc22902a1435351f84c3fb8623f303fffcc566a4cb952df8c572cff0"
            ],
            "markers": "python_version >= '3.6'",
            "version": "==2.0.1"
        },
        "jinja2": {
            "hashes": [
                "sha256:077ce6014f7b40d03b47d1f1ca4b0fc8328a692bd284016f806ed0eaca390ad8",
                "sha256:611bb273cd68f3b993fabdc4064fc858c5b47a973cb5aa7999ec1ba405c87cd7"
            ],
            "markers": "python_version >= '3.6'",
            "version": "==3.0.3"
        },
        "kubernetes": {
            "hashes": [
                "sha256:044c20253f8577491a87af8f9edea1f929ed6d62ce306376a6cb8aed24e572c5",
                "sha256:c9849afc2eafdce60efa210049ee7a94e7ef6cf3a7afa14a69b3bf0447825977"
            ],
            "index": "pypi",
            "version": "==21.7.0"
        },
        "markupsafe": {
            "hashes": [
                "sha256:01a9b8ea66f1658938f65b93a85ebe8bc016e6769611be228d797c9d998dd298",
                "sha256:023cb26ec21ece8dc3907c0e8320058b2e0cb3c55cf9564da612bc325bed5e64",
                "sha256:0446679737af14f45767963a1a9ef7620189912317d095f2d9ffa183a4d25d2b",
                "sha256:04635854b943835a6ea959e948d19dcd311762c5c0c6e1f0e16ee57022669194",
                "sha256:0717a7390a68be14b8c793ba258e075c6f4ca819f15edfc2a3a027c823718567",
                "sha256:0955295dd5eec6cb6cc2fe1698f4c6d84af2e92de33fbcac4111913cd100a6ff",
                "sha256:0d4b31cc67ab36e3392bbf3862cfbadac3db12bdd8b02a2731f509ed5b829724",
                "sha256:10f82115e21dc0dfec9ab5c0223652f7197feb168c940f3ef61563fc2d6beb74",
                "sha256:168cd0a3642de83558a5153c8bd34f175a9a6e7f6dc6384b9655d2697312a646",
                "sha256:1d609f577dc6e1aa17d746f8bd3c31aa4d258f4070d61b2aa5c4166c1539de35",
                "sha256:1f2ade76b9903f39aa442b4aadd2177decb66525062db244b35d71d0ee8599b6",
                "sha256:20dca64a3ef2d6e4d5d615a3fd418ad3bde77a47ec8a23d984a12b5b4c74491a",
                "sha256:2a7d351cbd8cfeb19ca00de495e224dea7e7d919659c2841bbb7f420ad03e2d6",
                "sha256:2d7d807855b419fc2ed3e631034685db6079889a1f01d5d9dac950f764da3dad",
                "sha256:2ef54abee730b502252bcdf31b10dacb0a416229b72c18b19e24a4509f273d26",
                "sha256:36bc903cbb393720fad60fc28c10de6acf10dc6cc883f3e24ee4012371399a38",
                "sha256:37205cac2a79194e3750b0af2a5720d95f786a55ce7df90c3af697bfa100eaac",
                "sha256:3c112550557578c26af18a1ccc9e090bfe03832ae994343cfdacd287db6a6ae7",
                "sha256:3dd007d54ee88b46be476e293f48c85048603f5f516008bee124ddd891398ed6",
                "sha256:4296f2b1ce8c86a6aea78613c34bb1a672ea0e3de9c6ba08a960efe0b0a09047",
                "sha256:47ab1e7b91c098ab893b828deafa1203de86d0bc6ab587b160f78fe6c4011f75",
                "sha256:49e3ceeabbfb9d66c3aef5af3a60cc43b85c33df25ce03d0031a608b0a8b2e3f",
                "sha256:4dc8f9fb58f7364b63fd9f85013b780ef83c11857ae79f2feda41e270468dd9b",
                "sha256:4efca8f86c54b22348a5467704e3fec767b2db12fc39c6d963168ab1d3fc9135",
                "sha256:53edb4da6925ad13c07b6d26c2a852bd81e364f95301c66e930ab2aef5b5ddd8",
                "sha256:5855f8438a7d1d458206a2466bf82b0f104a3724bf96a1c781ab731e4201731a",
                "sha256:594c67807fb16238b30c44bdf74f36c02cdf22d1c8cda91ef8a0ed8dabf5620a",
                "sha256:5b6d930f030f8ed98e3e6c98ffa0652bdb82601e7a016ec2ab5d7ff23baa78d1",
                "sha256:5bb28c636d87e840583ee3adeb78172efc47c8b26127267f54a9c0ec251d41a9",
                "sha256:60bf42e36abfaf9aff1f50f52644b336d4f0a3fd6d8a60ca0d054ac9f713a864",
                "sha256:611d1ad9a4288cf3e3c16014564df047fe08410e628f89805e475368bd304914",
                "sha256:6300b8454aa6930a24b9618fbb54b5a68135092bc666f7b06901f897fa5c2fee",
                "sha256:63f3268ba69ace99cab4e3e3b5840b03340efed0948ab8f78d2fd87ee5442a4f",
                "sha256:6557b31b5e2c9ddf0de32a691f2312a32f77cd7681d8af66c2692efdbef84c18",
                "sha256:693ce3f9e70a6cf7d2fb9e6c9d8b204b6b39897a2c4a1aa65728d5ac97dcc1d8",
                "sha256:6a7fae0dd14cf60ad5ff42baa2e95727c3d81ded453457771d02b7d2b3f9c0c2",
                "sha256:6c4ca60fa24e85fe25b912b01e62cb969d69a23a5d5867682dd3e80b5b02581d",
                "sha256:6fcf051089389abe060c9cd7caa212c707e58153afa2c649f00346ce6d260f1b",
                "sha256:7d91275b0245b1da4d4cfa07e0faedd5b0812efc15b702576d103293e252af1b",
                "sha256:89c687013cb1cd489a0f0ac24febe8c7a666e6e221b783e53ac50ebf68e45d86",
                "sha256:8d206346619592c6200148b01a2142798c989edcb9c896f9ac9722a99d4e77e6",
                "sha256:905fec760bd2fa1388bb5b489ee8ee5f7291d692638ea5f67982d968366bef9f",
                "sha256:97383d78eb34da7e1fa37dd273c20ad4320929af65d156e35a5e2d89566d9dfb",
                "sha256:984d76483eb32f1bcb536dc27e4ad56bba4baa70be32fa87152832cdd9db0833",
                "sha256:99df47edb6bda1249d3e80fdabb1dab8c08ef3975f69aed437cb69d0a5de1e28",
                "sha256:9f02365d4e99430a12647f09b6cc8bab61a6564363f313126f775eb4f6ef798e",
                "sha256:a30e67a65b53ea0a5e62fe23682cfe22712e01f453b95233b25502f7c61cb415",
                "sha256:ab3ef638ace319fa26553db0624c4699e31a28bb2a835c5faca8f8acf6a5a902",
                "sha256:aca6377c0cb8a8253e493c6b451565ac77e98c2951c45f913e0b52facdcff83f",
                "sha256:add36cb2dbb8b736611303cd3bfcee00afd96471b09cda130da3581cbdc56a6d",
                "sha256:b2f4bf27480f5e5e8ce285a8c8fd176c0b03e93dcc6646477d4630e83440c6a9",
                "sha256:b7f2d075102dc8c794cbde1947378051c4e5180d52d276987b8d28a3bd58c17d",
                "sha256:baa1a4e8f868845af802979fcdbf0bb11f94f1cb7ced4c4b8a351bb60d108145",
                "sha256:be98f628055368795d818ebf93da628541e10b75b41c559fdf36d104c5787066",
                "sha256:bf5d821ffabf0ef3533c39c518f3357b171a1651c1ff6827325e4489b0e46c3c",
                "sha256:c47adbc92fc1bb2b3274c4b3a43ae0e4573d9fbff4f54cd484555edbf030baf1",
                "sha256:cdfba22ea2f0029c9261a4bd07e830a8da012291fbe44dc794e488b6c9bb353a",
                "sha256:d6c7ebd4e944c85e2c3421e612a7057a2f48d478d79e61800d81468a8d842207",
                "sha256:d7f9850398e85aba693bb640262d3611788b1f29a79f0c93c565694658f4071f",
                "sha256:d8446c54dc28c01e5a2dbac5a25f071f6653e6e40f3a8818e8b45d790fe6ef53",
                "sha256:deb993cacb280823246a026e3b2d81c493c53de6acfd5e6bfe31ab3402bb37dd",
                "sha256:e0f138900af21926a02425cf736db95be9f4af72ba1bb21453432a07f6082134",
                "sha256:e9936f0b261d4df76ad22f8fee3ae83b60d7c3e871292cd42f40b81b70afae85",
                "sha256:f0567c4dc99f264f49fe27da5f735f414c4e7e7dd850cfd8e69f0862d7c74ea9",
                "sha256:f5653a225f31e113b152e56f154ccbe59eeb1c7487b39b9d9f9cdb58e6c79dc5",
                "sha256:f826e31d18b516f653fe296d967d700fddad5901ae07c622bb3705955e1faa94",
                "sha256:f8ba0e8349a38d3001fae7eadded3f6606f0da5d748ee53cc1dab1d6527b9509",
                "sha256:f9081981fe268bd86831e5c75f7de206ef275defcb82bc70740ae6dc507aee51",
                "sha256:fa130dd50c57d53368c9d59395cb5526eda596d3ffe36666cd81a44d56e48872"
            ],
            "markers": "python_version >= '3.6'",
            "version": "==2.0.1"
        },
        "marshmallow": {
            "hashes": [
                "sha256:04438610bc6dadbdddb22a4a55bcc7f6f8099e69580b2e67f5a681933a1f4400",
                "sha256:4c05c1684e0e97fe779c62b91878f173b937fe097b356cd82f793464f5bc6138"
            ],
            "markers": "python_version >= '3.6'",
            "version": "==3.14.1"
        },
        "oauthlib": {
            "hashes": [
                "sha256:42bf6354c2ed8c6acb54d971fce6f88193d97297e18602a3a886603f9d7730cc",
                "sha256:8f0215fcc533dd8dd1bee6f4c412d4f0cd7297307d43ac61666389e3bc3198a3"
            ],
            "markers": "python_version >= '3.6'",
            "version": "==3.1.1"
        },
        "packaging": {
            "hashes": [
                "sha256:dd47c42927d89ab911e606518907cc2d3a1f38bbd026385970643f9c5b8ecfeb",
                "sha256:ef103e05f519cdc783ae24ea4e2e0f508a9c99b2d4969652eed6a2e1ea5bd522"
            ],
            "markers": "python_version >= '3.6'",
            "version": "==21.3"
        },
        "pyasn1": {
            "hashes": [
                "sha256:014c0e9976956a08139dc0712ae195324a75e142284d5f87f1a87ee1b068a359",
                "sha256:03840c999ba71680a131cfaee6fab142e1ed9bbd9c693e285cc6aca0d555e576",
                "sha256:0458773cfe65b153891ac249bcf1b5f8f320b7c2ce462151f8fa74de8934becf",
                "sha256:08c3c53b75eaa48d71cf8c710312316392ed40899cb34710d092e96745a358b7",
                "sha256:39c7e2ec30515947ff4e87fb6f456dfc6e84857d34be479c9d4a4ba4bf46aa5d",
                "sha256:5c9414dcfede6e441f7e8f81b43b34e834731003427e5b09e4e00e3172a10f00",
                "sha256:6e7545f1a61025a4e58bb336952c5061697da694db1cae97b116e9c46abcf7c8",
                "sha256:78fa6da68ed2727915c4767bb386ab32cdba863caa7dbe473eaae45f9959da86",
                "sha256:7ab8a544af125fb704feadb008c99a88805126fb525280b2270bb25cc1d78a12",
                "sha256:99fcc3c8d804d1bc6d9a099921e39d827026409a58f2a720dcdb89374ea0c776",
                "sha256:aef77c9fb94a3ac588e87841208bdec464471d9871bd5050a287cc9a475cd0ba",
                "sha256:e89bf84b5437b532b0803ba5c9a5e054d21fec423a89952a74f87fa2c9b7bce2",
                "sha256:fec3e9d8e36808a28efb59b489e4528c10ad0f480e57dcc32b4de5c9d8c9fdf3"
            ],
            "version": "==0.4.8"
        },
        "pyasn1-modules": {
            "hashes": [
                "sha256:0845a5582f6a02bb3e1bde9ecfc4bfcae6ec3210dd270522fee602365430c3f8",
                "sha256:0fe1b68d1e486a1ed5473f1302bd991c1611d319bba158e98b106ff86e1d7199",
                "sha256:15b7c67fabc7fc240d87fb9aabf999cf82311a6d6fb2c70d00d3d0604878c811",
                "sha256:426edb7a5e8879f1ec54a1864f16b882c2837bfd06eee62f2c982315ee2473ed",
                "sha256:65cebbaffc913f4fe9e4808735c95ea22d7a7775646ab690518c056784bc21b4",
                "sha256:905f84c712230b2c592c19470d3ca8d552de726050d1d1716282a1f6146be65e",
                "sha256:a50b808ffeb97cb3601dd25981f6b016cbb3d31fbf57a8b8a87428e6158d0c74",
                "sha256:a99324196732f53093a84c4369c996713eb8c89d360a496b599fb1a9c47fc3eb",
                "sha256:b80486a6c77252ea3a3e9b1e360bc9cf28eaac41263d173c032581ad2f20fe45",
                "sha256:c29a5e5cc7a3f05926aff34e097e84f8589cd790ce0ed41b67aed6857b26aafd",
                "sha256:cbac4bc38d117f2a49aeedec4407d23e8866ea4ac27ff2cf7fb3e5b570df19e0",
                "sha256:f39edd8c4ecaa4556e989147ebf219227e2cd2e8a43c7e7fcb1f1c18c5fd6a3d",
                "sha256:fe0644d9ab041506b62782e92b06b8c68cca799e1a9636ec398675459e031405"
            ],
            "version": "==0.2.8"
        },
<<<<<<< HEAD
=======
        "pyjwt": {
            "hashes": [
                "sha256:5c6eca3c2940464d106b99ba83b00c6add741c9becaec087fb7ccdefea71350e",
                "sha256:8d59a976fb773f3e6a39c85636357c4f0e242707394cadadd9814f5cbaa20e96"
            ],
            "index": "pypi",
            "version": "==1.7.1"
        },
>>>>>>> fcd3e0e2
        "pyparsing": {
            "hashes": [
                "sha256:04ff808a5b90911829c55c4e26f75fa5ca8a2f5f36aa3a51f68e27033341d3e4",
                "sha256:d9bdec0013ef1eb5a84ab39a3b3868911598afa494f5faa038647101504e2b81"
            ],
            "markers": "python_version >= '3.6'",
            "version": "==3.0.6"
        },
        "python-dateutil": {
            "hashes": [
                "sha256:0123cacc1627ae19ddf3c27a5de5bd67ee4586fbdd6440d9748f8abb483d3e86",
                "sha256:961d03dc3453ebbc59dbdea9e4e11c5651520a876d0f4db161e8674aae935da9"
            ],
            "markers": "python_version >= '2.7' and python_version not in '3.0, 3.1, 3.2, 3.3'",
            "version": "==2.8.2"
        },
        "python-gitlab": {
            "hashes": [
                "sha256:7216c9100b2a17cae5cf53b4b40ee36a7262d4ead7526c5a6278d911eba74847",
                "sha256:fd5de7e749e025c65dcf440ac8dbb069a024e3332ce94b4c845ec2f8da603464"
            ],
            "index": "pypi",
            "version": "==3.1.0"
        },
        "pyyaml": {
            "hashes": [
                "sha256:0283c35a6a9fbf047493e3a0ce8d79ef5030852c51e9d911a27badfde0605293",
                "sha256:055d937d65826939cb044fc8c9b08889e8c743fdc6a32b33e2390f66013e449b",
                "sha256:07751360502caac1c067a8132d150cf3d61339af5691fe9e87803040dbc5db57",
                "sha256:0b4624f379dab24d3725ffde76559cff63d9ec94e1736b556dacdfebe5ab6d4b",
                "sha256:0ce82d761c532fe4ec3f87fc45688bdd3a4c1dc5e0b4a19814b9009a29baefd4",
                "sha256:1e4747bc279b4f613a09eb64bba2ba602d8a6664c6ce6396a4d0cd413a50ce07",
                "sha256:213c60cd50106436cc818accf5baa1aba61c0189ff610f64f4a3e8c6726218ba",
                "sha256:231710d57adfd809ef5d34183b8ed1eeae3f76459c18fb4a0b373ad56bedcdd9",
                "sha256:277a0ef2981ca40581a47093e9e2d13b3f1fbbeffae064c1d21bfceba2030287",
                "sha256:2cd5df3de48857ed0544b34e2d40e9fac445930039f3cfe4bcc592a1f836d513",
                "sha256:40527857252b61eacd1d9af500c3337ba8deb8fc298940291486c465c8b46ec0",
                "sha256:473f9edb243cb1935ab5a084eb238d842fb8f404ed2193a915d1784b5a6b5fc0",
                "sha256:48c346915c114f5fdb3ead70312bd042a953a8ce5c7106d5bfb1a5254e47da92",
                "sha256:50602afada6d6cbfad699b0c7bb50d5ccffa7e46a3d738092afddc1f9758427f",
                "sha256:68fb519c14306fec9720a2a5b45bc9f0c8d1b9c72adf45c37baedfcd949c35a2",
                "sha256:77f396e6ef4c73fdc33a9157446466f1cff553d979bd00ecb64385760c6babdc",
                "sha256:819b3830a1543db06c4d4b865e70ded25be52a2e0631ccd2f6a47a2822f2fd7c",
                "sha256:897b80890765f037df3403d22bab41627ca8811ae55e9a722fd0392850ec4d86",
                "sha256:98c4d36e99714e55cfbaaee6dd5badbc9a1ec339ebfc3b1f52e293aee6bb71a4",
                "sha256:9df7ed3b3d2e0ecfe09e14741b857df43adb5a3ddadc919a2d94fbdf78fea53c",
                "sha256:9fa600030013c4de8165339db93d182b9431076eb98eb40ee068700c9c813e34",
                "sha256:a80a78046a72361de73f8f395f1f1e49f956c6be882eed58505a15f3e430962b",
                "sha256:b3d267842bf12586ba6c734f89d1f5b871df0273157918b0ccefa29deb05c21c",
                "sha256:b5b9eccad747aabaaffbc6064800670f0c297e52c12754eb1d976c57e4f74dcb",
                "sha256:c5687b8d43cf58545ade1fe3e055f70eac7a5a1a0bf42824308d868289a95737",
                "sha256:cba8c411ef271aa037d7357a2bc8f9ee8b58b9965831d9e51baf703280dc73d3",
                "sha256:d15a181d1ecd0d4270dc32edb46f7cb7733c7c508857278d3d378d14d606db2d",
                "sha256:d4db7c7aef085872ef65a8fd7d6d09a14ae91f691dec3e87ee5ee0539d516f53",
                "sha256:d4eccecf9adf6fbcc6861a38015c2a64f38b9d94838ac1810a9023a0609e1b78",
                "sha256:d67d839ede4ed1b28a4e8909735fc992a923cdb84e618544973d7dfc71540803",
                "sha256:daf496c58a8c52083df09b80c860005194014c3698698d1a57cbcfa182142a3a",
                "sha256:e61ceaab6f49fb8bdfaa0f92c4b57bcfbea54c09277b1b4f7ac376bfb7a7c174",
                "sha256:f84fbc98b019fef2ee9a1cb3ce93e3187a6df0b2538a651bfb890254ba9f90b5"
            ],
            "index": "pypi",
            "version": "==6.0"
        },
        "requests": {
            "hashes": [
                "sha256:68d7c56fd5a8999887728ef304a6d12edc7be74f1cfa47714fc8b414525c9a61",
                "sha256:f22fa1e554c9ddfd16e6e41ac79759e17be9e492b3587efa038054674760e72d"
            ],
            "index": "pypi",
            "version": "==2.27.1"
        },
        "requests-oauthlib": {
            "hashes": [
                "sha256:7f71572defaecd16372f9006f33c2ec8c077c3cfa6f5911a9a90202beb513f3d",
                "sha256:b4261601a71fd721a8bd6d7aa1cc1d6a8a93b4a9f5e96626f8e4d91e8beeaa6a",
                "sha256:fa6c47b933f01060936d87ae9327fead68768b69c6c9ea2109c48be30f2d4dbc"
            ],
            "version": "==1.3.0"
        },
        "requests-toolbelt": {
            "hashes": [
                "sha256:380606e1d10dc85c3bd47bf5a6095f815ec007be7a8b69c878507068df059e6f",
                "sha256:968089d4584ad4ad7c171454f0a5c6dac23971e9472521ea3b6d49d610aa6fc0"
            ],
            "version": "==0.9.1"
        },
        "rsa": {
            "hashes": [
                "sha256:5c6bd9dc7a543b7fe4304a631f8a8a3b674e2bbfc49c2ae96200cdbe55df6b17",
                "sha256:95c5d300c4e879ee69708c428ba566c59478fd653cc3a22243eeb8ed846950bb"
            ],
            "markers": "python_version >= '3.6'",
            "version": "==4.8"
        },
        "sentry-sdk": {
            "extras": [
                "flask"
            ],
            "hashes": [
                "sha256:2cec50166bcb67e1965f8073541b2321e3864cd6fd42a526bcde9f0c4e4cc3f8",
                "sha256:7bbaa32bba806ec629962f207b597e86831c7ee2c1f287c21ba7de7fea9a9c46"
            ],
            "index": "pypi",
            "version": "==1.5.2"
<<<<<<< HEAD
        },
        "setuptools": {
            "hashes": [
                "sha256:2404879cda71495fc4d5cbc445ed52fdaddf352b36e40be8dcc63147cb4edabe",
                "sha256:68eb94073fc486091447fcb0501efd6560a0e5a1839ba249e5ff3c4c93f05f90"
            ],
            "markers": "python_version >= '3.7'",
            "version": "==60.5.0"
=======
>>>>>>> fcd3e0e2
        },
        "six": {
            "hashes": [
                "sha256:1e61c37477a1626458e36f7b1d82aa5c9b094fa4802892072e49de9c60c4c926",
                "sha256:8abb2f1d86890a2dfb989f9a77cfcfd3e47c2a354b01111771326f8aa26e0254"
            ],
            "markers": "python_version >= '2.7' and python_version not in '3.0, 3.1, 3.2, 3.3'",
            "version": "==1.16.0"
        },
<<<<<<< HEAD
=======
        "typing-extensions": {
            "hashes": [
                "sha256:4ca091dea149f945ec56afb48dae714f21e8692ef22a395223bcd328961b6a0e",
                "sha256:7f001e5ac290a0c0401508864c7ec868be4e701886d5b573a9528ed3973d9d3b"
            ],
            "markers": "python_version < '3.8'",
            "version": "==4.0.1"
        },
>>>>>>> fcd3e0e2
        "urllib3": {
            "hashes": [
                "sha256:000ca7f471a233c2251c6c7023ee85305721bfdf18621ebff4fd17a8653427ed",
                "sha256:0e7c33d9a63e7ddfcb86780aac87befc2fbddf46c58dbb487e0855f7ceec283c"
            ],
            "index": "pypi",
            "version": "==1.26.8"
        },
        "webargs": {
            "hashes": [
                "sha256:8d4025a5efcfe15cc385e39bd84167d3e9ede0eb485e246eec21f340f1a0caf9",
                "sha256:f1f0b7f054a22263cf750529fc0926709ca47da9a2c417d423ad88d9fa6a5d33"
            ],
            "markers": "python_version >= '3.7'",
            "version": "==8.1.0"
        },
        "websocket-client": {
            "hashes": [
                "sha256:1315816c0acc508997eb3ae03b9d3ff619c9d12d544c9a9b553704b1cc4f6af5",
                "sha256:2eed4cc58e4d65613ed6114af2f380f7910ff416fc8c46947f6e76b6815f56c0"
            ],
            "markers": "python_version >= '3.6'",
            "version": "==1.2.3"
        },
        "werkzeug": {
            "hashes": [
                "sha256:63d3dc1cf60e7b7e35e97fa9861f7397283b75d765afcaefd993d6046899de8f",
                "sha256:aa2bb6fc8dee8d6c504c0ac1e7f5f7dc5810a9903e793b6f715a9f015bdadb9a"
<<<<<<< HEAD
            ],
            "markers": "python_version >= '3.6'",
            "version": "==2.0.2"
=======
            ],
            "markers": "python_version >= '3.6'",
            "version": "==2.0.2"
        },
        "zipp": {
            "hashes": [
                "sha256:9f50f446828eb9d45b267433fd3e9da8d801f614129124863f9c51ebceafb87d",
                "sha256:b47250dd24f92b7dd6a0a8fc5244da14608f3ca90a5efcd37a3b1642fac9a375"
            ],
            "markers": "python_version >= '3.7'",
            "version": "==3.7.0"
>>>>>>> fcd3e0e2
        },
        "zope.event": {
            "hashes": [
                "sha256:2666401939cdaa5f4e0c08cf7f20c9b21423b95e88f4675b1443973bdb080c42",
                "sha256:5e76517f5b9b119acf37ca8819781db6c16ea433f7e2062c4afc2b6fbedb1330"
            ],
            "version": "==4.5.0"
        },
        "zope.interface": {
            "hashes": [
                "sha256:08f9636e99a9d5410181ba0729e0408d3d8748026ea938f3b970a0249daa8192",
                "sha256:0b465ae0962d49c68aa9733ba92a001b2a0933c317780435f00be7ecb959c702",
                "sha256:0cba8477e300d64a11a9789ed40ee8932b59f9ee05f85276dbb4b59acee5dd09",
                "sha256:0cee5187b60ed26d56eb2960136288ce91bcf61e2a9405660d271d1f122a69a4",
                "sha256:0ea1d73b7c9dcbc5080bb8aaffb776f1c68e807767069b9ccdd06f27a161914a",
                "sha256:0f91b5b948686659a8e28b728ff5e74b1be6bf40cb04704453617e5f1e945ef3",
                "sha256:15e7d1f7a6ee16572e21e3576d2012b2778cbacf75eb4b7400be37455f5ca8bf",
                "sha256:17776ecd3a1fdd2b2cd5373e5ef8b307162f581c693575ec62e7c5399d80794c",
                "sha256:194d0bcb1374ac3e1e023961610dc8f2c78a0f5f634d0c737691e215569e640d",
                "sha256:1c0e316c9add0db48a5b703833881351444398b04111188069a26a61cfb4df78",
                "sha256:205e40ccde0f37496904572035deea747390a8b7dc65146d30b96e2dd1359a83",
                "sha256:273f158fabc5ea33cbc936da0ab3d4ba80ede5351babc4f577d768e057651531",
                "sha256:2876246527c91e101184f63ccd1d716ec9c46519cc5f3d5375a3351c46467c46",
                "sha256:2c98384b254b37ce50eddd55db8d381a5c53b4c10ee66e1e7fe749824f894021",
                "sha256:2e5a26f16503be6c826abca904e45f1a44ff275fdb7e9d1b75c10671c26f8b94",
                "sha256:334701327f37c47fa628fc8b8d28c7d7730ce7daaf4bda1efb741679c2b087fc",
                "sha256:3748fac0d0f6a304e674955ab1365d515993b3a0a865e16a11ec9d86fb307f63",
                "sha256:3c02411a3b62668200910090a0dff17c0b25aaa36145082a5a6adf08fa281e54",
                "sha256:3dd4952748521205697bc2802e4afac5ed4b02909bb799ba1fe239f77fd4e117",
                "sha256:3f24df7124c323fceb53ff6168da70dbfbae1442b4f3da439cd441681f54fe25",
                "sha256:469e2407e0fe9880ac690a3666f03eb4c3c444411a5a5fddfdabc5d184a79f05",
                "sha256:4de4bc9b6d35c5af65b454d3e9bc98c50eb3960d5a3762c9438df57427134b8e",
                "sha256:5208ebd5152e040640518a77827bdfcc73773a15a33d6644015b763b9c9febc1",
                "sha256:52de7fc6c21b419078008f697fd4103dbc763288b1406b4562554bd47514c004",
                "sha256:5bb3489b4558e49ad2c5118137cfeaf59434f9737fa9c5deefc72d22c23822e2",
                "sha256:5dba5f530fec3f0988d83b78cc591b58c0b6eb8431a85edd1569a0539a8a5a0e",
                "sha256:5dd9ca406499444f4c8299f803d4a14edf7890ecc595c8b1c7115c2342cadc5f",
                "sha256:5f931a1c21dfa7a9c573ec1f50a31135ccce84e32507c54e1ea404894c5eb96f",
                "sha256:63b82bb63de7c821428d513607e84c6d97d58afd1fe2eb645030bdc185440120",
                "sha256:66c0061c91b3b9cf542131148ef7ecbecb2690d48d1612ec386de9d36766058f",
                "sha256:6f0c02cbb9691b7c91d5009108f975f8ffeab5dff8f26d62e21c493060eff2a1",
                "sha256:71aace0c42d53abe6fc7f726c5d3b60d90f3c5c055a447950ad6ea9cec2e37d9",
                "sha256:7d97a4306898b05404a0dcdc32d9709b7d8832c0c542b861d9a826301719794e",
                "sha256:7df1e1c05304f26faa49fa752a8c690126cf98b40b91d54e6e9cc3b7d6ffe8b7",
                "sha256:8270252effc60b9642b423189a2fe90eb6b59e87cbee54549db3f5562ff8d1b8",
                "sha256:867a5ad16892bf20e6c4ea2aab1971f45645ff3102ad29bd84c86027fa99997b",
                "sha256:877473e675fdcc113c138813a5dd440da0769a2d81f4d86614e5d62b69497155",
                "sha256:8892f89999ffd992208754851e5a052f6b5db70a1e3f7d54b17c5211e37a98c7",
                "sha256:9a9845c4c6bb56e508651f005c4aeb0404e518c6f000d5a1123ab077ab769f5c",
                "sha256:a1e6e96217a0f72e2b8629e271e1b280c6fa3fe6e59fa8f6701bec14e3354325",
                "sha256:a8156e6a7f5e2a0ff0c5b21d6bcb45145efece1909efcbbbf48c56f8da68221d",
                "sha256:a9506a7e80bcf6eacfff7f804c0ad5350c8c95b9010e4356a4b36f5322f09abb",
                "sha256:af310ec8335016b5e52cae60cda4a4f2a60a788cbb949a4fbea13d441aa5a09e",
                "sha256:b0297b1e05fd128d26cc2460c810d42e205d16d76799526dfa8c8ccd50e74959",
                "sha256:bf68f4b2b6683e52bec69273562df15af352e5ed25d1b6641e7efddc5951d1a7",
                "sha256:d0c1bc2fa9a7285719e5678584f6b92572a5b639d0e471bb8d4b650a1a910920",
                "sha256:d4d9d6c1a455d4babd320203b918ccc7fcbefe308615c521062bc2ba1aa4d26e",
                "sha256:db1fa631737dab9fa0b37f3979d8d2631e348c3b4e8325d6873c2541d0ae5a48",
                "sha256:dd93ea5c0c7f3e25335ab7d22a507b1dc43976e1345508f845efc573d3d779d8",
                "sha256:f44e517131a98f7a76696a7b21b164bcb85291cee106a23beccce454e1f433a4",
                "sha256:f7ee479e96f7ee350db1cf24afa5685a5899e2b34992fb99e1f7c1b0b758d263"
            ],
            "markers": "python_version >= '2.7' and python_version not in '3.0, 3.1, 3.2, 3.3, 3.4'",
            "version": "==5.4.0"
        }
    },
    "develop": {
        "astroid": {
            "hashes": [
                "sha256:3975a0bd5373bdce166e60c851cfcbaf21ee96de80ec518c1f4cb3e94c3fb334",
                "sha256:ab7f36e8a78b8e54a62028ba6beef7561db4cdb6f2a5009ecc44a6f42b5697ef"
            ],
            "markers": "python_version ~= '3.6'",
            "version": "==2.6.6"
        },
        "attrs": {
            "hashes": [
                "sha256:2d27e3784d7a565d36ab851fe94887c5eccd6a463168875832a1be79c82828b4",
                "sha256:626ba8234211db98e869df76230a137c4c40a12d72445c45d5f5b716f076e2fd"
            ],
            "markers": "python_version >= '2.7' and python_version not in '3.0, 3.1, 3.2, 3.3, 3.4'",
            "version": "==21.4.0"
        },
        "black": {
            "hashes": [
<<<<<<< HEAD
                "sha256:77b80f693a569e2e527958459634f18df9b0ba2625ba4e0c2d5da5be42e6f2b3",
                "sha256:a615e69ae185e08fdd73e4715e260e2479c861b5740057fde6e8b4e3b7dd589f"
            ],
            "index": "pypi",
            "version": "==21.12b0"
=======
                "sha256:802c6c30b637b28645b7fde282ed2569c0cd777dbe493a41b6a03c1d903f99ac",
                "sha256:a042adbb18b3262faad5aff4e834ff186bb893f95ba3a8013f09de1e5569def2"
            ],
            "index": "pypi",
            "version": "==21.11b1"
>>>>>>> fcd3e0e2
        },
        "certifi": {
            "hashes": [
                "sha256:78884e7c1d4b00ce3cea67b44566851c4343c120abd683433ce934a68ea58872",
                "sha256:d62a0163eb4c2344ac042ab2bdf75399a71a2d8c7d47eac2e2ee91b9d6339569"
            ],
            "version": "==2021.10.8"
        },
        "cfgv": {
            "hashes": [
                "sha256:c6a0883f3917a037485059700b9e75da2464e6c27051014ad85ba6aaa5884426",
                "sha256:f5a830efb9ce7a445376bb66ec94c638a9787422f96264c98edc6bdeed8ab736"
            ],
            "markers": "python_full_version >= '3.6.1'",
            "version": "==3.3.1"
        },
        "charset-normalizer": {
            "hashes": [
                "sha256:876d180e9d7432c5d1dfd4c5d26b72f099d503e8fcc0feb7532c9289be60fcbd",
                "sha256:cb957888737fc0bbcd78e3df769addb41fd1ff8cf950dc9e7ad7793f1bf44455"
            ],
            "markers": "python_version >= '3'",
            "version": "==2.0.10"
        },
        "chartpress": {
            "hashes": [
                "sha256:3adaed1a80a095e6fd84c7f035229a01bc375c38723b203184d90df2fa0221f2",
                "sha256:7453649179d745885774dac93a6fea8fde833cc03bc4ef3febae677d750e476e"
            ],
            "index": "pypi",
            "version": "==1.3.0"
        },
        "click": {
            "hashes": [
                "sha256:353f466495adaeb40b6b5f592f9f91cb22372351c84caeb068132442a4518ef3",
                "sha256:410e932b050f5eed773c4cda94de75971c89cdb3155a72a0831139a79e5ecb5b"
            ],
            "markers": "python_version >= '3.6'",
            "version": "==8.0.3"
        },
        "coverage": {
            "extras": [
                "toml"
            ],
            "hashes": [
                "sha256:01774a2c2c729619760320270e42cd9e797427ecfddd32c2a7b639cdc481f3c0",
                "sha256:03b20e52b7d31be571c9c06b74746746d4eb82fc260e594dc662ed48145e9efd",
                "sha256:0a7726f74ff63f41e95ed3a89fef002916c828bb5fcae83b505b49d81a066884",
                "sha256:1219d760ccfafc03c0822ae2e06e3b1248a8e6d1a70928966bafc6838d3c9e48",
                "sha256:13362889b2d46e8d9f97c421539c97c963e34031ab0cb89e8ca83a10cc71ac76",
                "sha256:174cf9b4bef0db2e8244f82059a5a72bd47e1d40e71c68ab055425172b16b7d0",
                "sha256:17e6c11038d4ed6e8af1407d9e89a2904d573be29d51515f14262d7f10ef0a64",
                "sha256:215f8afcc02a24c2d9a10d3790b21054b58d71f4b3c6f055d4bb1b15cecce685",
                "sha256:22e60a3ca5acba37d1d4a2ee66e051f5b0e1b9ac950b5b0cf4aa5366eda41d47",
                "sha256:2641f803ee9f95b1f387f3e8f3bf28d83d9b69a39e9911e5bfee832bea75240d",
                "sha256:276651978c94a8c5672ea60a2656e95a3cce2a3f31e9fb2d5ebd4c215d095840",
                "sha256:3f7c17209eef285c86f819ff04a6d4cbee9b33ef05cbcaae4c0b4e8e06b3ec8f",
                "sha256:3feac4084291642165c3a0d9eaebedf19ffa505016c4d3db15bfe235718d4971",
                "sha256:49dbff64961bc9bdd2289a2bda6a3a5a331964ba5497f694e2cbd540d656dc1c",
                "sha256:4e547122ca2d244f7c090fe3f4b5a5861255ff66b7ab6d98f44a0222aaf8671a",
                "sha256:5829192582c0ec8ca4a2532407bc14c2f338d9878a10442f5d03804a95fac9de",
                "sha256:5d6b09c972ce9200264c35a1d53d43ca55ef61836d9ec60f0d44273a31aa9f17",
                "sha256:600617008aa82032ddeace2535626d1bc212dfff32b43989539deda63b3f36e4",
                "sha256:619346d57c7126ae49ac95b11b0dc8e36c1dd49d148477461bb66c8cf13bb521",
                "sha256:63c424e6f5b4ab1cf1e23a43b12f542b0ec2e54f99ec9f11b75382152981df57",
                "sha256:6dbc1536e105adda7a6312c778f15aaabe583b0e9a0b0a324990334fd458c94b",
                "sha256:6e1394d24d5938e561fbeaa0cd3d356207579c28bd1792f25a068743f2d5b282",
                "sha256:86f2e78b1eff847609b1ca8050c9e1fa3bd44ce755b2ec30e70f2d3ba3844644",
                "sha256:8bdfe9ff3a4ea37d17f172ac0dff1e1c383aec17a636b9b35906babc9f0f5475",
                "sha256:8e2c35a4c1f269704e90888e56f794e2d9c0262fb0c1b1c8c4ee44d9b9e77b5d",
                "sha256:92b8c845527eae547a2a6617d336adc56394050c3ed8a6918683646328fbb6da",
                "sha256:9365ed5cce5d0cf2c10afc6add145c5037d3148585b8ae0e77cc1efdd6aa2953",
                "sha256:9a29311bd6429be317c1f3fe4bc06c4c5ee45e2fa61b2a19d4d1d6111cb94af2",
                "sha256:9a2b5b52be0a8626fcbffd7e689781bf8c2ac01613e77feda93d96184949a98e",
                "sha256:a4bdeb0a52d1d04123b41d90a4390b096f3ef38eee35e11f0b22c2d031222c6c",
                "sha256:a9c8c4283e17690ff1a7427123ffb428ad6a52ed720d550e299e8291e33184dc",
                "sha256:b637c57fdb8be84e91fac60d9325a66a5981f8086c954ea2772efe28425eaf64",
                "sha256:bf154ba7ee2fd613eb541c2bc03d3d9ac667080a737449d1a3fb342740eb1a74",
                "sha256:c254b03032d5a06de049ce8bca8338a5185f07fb76600afff3c161e053d88617",
                "sha256:c332d8f8d448ded473b97fefe4a0983265af21917d8b0cdcb8bb06b2afe632c3",
                "sha256:c7912d1526299cb04c88288e148c6c87c0df600eca76efd99d84396cfe00ef1d",
                "sha256:cfd9386c1d6f13b37e05a91a8583e802f8059bebfccde61a418c5808dea6bbfa",
                "sha256:d5d2033d5db1d58ae2d62f095e1aefb6988af65b4b12cb8987af409587cc0739",
                "sha256:dca38a21e4423f3edb821292e97cec7ad38086f84313462098568baedf4331f8",
                "sha256:e2cad8093172b7d1595b4ad66f24270808658e11acf43a8f95b41276162eb5b8",
                "sha256:e3db840a4dee542e37e09f30859f1612da90e1c5239a6a2498c473183a50e781",
                "sha256:edcada2e24ed68f019175c2b2af2a8b481d3d084798b8c20d15d34f5c733fa58",
                "sha256:f467bbb837691ab5a8ca359199d3429a11a01e6dfb3d9dcc676dc035ca93c0a9",
                "sha256:f506af4f27def639ba45789fa6fde45f9a217da0be05f8910458e4557eed020c",
                "sha256:f614fc9956d76d8a88a88bb41ddc12709caa755666f580af3a688899721efecd",
                "sha256:f9afb5b746781fc2abce26193d1c817b7eb0e11459510fba65d2bd77fe161d9e",
                "sha256:fb8b8ee99b3fffe4fd86f4c81b35a6bf7e4462cba019997af2fe679365db0c49"
            ],
            "markers": "python_version >= '3.6'",
            "version": "==6.2"
        },
        "distlib": {
            "hashes": [
                "sha256:6564fe0a8f51e734df6333d08b8b94d4ea8ee6b99b5ed50613f731fd4089f34b",
                "sha256:e4b58818180336dc9c529bfb9a0b58728ffc09ad92027a3f30b7cd91e3458579"
            ],
            "version": "==0.3.4"
        },
        "docker": {
            "hashes": [
                "sha256:7a79bb439e3df59d0a72621775d600bc8bc8b422d285824cb37103eab91d1ce0",
                "sha256:d916a26b62970e7c2f554110ed6af04c7ccff8e9f81ad17d0d40c75637e227fb"
            ],
            "index": "pypi",
            "version": "==5.0.3"
        },
        "filelock": {
            "hashes": [
                "sha256:38b4f4c989f9d06d44524df1b24bd19e167d851f19b50bf3e3559952dddc5b80",
                "sha256:cf0fc6a2f8d26bd900f19bf33915ca70ba4dd8c56903eeb14e1e7a2fd7590146"
            ],
            "markers": "python_version >= '3.7'",
            "version": "==3.4.2"
        },
        "flake8": {
            "hashes": [
                "sha256:479b1304f72536a55948cb40a32dce8bb0ffe3501e26eaf292c7e60eb5e0428d",
                "sha256:806e034dda44114815e23c16ef92f95c91e4c71100ff52813adf7132a6ad870d"
            ],
            "index": "pypi",
            "version": "==4.0.1"
        },
        "identify": {
            "hashes": [
                "sha256:6b4b5031f69c48bf93a646b90de9b381c6b5f560df4cbe0ed3cf7650ae741e4d",
                "sha256:aa68609c7454dbcaae60a01ff6b8df1de9b39fe6e50b1f6107ec81dcda624aa6"
            ],
            "markers": "python_full_version >= '3.6.1'",
            "version": "==2.4.4"
        },
        "idna": {
            "hashes": [
                "sha256:84d9dd047ffa80596e0f246e2eab0b391788b0503584e8945f2368256d2735ff",
                "sha256:9d643ff0a55b762d5cdb124b8eaa99c66322e2157b69160bc32796e824360e6d"
            ],
            "markers": "python_version >= '3'",
            "version": "==3.3"
        },
        "importlib-metadata": {
            "hashes": [
                "sha256:92a8b58ce734b2a4494878e0ecf7d79ccd7a128b5fc6014c401e0b61f006f0f6",
                "sha256:b7cf7d3fef75f1e4c80a96ca660efbd51473d7e8f39b5ab9210febc7809012a4"
            ],
<<<<<<< HEAD
            "index": "pypi",
=======
            "markers": "python_version < '3.8'",
>>>>>>> fcd3e0e2
            "version": "==4.10.0"
        },
        "iniconfig": {
            "hashes": [
                "sha256:011e24c64b7f47f6ebd835bb12a743f2fbe9a26d4cecaa7f53bc4f35ee9da8b3",
                "sha256:bc3af051d7d14b2ee5ef9969666def0cd1a000e121eaea580d4a313df4b37f32"
            ],
            "version": "==1.1.1"
        },
        "isort": {
            "hashes": [
                "sha256:6f62d78e2f89b4500b080fe3a81690850cd254227f27f75c3a0c491a1f351ba7",
                "sha256:e8443a5e7a020e9d7f97f1d7d9cd17c88bcb3bc7e218bf9cf5095fe550be2951"
            ],
            "markers": "python_version < '4' and python_full_version >= '3.6.1'",
            "version": "==5.10.1"
        },
        "lazy-object-proxy": {
            "hashes": [
                "sha256:043651b6cb706eee4f91854da4a089816a6606c1428fd391573ef8cb642ae4f7",
                "sha256:07fa44286cda977bd4803b656ffc1c9b7e3bc7dff7d34263446aec8f8c96f88a",
                "sha256:12f3bb77efe1367b2515f8cb4790a11cffae889148ad33adad07b9b55e0ab22c",
                "sha256:2052837718516a94940867e16b1bb10edb069ab475c3ad84fd1e1a6dd2c0fcfc",
                "sha256:2130db8ed69a48a3440103d4a520b89d8a9405f1b06e2cc81640509e8bf6548f",
                "sha256:39b0e26725c5023757fc1ab2a89ef9d7ab23b84f9251e28f9cc114d5b59c1b09",
                "sha256:46ff647e76f106bb444b4533bb4153c7370cdf52efc62ccfc1a28bdb3cc95442",
                "sha256:4dca6244e4121c74cc20542c2ca39e5c4a5027c81d112bfb893cf0790f96f57e",
                "sha256:553b0f0d8dbf21890dd66edd771f9b1b5f51bd912fa5f26de4449bfc5af5e029",
                "sha256:677ea950bef409b47e51e733283544ac3d660b709cfce7b187f5ace137960d61",
                "sha256:6a24357267aa976abab660b1d47a34aaf07259a0c3859a34e536f1ee6e76b5bb",
                "sha256:6a6e94c7b02641d1311228a102607ecd576f70734dc3d5e22610111aeacba8a0",
                "sha256:6aff3fe5de0831867092e017cf67e2750c6a1c7d88d84d2481bd84a2e019ec35",
                "sha256:6ecbb350991d6434e1388bee761ece3260e5228952b1f0c46ffc800eb313ff42",
                "sha256:7096a5e0c1115ec82641afbdd70451a144558ea5cf564a896294e346eb611be1",
                "sha256:70ed0c2b380eb6248abdef3cd425fc52f0abd92d2b07ce26359fcbc399f636ad",
                "sha256:8561da8b3dd22d696244d6d0d5330618c993a215070f473b699e00cf1f3f6443",
                "sha256:85b232e791f2229a4f55840ed54706110c80c0a210d076eee093f2b2e33e1bfd",
                "sha256:898322f8d078f2654d275124a8dd19b079080ae977033b713f677afcfc88e2b9",
                "sha256:8f3953eb575b45480db6568306893f0bd9d8dfeeebd46812aa09ca9579595148",
                "sha256:91ba172fc5b03978764d1df5144b4ba4ab13290d7bab7a50f12d8117f8630c38",
                "sha256:9d166602b525bf54ac994cf833c385bfcc341b364e3ee71e3bf5a1336e677b55",
                "sha256:a57d51ed2997e97f3b8e3500c984db50a554bb5db56c50b5dab1b41339b37e36",
                "sha256:b9e89b87c707dd769c4ea91f7a31538888aad05c116a59820f28d59b3ebfe25a",
                "sha256:bb8c5fd1684d60a9902c60ebe276da1f2281a318ca16c1d0a96db28f62e9166b",
                "sha256:c19814163728941bb871240d45c4c30d33b8a2e85972c44d4e63dd7107faba44",
                "sha256:c4ce15276a1a14549d7e81c243b887293904ad2d94ad767f42df91e75fd7b5b6",
                "sha256:c7a683c37a8a24f6428c28c561c80d5f4fd316ddcf0c7cab999b15ab3f5c5c69",
                "sha256:d609c75b986def706743cdebe5e47553f4a5a1da9c5ff66d76013ef396b5a8a4",
                "sha256:d66906d5785da8e0be7360912e99c9188b70f52c422f9fc18223347235691a84",
                "sha256:dd7ed7429dbb6c494aa9bc4e09d94b778a3579be699f9d67da7e6804c422d3de",
                "sha256:df2631f9d67259dc9620d831384ed7732a198eb434eadf69aea95ad18c587a28",
                "sha256:e368b7f7eac182a59ff1f81d5f3802161932a41dc1b1cc45c1f757dc876b5d2c",
                "sha256:e40f2013d96d30217a51eeb1db28c9ac41e9d0ee915ef9d00da639c5b63f01a1",
                "sha256:f769457a639403073968d118bc70110e7dce294688009f5c24ab78800ae56dc8",
                "sha256:fccdf7c2c5821a8cbd0a9440a456f5050492f2270bd54e94360cac663398739b",
                "sha256:fd45683c3caddf83abbb1249b653a266e7069a09f486daa8863fb0e7496a9fdb"
            ],
            "markers": "python_version >= '3.6'",
            "version": "==1.7.1"
        },
        "mccabe": {
            "hashes": [
                "sha256:ab8a6258860da4b6677da4bd2fe5dc2c659cff31b3ee4f7f5d64e79735b80d42",
                "sha256:dd8d182285a0fe56bace7f45b5e7d1a6ebcbf524e8f3bd87eb0f125271b8831f"
            ],
            "version": "==0.6.1"
        },
        "mypy-extensions": {
            "hashes": [
                "sha256:090fedd75945a69ae91ce1303b5824f428daf5a028d2f6ab8a299250a846f15d",
                "sha256:2d82818f5bb3e369420cb3c4060a7970edba416647068eb4c5343488a6c604a8"
            ],
            "version": "==0.4.3"
        },
        "nodeenv": {
            "hashes": [
                "sha256:3ef13ff90291ba2a4a7a4ff9a979b63ffdd00a464dbe04acf0ea6471517a4c2b",
                "sha256:621e6b7076565ddcacd2db0294c0381e01fd28945ab36bcf00f41c5daf63bef7"
            ],
            "version": "==1.6.0"
        },
        "packaging": {
            "hashes": [
                "sha256:dd47c42927d89ab911e606518907cc2d3a1f38bbd026385970643f9c5b8ecfeb",
                "sha256:ef103e05f519cdc783ae24ea4e2e0f508a9c99b2d4969652eed6a2e1ea5bd522"
            ],
            "markers": "python_version >= '3.6'",
            "version": "==21.3"
        },
        "pathspec": {
            "hashes": [
                "sha256:7d15c4ddb0b5c802d161efc417ec1a2558ea2653c2e8ad9c19098201dc1c993a",
                "sha256:e564499435a2673d586f6b2130bb5b95f04a3ba06f81b8f895b651a3c76aabb1"
            ],
            "version": "==0.9.0"
        },
        "platformdirs": {
            "hashes": [
                "sha256:1d7385c7db91728b83efd0ca99a5afb296cab9d0ed8313a45ed8ba17967ecfca",
                "sha256:440633ddfebcc36264232365d7840a970e75e1018d15b4327d11f91909045fda"
            ],
            "markers": "python_version >= '3.7'",
            "version": "==2.4.1"
        },
        "pluggy": {
            "hashes": [
                "sha256:4224373bacce55f955a878bf9cfa763c1e360858e330072059e10bad68531159",
                "sha256:74134bbf457f031a36d68416e1509f34bd5ccc019f0bcc952c7b909d06b37bd3"
            ],
            "markers": "python_version >= '3.6'",
            "version": "==1.0.0"
        },
        "pre-commit": {
            "hashes": [
                "sha256:758d1dc9b62c2ed8881585c254976d66eae0889919ab9b859064fc2fe3c7743e",
                "sha256:fe9897cac830aa7164dbd02a4e7b90cae49630451ce88464bca73db486ba9f65"
            ],
            "index": "pypi",
            "version": "==2.16.0"
        },
        "ptvsd": {
            "hashes": [
                "sha256:10745fbb788001959b4de405198d8bd5243611a88fb5a2e2c6800245bc0ddd74",
                "sha256:1d3d82ecc82186d099992a748556e6e54037f5c5e4d3fc9bba3e2302354be0d4",
                "sha256:20f48ffed42a6beb879c250d82662e175ad59cc46a29c95c6a4472ae413199c5",
                "sha256:22b699369a18ff28d4d1aa6a452739e50c7b7790cb16c6312d766e023c12fe27",
                "sha256:2bbc121bce3608501998afbe742f02b80e7d26b8fecd38f78b903f22f52a81d9",
                "sha256:3b05c06018fdbce5943c50fb0baac695b5c11326f9e21a5266c854306bda28ab",
                "sha256:3f839fe91d9ddca0d6a3a0afd6a1c824be1768498a737ab9333d084c5c3f3591",
                "sha256:459137736068bb02515040b2ed2738169cb30d69a38e0fd5dffcba255f41e68d",
                "sha256:58508485a1609a495dd45829bd6d219303cf9edef5ca1f01a9ed8ffaa87f390c",
                "sha256:612948a045fcf9c8931cd306972902440278f34de7ca684b49d4caeec9f1ec62",
                "sha256:70260b4591c07bff95566d49b6a5dc3051d8558035c43c847bad9a954def46bb",
                "sha256:72d114baa5737baf29c8068d1ccdd93cbb332d2030601c888eed0e3761b588d7",
                "sha256:90cbd082e7a9089664888d0d94aca760202f080133fca8f3fe65c48ed6b9e39d",
                "sha256:92d26aa7c8f7ffe41cb4b50a00846027027fa17acdf2d9dd8c24de77b25166c6",
                "sha256:b9970e3dc987eb2a6001af6c9d2f726dd6455cfc6d47e0f51925cbdee7ea2157",
                "sha256:c01204e3f025c3f7252c79c1a8a028246d29e3ef339e1a01ddf652999f47bdea",
                "sha256:c893fb9d1c2ef8f980cc00ced3fd90356f86d9f59b58ee97e0e7e622b8860f76",
                "sha256:c97c71835dde7e67fc7b06398bee1c012559a0784ebda9cf8acaf176c7ae766c",
                "sha256:ccc5c533135305709461f545feed5061c608714db38fa0f58e3f848a127b7fde",
                "sha256:cf09fd4d90c4c42ddd9bf853290f1a80bc2128993a3923bd3b96b68cc1acd03f",
                "sha256:d2662ec37ee049c0f8f2f9a378abeb7e570d9215c19eaf0a6d7189464195009f",
                "sha256:d9337ebba4d099698982e090b203e85670086c4b29cf1185b2e45cd353a8053e",
                "sha256:de5234bec74c47da668e1a1a21bcc9821af0cbb28b5153df78cd5abc744b29a2",
                "sha256:eda10ecd43daacc180a6fbe524992be76a877c3559e2b78016b4ada8fec10273",
                "sha256:fad06de012a78f277318d0c308dd3d7cc1f67167f3b2e1e2f7c6caf04c03440c"
            ],
            "index": "pypi",
            "version": "==4.3.2"
        },
        "py": {
            "hashes": [
                "sha256:51c75c4126074b472f746a24399ad32f6053d1b34b68d2fa41e558e6f4a98719",
                "sha256:607c53218732647dff4acdfcd50cb62615cedf612e72d1724fb1a0cc6405b378"
            ],
            "markers": "python_version >= '2.7' and python_version not in '3.0, 3.1, 3.2, 3.3, 3.4'",
            "version": "==1.11.0"
        },
        "pycodestyle": {
            "hashes": [
                "sha256:720f8b39dde8b293825e7ff02c475f3077124006db4f440dcbc9a20b76548a20",
                "sha256:eddd5847ef438ea1c7870ca7eb78a9d47ce0cdb4851a5523949f2601d0cbbe7f"
            ],
            "markers": "python_version >= '2.7' and python_version not in '3.0, 3.1, 3.2, 3.3, 3.4'",
            "version": "==2.8.0"
        },
        "pyflakes": {
            "hashes": [
                "sha256:05a85c2872edf37a4ed30b0cce2f6093e1d0581f8c19d7393122da7e25b2b24c",
                "sha256:3bb3a3f256f4b7968c9c788781e4ff07dce46bdf12339dcda61053375426ee2e"
            ],
            "markers": "python_version >= '2.7' and python_version not in '3.0, 3.1, 3.2, 3.3'",
            "version": "==2.4.0"
        },
        "pylint": {
            "hashes": [
                "sha256:349b149e88e4357ed4f77ac3a4e61c0ab965cda293b6f4e58caf73d4b24ae551",
                "sha256:adc11bec00c2084bf55c81dd69e26f2793fef757547997d44b21aed038f74403"
            ],
            "index": "pypi",
            "version": "==3.0.0a4"
        },
        "pyparsing": {
            "hashes": [
                "sha256:04ff808a5b90911829c55c4e26f75fa5ca8a2f5f36aa3a51f68e27033341d3e4",
                "sha256:d9bdec0013ef1eb5a84ab39a3b3868911598afa494f5faa038647101504e2b81"
            ],
            "markers": "python_version >= '3.6'",
            "version": "==3.0.6"
        },
        "pytest": {
            "hashes": [
                "sha256:8fc363e0b7407a9397e660ef81e1634e4504faaeb6ad1d2416da4c38d29a0f45",
                "sha256:e1af71303d633af3376130b388e028342815cff74d2f3be4aeb22f3fd94325e6"
            ],
            "index": "pypi",
            "version": "==7.0.0rc1"
        },
        "pytest-black": {
            "hashes": [
                "sha256:1d339b004f764d6cd0f06e690f6dd748df3d62e6fe1a692d6a5500ac2c5b75a5"
            ],
            "index": "pypi",
            "version": "==0.3.12"
        },
        "pytest-cov": {
            "hashes": [
                "sha256:578d5d15ac4a25e5f961c938b85a05b09fdaae9deef3bb6de9a6e766622ca7a6",
                "sha256:e7f0f5b1617d2210a2cabc266dfe2f4c75a8d32fb89eafb7ad9d06f6d076d470"
            ],
            "index": "pypi",
            "version": "==3.0.0"
        },
        "pytest-flake8": {
            "hashes": [
                "sha256:c28cf23e7d359753c896745fd4ba859495d02e16c84bac36caa8b1eec58f5bc1",
                "sha256:f0259761a903563f33d6f099914afef339c085085e643bee8343eb323b32dd6b"
            ],
            "index": "pypi",
            "version": "==1.0.7"
        },
        "pytest-mock": {
            "hashes": [
                "sha256:30c2f2cc9759e76eee674b81ea28c9f0b94f8f0445a1b87762cadf774f0df7e3",
                "sha256:40217a058c52a63f1042f0784f62009e976ba824c418cced42e88d5f40ab0e62"
            ],
            "index": "pypi",
            "version": "==3.6.1"
        },
        "pyyaml": {
            "hashes": [
                "sha256:0283c35a6a9fbf047493e3a0ce8d79ef5030852c51e9d911a27badfde0605293",
                "sha256:055d937d65826939cb044fc8c9b08889e8c743fdc6a32b33e2390f66013e449b",
                "sha256:07751360502caac1c067a8132d150cf3d61339af5691fe9e87803040dbc5db57",
                "sha256:0b4624f379dab24d3725ffde76559cff63d9ec94e1736b556dacdfebe5ab6d4b",
                "sha256:0ce82d761c532fe4ec3f87fc45688bdd3a4c1dc5e0b4a19814b9009a29baefd4",
                "sha256:1e4747bc279b4f613a09eb64bba2ba602d8a6664c6ce6396a4d0cd413a50ce07",
                "sha256:213c60cd50106436cc818accf5baa1aba61c0189ff610f64f4a3e8c6726218ba",
                "sha256:231710d57adfd809ef5d34183b8ed1eeae3f76459c18fb4a0b373ad56bedcdd9",
                "sha256:277a0ef2981ca40581a47093e9e2d13b3f1fbbeffae064c1d21bfceba2030287",
                "sha256:2cd5df3de48857ed0544b34e2d40e9fac445930039f3cfe4bcc592a1f836d513",
                "sha256:40527857252b61eacd1d9af500c3337ba8deb8fc298940291486c465c8b46ec0",
                "sha256:473f9edb243cb1935ab5a084eb238d842fb8f404ed2193a915d1784b5a6b5fc0",
                "sha256:48c346915c114f5fdb3ead70312bd042a953a8ce5c7106d5bfb1a5254e47da92",
                "sha256:50602afada6d6cbfad699b0c7bb50d5ccffa7e46a3d738092afddc1f9758427f",
                "sha256:68fb519c14306fec9720a2a5b45bc9f0c8d1b9c72adf45c37baedfcd949c35a2",
                "sha256:77f396e6ef4c73fdc33a9157446466f1cff553d979bd00ecb64385760c6babdc",
                "sha256:819b3830a1543db06c4d4b865e70ded25be52a2e0631ccd2f6a47a2822f2fd7c",
                "sha256:897b80890765f037df3403d22bab41627ca8811ae55e9a722fd0392850ec4d86",
                "sha256:98c4d36e99714e55cfbaaee6dd5badbc9a1ec339ebfc3b1f52e293aee6bb71a4",
                "sha256:9df7ed3b3d2e0ecfe09e14741b857df43adb5a3ddadc919a2d94fbdf78fea53c",
                "sha256:9fa600030013c4de8165339db93d182b9431076eb98eb40ee068700c9c813e34",
                "sha256:a80a78046a72361de73f8f395f1f1e49f956c6be882eed58505a15f3e430962b",
                "sha256:b3d267842bf12586ba6c734f89d1f5b871df0273157918b0ccefa29deb05c21c",
                "sha256:b5b9eccad747aabaaffbc6064800670f0c297e52c12754eb1d976c57e4f74dcb",
                "sha256:c5687b8d43cf58545ade1fe3e055f70eac7a5a1a0bf42824308d868289a95737",
                "sha256:cba8c411ef271aa037d7357a2bc8f9ee8b58b9965831d9e51baf703280dc73d3",
                "sha256:d15a181d1ecd0d4270dc32edb46f7cb7733c7c508857278d3d378d14d606db2d",
                "sha256:d4db7c7aef085872ef65a8fd7d6d09a14ae91f691dec3e87ee5ee0539d516f53",
                "sha256:d4eccecf9adf6fbcc6861a38015c2a64f38b9d94838ac1810a9023a0609e1b78",
                "sha256:d67d839ede4ed1b28a4e8909735fc992a923cdb84e618544973d7dfc71540803",
                "sha256:daf496c58a8c52083df09b80c860005194014c3698698d1a57cbcfa182142a3a",
                "sha256:e61ceaab6f49fb8bdfaa0f92c4b57bcfbea54c09277b1b4f7ac376bfb7a7c174",
                "sha256:f84fbc98b019fef2ee9a1cb3ce93e3187a6df0b2538a651bfb890254ba9f90b5"
            ],
            "index": "pypi",
            "version": "==6.0"
<<<<<<< HEAD
=======
        },
        "regex": {
            "hashes": [
                "sha256:0416f7399e918c4b0e074a0f66e5191077ee2ca32a0f99d4c187a62beb47aa05",
                "sha256:05b7d6d7e64efe309972adab77fc2af8907bb93217ec60aa9fe12a0dad35874f",
                "sha256:0617383e2fe465732af4509e61648b77cbe3aee68b6ac8c0b6fe934db90be5cc",
                "sha256:07856afef5ffcc052e7eccf3213317fbb94e4a5cd8177a2caa69c980657b3cb4",
                "sha256:0f594b96fe2e0821d026365f72ac7b4f0b487487fb3d4aaf10dd9d97d88a9737",
                "sha256:139a23d1f5d30db2cc6c7fd9c6d6497872a672db22c4ae1910be22d4f4b2068a",
                "sha256:162abfd74e88001d20cb73ceaffbfe601469923e875caf9118333b1a4aaafdc4",
                "sha256:2207ae4f64ad3af399e2d30dde66f0b36ae5c3129b52885f1bffc2f05ec505c8",
                "sha256:2409b5c9cef7054dde93a9803156b411b677affc84fca69e908b1cb2c540025d",
                "sha256:2fee3ed82a011184807d2127f1733b4f6b2ff6ec7151d83ef3477f3b96a13d03",
                "sha256:30ab804ea73972049b7a2a5c62d97687d69b5a60a67adca07eb73a0ddbc9e29f",
                "sha256:3598893bde43091ee5ca0a6ad20f08a0435e93a69255eeb5f81b85e81e329264",
                "sha256:3b5df18db1fccd66de15aa59c41e4f853b5df7550723d26aa6cb7f40e5d9da5a",
                "sha256:3c5fb32cc6077abad3bbf0323067636d93307c9fa93e072771cf9a64d1c0f3ef",
                "sha256:416c5f1a188c91e3eb41e9c8787288e707f7d2ebe66e0a6563af280d9b68478f",
                "sha256:42b50fa6666b0d50c30a990527127334d6b96dd969011e843e726a64011485da",
                "sha256:432bd15d40ed835a51617521d60d0125867f7b88acf653e4ed994a1f8e4995dc",
                "sha256:473e67837f786404570eae33c3b64a4b9635ae9f00145250851a1292f484c063",
                "sha256:4aaa4e0705ef2b73dd8e36eeb4c868f80f8393f5f4d855e94025ce7ad8525f50",
                "sha256:50a7ddf3d131dc5633dccdb51417e2d1910d25cbcf842115a3a5893509140a3a",
                "sha256:529801a0d58809b60b3531ee804d3e3be4b412c94b5d267daa3de7fadef00f49",
                "sha256:537ca6a3586931b16a85ac38c08cc48f10fc870a5b25e51794c74df843e9966d",
                "sha256:53db2c6be8a2710b359bfd3d3aa17ba38f8aa72a82309a12ae99d3c0c3dcd74d",
                "sha256:5537f71b6d646f7f5f340562ec4c77b6e1c915f8baae822ea0b7e46c1f09b733",
                "sha256:563d5f9354e15e048465061509403f68424fef37d5add3064038c2511c8f5e00",
                "sha256:5d408a642a5484b9b4d11dea15a489ea0928c7e410c7525cd892f4d04f2f617b",
                "sha256:61600a7ca4bcf78a96a68a27c2ae9389763b5b94b63943d5158f2a377e09d29a",
                "sha256:6650f16365f1924d6014d2ea770bde8555b4a39dc9576abb95e3cd1ff0263b36",
                "sha256:666abff54e474d28ff42756d94544cdfd42e2ee97065857413b72e8a2d6a6345",
                "sha256:68a067c11463de2a37157930d8b153005085e42bcb7ad9ca562d77ba7d1404e0",
                "sha256:6e1d2cc79e8dae442b3fa4a26c5794428b98f81389af90623ffcc650ce9f6732",
                "sha256:74cbeac0451f27d4f50e6e8a8f3a52ca074b5e2da9f7b505c4201a57a8ed6286",
                "sha256:780b48456a0f0ba4d390e8b5f7c661fdd218934388cde1a974010a965e200e12",
                "sha256:788aef3549f1924d5c38263104dae7395bf020a42776d5ec5ea2b0d3d85d6646",
                "sha256:7ee1227cf08b6716c85504aebc49ac827eb88fcc6e51564f010f11a406c0a667",
                "sha256:7f301b11b9d214f83ddaf689181051e7f48905568b0c7017c04c06dfd065e244",
                "sha256:83ee89483672b11f8952b158640d0c0ff02dc43d9cb1b70c1564b49abe92ce29",
                "sha256:85bfa6a5413be0ee6c5c4a663668a2cad2cbecdee367630d097d7823041bdeec",
                "sha256:9345b6f7ee578bad8e475129ed40123d265464c4cfead6c261fd60fc9de00bcf",
                "sha256:93a5051fcf5fad72de73b96f07d30bc29665697fb8ecdfbc474f3452c78adcf4",
                "sha256:962b9a917dd7ceacbe5cd424556914cb0d636001e393b43dc886ba31d2a1e449",
                "sha256:96fc32c16ea6d60d3ca7f63397bff5c75c5a562f7db6dec7d412f7c4d2e78ec0",
                "sha256:98ba568e8ae26beb726aeea2273053c717641933836568c2a0278a84987b2a1a",
                "sha256:a3feefd5e95871872673b08636f96b61ebef62971eab044f5124fb4dea39919d",
                "sha256:a955b747d620a50408b7fdf948e04359d6e762ff8a85f5775d907ceced715129",
                "sha256:b43c2b8a330a490daaef5a47ab114935002b13b3f9dc5da56d5322ff218eeadb",
                "sha256:b483c9d00a565633c87abd0aaf27eb5016de23fed952e054ecc19ce32f6a9e7e",
                "sha256:b9ed0b1e5e0759d6b7f8e2f143894b2a7f3edd313f38cf44e1e15d360e11749b",
                "sha256:ba05430e819e58544e840a68b03b28b6d328aff2e41579037e8bab7653b37d83",
                "sha256:ca49e1ab99593438b204e00f3970e7a5f70d045267051dfa6b5f4304fcfa1dbf",
                "sha256:ca5f18a75e1256ce07494e245cdb146f5a9267d3c702ebf9b65c7f8bd843431e",
                "sha256:cd410a1cbb2d297c67d8521759ab2ee3f1d66206d2e4328502a487589a2cb21b",
                "sha256:ce298e3d0c65bd03fa65ffcc6db0e2b578e8f626d468db64fdf8457731052942",
                "sha256:d5ca078bb666c4a9d1287a379fe617a6dccd18c3e8a7e6c7e1eb8974330c626a",
                "sha256:d5fd67df77bab0d3f4ea1d7afca9ef15c2ee35dfb348c7b57ffb9782a6e4db6e",
                "sha256:da1a90c1ddb7531b1d5ff1e171b4ee61f6345119be7351104b67ff413843fe94",
                "sha256:dba70f30fd81f8ce6d32ddeef37d91c8948e5d5a4c63242d16a2b2df8143aafc",
                "sha256:dc07f021ee80510f3cd3af2cad5b6a3b3a10b057521d9e6aaeb621730d320c5a",
                "sha256:dd33eb9bdcfbabab3459c9ee651d94c842bc8a05fabc95edf4ee0c15a072495e",
                "sha256:e0538c43565ee6e703d3a7c3bdfe4037a5209250e8502c98f20fea6f5fdf2965",
                "sha256:e1f54b9b4b6c53369f40028d2dd07a8c374583417ee6ec0ea304e710a20f80a0",
                "sha256:e32d2a2b02ccbef10145df9135751abea1f9f076e67a4e261b05f24b94219e36",
                "sha256:e6096b0688e6e14af6a1b10eaad86b4ff17935c49aa774eac7c95a57a4e8c296",
                "sha256:e71255ba42567d34a13c03968736c5d39bb4a97ce98188fafb27ce981115beec",
                "sha256:ed2e07c6a26ed4bea91b897ee2b0835c21716d9a469a96c3e878dc5f8c55bb23",
                "sha256:eef2afb0fd1747f33f1ee3e209bce1ed582d1896b240ccc5e2697e3275f037c7",
                "sha256:f23222527b307970e383433daec128d769ff778d9b29343fb3496472dc20dabe",
                "sha256:f341ee2df0999bfdf7a95e448075effe0db212a59387de1a70690e4acb03d4c6",
                "sha256:f5be7805e53dafe94d295399cfbe5227f39995a997f4fd8539bf3cbdc8f47ca8",
                "sha256:f7f325be2804246a75a4f45c72d4ce80d2443ab815063cdf70ee8fb2ca59ee1b",
                "sha256:f8af619e3be812a2059b212064ea7a640aff0568d972cd1b9e920837469eb3cb",
                "sha256:fa8c626d6441e2d04b6ee703ef2d1e17608ad44c7cb75258c09dd42bacdfc64b",
                "sha256:fbb9dc00e39f3e6c0ef48edee202f9520dafb233e8b51b06b8428cfcb92abd30",
                "sha256:fff55f3ce50a3ff63ec8e2a8d3dd924f1941b250b0aac3d3d42b687eeff07a8e"
            ],
            "version": "==2021.11.10"
>>>>>>> fcd3e0e2
        },
        "requests": {
            "hashes": [
                "sha256:68d7c56fd5a8999887728ef304a6d12edc7be74f1cfa47714fc8b414525c9a61",
                "sha256:f22fa1e554c9ddfd16e6e41ac79759e17be9e492b3587efa038054674760e72d"
            ],
            "index": "pypi",
            "version": "==2.27.1"
        },
        "ruamel.yaml": {
            "hashes": [
                "sha256:4b8a33c1efb2b443a93fcaafcfa4d2e445f8e8c29c528d9f5cdafb7cc9e4004c",
                "sha256:810eef9c46523a3f77479c66267a4708255ebe806a2d540078408c2227f011af"
            ],
            "markers": "python_version >= '3'",
            "version": "==0.17.20"
        },
        "ruamel.yaml.clib": {
            "hashes": [
                "sha256:0847201b767447fc33b9c235780d3aa90357d20dd6108b92be544427bea197dd",
                "sha256:1070ba9dd7f9370d0513d649420c3b362ac2d687fe78c6e888f5b12bf8bc7bee",
                "sha256:1866cf2c284a03b9524a5cc00daca56d80057c5ce3cdc86a52020f4c720856f0",
                "sha256:221eca6f35076c6ae472a531afa1c223b9c29377e62936f61bc8e6e8bdc5f9e7",
                "sha256:31ea73e564a7b5fbbe8188ab8b334393e06d997914a4e184975348f204790277",
                "sha256:3fb9575a5acd13031c57a62cc7823e5d2ff8bc3835ba4d94b921b4e6ee664104",
                "sha256:4ff604ce439abb20794f05613c374759ce10e3595d1867764dd1ae675b85acbd",
                "sha256:6e7be2c5bcb297f5b82fee9c665eb2eb7001d1050deaba8471842979293a80b0",
                "sha256:72a2b8b2ff0a627496aad76f37a652bcef400fd861721744201ef1b45199ab78",
                "sha256:77df077d32921ad46f34816a9a16e6356d8100374579bc35e15bab5d4e9377de",
                "sha256:78988ed190206672da0f5d50c61afef8f67daa718d614377dcd5e3ed85ab4a99",
                "sha256:7b2927e92feb51d830f531de4ccb11b320255ee95e791022555971c466af4527",
                "sha256:7f7ecb53ae6848f959db6ae93bdff1740e651809780822270eab111500842a84",
                "sha256:825d5fccef6da42f3c8eccd4281af399f21c02b32d98e113dbc631ea6a6ecbc7",
                "sha256:846fc8336443106fe23f9b6d6b8c14a53d38cef9a375149d61f99d78782ea468",
                "sha256:89221ec6d6026f8ae859c09b9718799fea22c0e8da8b766b0b2c9a9ba2db326b",
                "sha256:9efef4aab5353387b07f6b22ace0867032b900d8e91674b5d8ea9150db5cae94",
                "sha256:a32f8d81ea0c6173ab1b3da956869114cae53ba1e9f72374032e33ba3118c233",
                "sha256:a49e0161897901d1ac9c4a79984b8410f450565bbad64dbfcbf76152743a0cdb",
                "sha256:ada3f400d9923a190ea8b59c8f60680c4ef8a4b0dfae134d2f2ff68429adfab5",
                "sha256:bf75d28fa071645c529b5474a550a44686821decebdd00e21127ef1fd566eabe",
                "sha256:cfdb9389d888c5b74af297e51ce357b800dd844898af9d4a547ffc143fa56751",
                "sha256:d67f273097c368265a7b81e152e07fb90ed395df6e552b9fa858c6d2c9f42502",
                "sha256:dc6a613d6c74eef5a14a214d433d06291526145431c3b964f5e16529b1842bed",
                "sha256:de9c6b8a1ba52919ae919f3ae96abb72b994dd0350226e28f3686cb4f142165c"
            ],
            "markers": "python_version < '3.11' and platform_python_implementation == 'CPython'",
            "version": "==0.2.6"
        },
<<<<<<< HEAD
        "setuptools": {
            "hashes": [
                "sha256:2404879cda71495fc4d5cbc445ed52fdaddf352b36e40be8dcc63147cb4edabe",
                "sha256:68eb94073fc486091447fcb0501efd6560a0e5a1839ba249e5ff3c4c93f05f90"
            ],
            "markers": "python_version >= '3.7'",
            "version": "==60.5.0"
        },
=======
>>>>>>> fcd3e0e2
        "six": {
            "hashes": [
                "sha256:1e61c37477a1626458e36f7b1d82aa5c9b094fa4802892072e49de9c60c4c926",
                "sha256:8abb2f1d86890a2dfb989f9a77cfcfd3e47c2a354b01111771326f8aa26e0254"
            ],
            "markers": "python_version >= '2.7' and python_version not in '3.0, 3.1, 3.2, 3.3'",
            "version": "==1.16.0"
        },
        "toml": {
            "hashes": [
                "sha256:806143ae5bfb6a3c6e736a764057db0e6a0e05e338b5630894a5f779cabb4f9b",
                "sha256:b3bda1d108d5dd99f4a20d24d9c348e91c4db7ab1b749200bded2f839ccbe68f"
            ],
            "markers": "python_version >= '2.6' and python_version not in '3.0, 3.1, 3.2, 3.3'",
            "version": "==0.10.2"
        },
        "tomli": {
            "hashes": [
                "sha256:05b6166bff487dc068d322585c7ea4ef78deed501cc124060e0f238e89a9231f",
                "sha256:e3069e4be3ead9668e21cb9b074cd948f7b3113fd9c8bba083f48247aab8b11c"
            ],
            "markers": "python_version >= '3.6'",
            "version": "==1.2.3"
        },
        "typed-ast": {
            "hashes": [
                "sha256:24058827d8f5d633f97223f5148a7d22628099a3d2efe06654ce872f46f07cdb",
                "sha256:256115a5bc7ea9e665c6314ed6671ee2c08ca380f9d5f130bd4d2c1f5848d695",
                "sha256:38cf5c642fa808300bae1281460d4f9b7617cf864d4e383054a5ef336e344d32",
                "sha256:484137cab8ecf47e137260daa20bafbba5f4e3ec7fda1c1e69ab299b75fa81c5",
                "sha256:4f30a2bcd8e68adbb791ce1567fdb897357506f7ea6716f6bbdd3053ac4d9471",
                "sha256:591bc04e507595887160ed7aa8d6785867fb86c5793911be79ccede61ae96f4d",
                "sha256:5b6ab14c56bc9c7e3c30228a0a0b54b915b1579613f6e463ba6f4eb1382e7fd4",
                "sha256:5d8314c92414ce7481eee7ad42b353943679cf6f30237b5ecbf7d835519e1212",
                "sha256:71dcda943a471d826ea930dd449ac7e76db7be778fcd722deb63642bab32ea3f",
                "sha256:7c42707ab981b6cf4b73490c16e9d17fcd5227039720ca14abe415d39a173a30",
                "sha256:9caaf2b440efb39ecbc45e2fabde809cbe56272719131a6318fd9bf08b58e2cb",
                "sha256:a2b8d7007f6280e36fa42652df47087ac7b0a7d7f09f9468f07792ba646aac2d",
                "sha256:a6d495c1ef572519a7bac9534dbf6d94c40e5b6a608ef41136133377bba4aa08",
                "sha256:a80d84f535642420dd17e16ae25bb46c7f4c16ee231105e7f3eb43976a89670a",
                "sha256:b53ae5de5500529c76225d18eeb060efbcec90ad5e030713fe8dab0fb4531631",
                "sha256:b6d17f37f6edd879141e64a5db17b67488cfeffeedad8c5cec0392305e9bc775",
                "sha256:c9bcad65d66d594bffab8575f39420fe0ee96f66e23c4d927ebb4e24354ec1af",
                "sha256:ca9e8300d8ba0b66d140820cf463438c8e7b4cdc6fd710c059bfcfb1531d03fb",
                "sha256:de4ecae89c7d8b56169473e08f6bfd2df7f95015591f43126e4ea7865928677e"
            ],
            "index": "pypi",
            "version": "==1.5.1"
        },
        "typing-extensions": {
            "hashes": [
                "sha256:4ca091dea149f945ec56afb48dae714f21e8692ef22a395223bcd328961b6a0e",
                "sha256:7f001e5ac290a0c0401508864c7ec868be4e701886d5b573a9528ed3973d9d3b"
            ],
<<<<<<< HEAD
            "index": "pypi",
=======
            "markers": "python_version < '3.8'",
>>>>>>> fcd3e0e2
            "version": "==4.0.1"
        },
        "urllib3": {
            "hashes": [
                "sha256:000ca7f471a233c2251c6c7023ee85305721bfdf18621ebff4fd17a8653427ed",
                "sha256:0e7c33d9a63e7ddfcb86780aac87befc2fbddf46c58dbb487e0855f7ceec283c"
            ],
            "index": "pypi",
            "version": "==1.26.8"
        },
        "virtualenv": {
            "hashes": [
                "sha256:339f16c4a86b44240ba7223d0f93a7887c3ca04b5f9c8129da7958447d079b09",
                "sha256:d8458cf8d59d0ea495ad9b34c2599487f8a7772d796f9910858376d1600dd2dd"
            ],
            "markers": "python_version >= '2.7' and python_version not in '3.0, 3.1, 3.2, 3.3, 3.4'",
            "version": "==20.13.0"
        },
        "websocket-client": {
            "hashes": [
                "sha256:1315816c0acc508997eb3ae03b9d3ff619c9d12d544c9a9b553704b1cc4f6af5",
                "sha256:2eed4cc58e4d65613ed6114af2f380f7910ff416fc8c46947f6e76b6815f56c0"
            ],
            "markers": "python_version >= '3.6'",
            "version": "==1.2.3"
        },
        "wrapt": {
            "hashes": [
                "sha256:b62ffa81fb85f4332a4f609cab4ac40709470da05643a082ec1eb88e6d9b97d7"
            ],
            "version": "==1.12.1"
        },
        "zipp": {
            "hashes": [
                "sha256:9f50f446828eb9d45b267433fd3e9da8d801f614129124863f9c51ebceafb87d",
                "sha256:b47250dd24f92b7dd6a0a8fc5244da14608f3ca90a5efcd37a3b1642fac9a375"
            ],
            "markers": "python_version >= '3.7'",
            "version": "==3.7.0"
        }
    }
}<|MERGE_RESOLUTION|>--- conflicted
+++ resolved
@@ -1,11 +1,7 @@
 {
     "_meta": {
         "hash": {
-<<<<<<< HEAD
-            "sha256": "ae4494d707a7715db47664df2ccba88c2156abb4ed9a68565fe6ac41574fa4f3"
-=======
             "sha256": "08915ddbc48026be76425ff4d018fc87a9ce09fc3e48e244f75854fd1020f540"
->>>>>>> fcd3e0e2
         },
         "pipfile-spec": 6,
         "requires": {},
@@ -225,8 +221,6 @@
             ],
             "markers": "python_version >= '3'",
             "version": "==3.3"
-<<<<<<< HEAD
-=======
         },
         "importlib-metadata": {
             "hashes": [
@@ -235,7 +229,6 @@
             ],
             "markers": "python_version < '3.8'",
             "version": "==4.10.0"
->>>>>>> fcd3e0e2
         },
         "itsdangerous": {
             "hashes": [
@@ -396,8 +389,6 @@
             ],
             "version": "==0.2.8"
         },
-<<<<<<< HEAD
-=======
         "pyjwt": {
             "hashes": [
                 "sha256:5c6eca3c2940464d106b99ba83b00c6add741c9becaec087fb7ccdefea71350e",
@@ -406,7 +397,6 @@
             "index": "pypi",
             "version": "==1.7.1"
         },
->>>>>>> fcd3e0e2
         "pyparsing": {
             "hashes": [
                 "sha256:04ff808a5b90911829c55c4e26f75fa5ca8a2f5f36aa3a51f68e27033341d3e4",
@@ -511,17 +501,6 @@
             ],
             "index": "pypi",
             "version": "==1.5.2"
-<<<<<<< HEAD
-        },
-        "setuptools": {
-            "hashes": [
-                "sha256:2404879cda71495fc4d5cbc445ed52fdaddf352b36e40be8dcc63147cb4edabe",
-                "sha256:68eb94073fc486091447fcb0501efd6560a0e5a1839ba249e5ff3c4c93f05f90"
-            ],
-            "markers": "python_version >= '3.7'",
-            "version": "==60.5.0"
-=======
->>>>>>> fcd3e0e2
         },
         "six": {
             "hashes": [
@@ -531,8 +510,6 @@
             "markers": "python_version >= '2.7' and python_version not in '3.0, 3.1, 3.2, 3.3'",
             "version": "==1.16.0"
         },
-<<<<<<< HEAD
-=======
         "typing-extensions": {
             "hashes": [
                 "sha256:4ca091dea149f945ec56afb48dae714f21e8692ef22a395223bcd328961b6a0e",
@@ -541,7 +518,6 @@
             "markers": "python_version < '3.8'",
             "version": "==4.0.1"
         },
->>>>>>> fcd3e0e2
         "urllib3": {
             "hashes": [
                 "sha256:000ca7f471a233c2251c6c7023ee85305721bfdf18621ebff4fd17a8653427ed",
@@ -570,11 +546,6 @@
             "hashes": [
                 "sha256:63d3dc1cf60e7b7e35e97fa9861f7397283b75d765afcaefd993d6046899de8f",
                 "sha256:aa2bb6fc8dee8d6c504c0ac1e7f5f7dc5810a9903e793b6f715a9f015bdadb9a"
-<<<<<<< HEAD
-            ],
-            "markers": "python_version >= '3.6'",
-            "version": "==2.0.2"
-=======
             ],
             "markers": "python_version >= '3.6'",
             "version": "==2.0.2"
@@ -586,7 +557,6 @@
             ],
             "markers": "python_version >= '3.7'",
             "version": "==3.7.0"
->>>>>>> fcd3e0e2
         },
         "zope.event": {
             "hashes": [
@@ -672,19 +642,11 @@
         },
         "black": {
             "hashes": [
-<<<<<<< HEAD
-                "sha256:77b80f693a569e2e527958459634f18df9b0ba2625ba4e0c2d5da5be42e6f2b3",
-                "sha256:a615e69ae185e08fdd73e4715e260e2479c861b5740057fde6e8b4e3b7dd589f"
-            ],
-            "index": "pypi",
-            "version": "==21.12b0"
-=======
                 "sha256:802c6c30b637b28645b7fde282ed2569c0cd777dbe493a41b6a03c1d903f99ac",
                 "sha256:a042adbb18b3262faad5aff4e834ff186bb893f95ba3a8013f09de1e5569def2"
             ],
             "index": "pypi",
             "version": "==21.11b1"
->>>>>>> fcd3e0e2
         },
         "certifi": {
             "hashes": [
@@ -833,11 +795,7 @@
                 "sha256:92a8b58ce734b2a4494878e0ecf7d79ccd7a128b5fc6014c401e0b61f006f0f6",
                 "sha256:b7cf7d3fef75f1e4c80a96ca660efbd51473d7e8f39b5ab9210febc7809012a4"
             ],
-<<<<<<< HEAD
-            "index": "pypi",
-=======
             "markers": "python_version < '3.8'",
->>>>>>> fcd3e0e2
             "version": "==4.10.0"
         },
         "iniconfig": {
@@ -1106,8 +1064,6 @@
             ],
             "index": "pypi",
             "version": "==6.0"
-<<<<<<< HEAD
-=======
         },
         "regex": {
             "hashes": [
@@ -1187,7 +1143,6 @@
                 "sha256:fff55f3ce50a3ff63ec8e2a8d3dd924f1941b250b0aac3d3d42b687eeff07a8e"
             ],
             "version": "==2021.11.10"
->>>>>>> fcd3e0e2
         },
         "requests": {
             "hashes": [
@@ -1236,17 +1191,6 @@
             "markers": "python_version < '3.11' and platform_python_implementation == 'CPython'",
             "version": "==0.2.6"
         },
-<<<<<<< HEAD
-        "setuptools": {
-            "hashes": [
-                "sha256:2404879cda71495fc4d5cbc445ed52fdaddf352b36e40be8dcc63147cb4edabe",
-                "sha256:68eb94073fc486091447fcb0501efd6560a0e5a1839ba249e5ff3c4c93f05f90"
-            ],
-            "markers": "python_version >= '3.7'",
-            "version": "==60.5.0"
-        },
-=======
->>>>>>> fcd3e0e2
         "six": {
             "hashes": [
                 "sha256:1e61c37477a1626458e36f7b1d82aa5c9b094fa4802892072e49de9c60c4c926",
@@ -1301,11 +1245,7 @@
                 "sha256:4ca091dea149f945ec56afb48dae714f21e8692ef22a395223bcd328961b6a0e",
                 "sha256:7f001e5ac290a0c0401508864c7ec868be4e701886d5b573a9528ed3973d9d3b"
             ],
-<<<<<<< HEAD
-            "index": "pypi",
-=======
             "markers": "python_version < '3.8'",
->>>>>>> fcd3e0e2
             "version": "==4.0.1"
         },
         "urllib3": {
