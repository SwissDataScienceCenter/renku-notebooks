--- conflicted
+++ resolved
@@ -147,10 +147,7 @@
                 "sha256:d3d5e10be0cf2a12214ddee45c6bd203dab435e3d83b4560c03066eda600bfe3",
                 "sha256:efe15aca4f64f3a7ea0c09c87826490e50ed166ce67368a68f315ea0807a20df"
             ],
-<<<<<<< HEAD
-=======
             "markers": "python_version >= '2.7' and python_version not in '3.0, 3.1, 3.2, 3.3, 3.4'",
->>>>>>> 2bd09a9c
             "version": "==3.2.1"
         },
         "docker": {
@@ -220,10 +217,7 @@
                 "sha256:712dd7d140a9a1ea218e5688c7fcb04af71b431a29ec9ce433e384c60e387b98",
                 "sha256:9c0f71789438d703f77b94aad4ea545afaec9a65f10e6cc1bc8b89ce242244bb"
             ],
-<<<<<<< HEAD
-=======
-            "markers": "python_version >= '2.7' and python_version not in '3.0, 3.1, 3.2, 3.3'",
->>>>>>> 2bd09a9c
+            "markers": "python_version >= '2.7' and python_version not in '3.0, 3.1, 3.2, 3.3'",
             "version": "==1.22.1"
         },
         "greenlet": {
@@ -338,32 +332,6 @@
         },
         "markupsafe": {
             "hashes": [
-<<<<<<< HEAD
-                "sha256:06358015a4dee8ee23ae426bf885616ab3963622defd829eb45b44e3dee3515f",
-                "sha256:0b0c4fc852c5f02c6277ef3b33d23fcbe89b1b227460423e3335374da046b6db",
-                "sha256:267677fc42afed5094fc5ea1c4236bbe4b6a00fe4b08e93451e65ae9048139c7",
-                "sha256:303cb70893e2c345588fb5d5b86e0ca369f9bb56942f03064c5e3e75fa7a238a",
-                "sha256:3c9b624a0d9ed5a5093ac4edc4e823e6b125441e60ef35d36e6f4a6fdacd5054",
-                "sha256:42033e14cae1f6c86fc0c3e90d04d08ce73ac8e46ba420a0d22d545c2abd4977",
-                "sha256:4e4a99b6af7bdc0856b50020c095848ec050356a001e1f751510aef6ab14d0e0",
-                "sha256:4eb07faad54bb07427d848f31030a65a49ebb0cec0b30674f91cf1ddd456bfe4",
-                "sha256:63a7161cd8c2bc563feeda45df62f42c860dd0675e2b8da2667f25bb3c95eaba",
-                "sha256:68e0fd039b68d2945b4beb947d4023ca7f8e95b708031c345762efba214ea761",
-                "sha256:8092a63397025c2f655acd42784b2a1528339b90b987beb9253f22e8cdbb36c3",
-                "sha256:841218860683c0f2223e24756843d84cc49cccdae6765e04962607754a52d3e0",
-                "sha256:94076b2314bd2f6cfae508ad65b4d493e3a58a50112b7a2cbb6287bdbc404ae8",
-                "sha256:9d22aff1c5322e402adfb3ce40839a5056c353e711c033798cf4f02eb9f5124d",
-                "sha256:b0e4584f62b3e5f5c1a7bcefd2b52f236505e6ef032cc508caa4f4c8dc8d3af1",
-                "sha256:b1163ffc1384d242964426a8164da12dbcdbc0de18ea36e2c34b898ed38c3b45",
-                "sha256:beac28ed60c8e838301226a7a85841d0af2068eba2dcb1a58c2d32d6c05e440e",
-                "sha256:c29f096ce79c03054a1101d6e5fe6bf04b0bb489165d5e0e9653fb4fe8048ee1",
-                "sha256:c58779966d53e5f14ba393d64e2402a7926601d1ac8adeb4e83893def79d0428",
-                "sha256:cfe14b37908eaf7d5506302987228bff69e1b8e7071ccd4e70fd0283b1b47f0b",
-                "sha256:e834249c45aa9837d0753351cdca61a4b8b383cc9ad0ff2325c97ff7b69e72a6",
-                "sha256:eed1b234c4499811ee85bcefa22ef5e466e75d132502226ed29740d593316c1f"
-            ],
-            "version": "==2.0.0a1"
-=======
                 "sha256:00bc623926325b26bb9605ae9eae8a215691f33cae5df11ca5424f06f2d1f473",
                 "sha256:09027a7803a62ca78792ad89403b1b7a73a01c8cb65909cd876f7fcebd79b161",
                 "sha256:09c4b7f37d6c648cb13f9230d847adf22f8171b1ccc4d5682398e77f40309235",
@@ -400,7 +368,6 @@
             ],
             "markers": "python_version >= '2.7' and python_version not in '3.0, 3.1, 3.2, 3.3'",
             "version": "==1.1.1"
->>>>>>> 2bd09a9c
         },
         "oauthlib": {
             "hashes": [
@@ -487,7 +454,7 @@
                 "sha256:73ebfe9dbf22e832286dafa60473e4cd239f8592f699aa5adaf10050e6e1823c",
                 "sha256:75bb3f31ea686f1197762692a9ee6a7550b59fc6ca3a1f4b5d7e32fb98e2da2a"
             ],
-            "markers": "python_version >= '2.7' and python_version not in '3.0, 3.1, 3.2, 3.3'",
+            "markers": "python_version >= '2.7' and python_version not in '3.0, 3.1, 3.2'",
             "version": "==2.8.1"
         },
         "python-editor": {
@@ -512,10 +479,7 @@
             "hashes": [
                 "sha256:f26eea7898db40609563bed0a7ca11af12e2a79858632706d835a0f961b7d398"
             ],
-<<<<<<< HEAD
-=======
             "markers": "python_version >= '3.4'",
->>>>>>> 2bd09a9c
             "version": "==2.0.1"
         },
         "pyyaml": {
@@ -566,8 +530,6 @@
             ],
             "version": "==0.16.12"
         },
-<<<<<<< HEAD
-=======
         "ruamel.yaml.clib": {
             "hashes": [
                 "sha256:058a1cc3df2a8aecc12f983a48bda99315cebf55a3b3a5463e37bb599b05727b",
@@ -595,10 +557,9 @@
                 "sha256:e9f7d1d8c26a6a12c23421061f9022bb62704e38211fe375c645485f38df34a2",
                 "sha256:f6061a31880c1ed6b6ce341215336e2f3d0c1deccd84957b6fa8ca474b41e89f"
             ],
-            "markers": "python_version < '3.9' and platform_python_implementation == 'CPython'",
+            "markers": "platform_python_implementation == 'CPython' and python_version < '3.9'",
             "version": "==0.2.2"
         },
->>>>>>> 2bd09a9c
         "sentry-sdk": {
             "extras": [
                 "flask"
@@ -615,7 +576,7 @@
                 "sha256:30639c035cdb23534cd4aa2dd52c3bf48f06e5f4a941509c8bafd8ce11080259",
                 "sha256:8b74bedcbbbaca38ff6d7491d76f2b06b3592611af620f8426e82dddb04a5ced"
             ],
-            "markers": "python_version >= '2.7' and python_version not in '3.0, 3.1, 3.2, 3.3'",
+            "markers": "python_version >= '2.7' and python_version not in '3.0, 3.1, 3.2'",
             "version": "==1.15.0"
         },
         "sqlalchemy": {
@@ -659,59 +620,11 @@
                 "sha256:f605f348f4e6a2ba00acb3399c71d213b92f27f2383fc4abebf7a37368c12142",
                 "sha256:fcdb3755a7c355bc29df1b5e6fb8226d5c8b90551d202d69d0076a8a5649d68b"
             ],
-<<<<<<< HEAD
-=======
-            "markers": "python_version >= '2.7' and python_version not in '3.0, 3.1, 3.2, 3.3'",
->>>>>>> 2bd09a9c
+            "markers": "python_version >= '2.7' and python_version not in '3.0, 3.1, 3.2, 3.3'",
             "version": "==1.3.20"
         },
         "tornado": {
             "hashes": [
-<<<<<<< HEAD
-                "sha256:050927c5308a5ad22245f1948053ca1a576d6f9e4255b074872378d4d25aff54",
-                "sha256:079ba16da044a114ec6ed03a54fa712fdce9ca6cce6e5d6a0c714cba8a79656b",
-                "sha256:0bfbaf7b8ca23aa06a2126c7100fb5289b279f433a3f05e0fcc981571909fa03",
-                "sha256:0daa0c7b7c0f101d220708e2bdc8128b06a58f9ee0650128b044cc2fb227acf4",
-                "sha256:0fa2c470bfbe0280540b85f14f4999d81d0c303aa2ac89a15df428ab376d4937",
-                "sha256:1686f219ffa85387760993c8d7b58abdf6ec7dcf8aca98e2bceec1cad63e56b7",
-                "sha256:1f0d5fcb8ac9e12c9c02f7d55313c2158a25504f72ce9cd0f40d5a0dc72f8ee9",
-                "sha256:217c304348856b678bebd294c5bb597060b9e614f282ea6c16f294cf90ed63f0",
-                "sha256:274523e1e4e3edd73f4fa50c6114652758c3b3a5244be90453537409fb10f90c",
-                "sha256:28039498112b683dad3077bd45fb93cd965cfd0f0facc31c025c7fc0c34ecbf5",
-                "sha256:2df3a1729fda484c3d0a3f2e2bfd950678c4973cd8af7285cbbc1419af23e91b",
-                "sha256:2f9db6ea476641714ebb02f49d584fa924685ef79d450c15994ee727ec16ece4",
-                "sha256:39c81b234ccf6c9b35593f8e1788c10b4a298013c9bdfc2a4597871608c83121",
-                "sha256:4befe806e0d4d5a47631dc61538d0a86ca5f39b8f0dcbaaeca0004a9151b8acd",
-                "sha256:5a750def4e943f517e45ea5a26a828fce3b76dc7d843404f28b46fbcca28d304",
-                "sha256:5bc5bf9e12c6ff2cc0600fac1dfabe4ed9f663252e92154e813c643d876e3648",
-                "sha256:645f081531f35296fa2825b517ad4116162921294e9d896a1298d63a55f17eb4",
-                "sha256:6c7cfa49b8d14ca33e1f11e6f9f51c77b42d28aefc963444bc8e39858baa146b",
-                "sha256:6cc7c261823a2a861df79366dd589e9ca6e49c326db5c834e4937f39a8c0ecb1",
-                "sha256:73598e3e7150658cf61f0015a9cec8430cf3f39e3c9c3083ce88ff16023a912d",
-                "sha256:803b3498a0d80190991bde5c0369c66b363632ad9206b558fd009a0e077aea32",
-                "sha256:83344fd56bf47fbf22058ac718bea4feef8a11486e5b0715aa0eb14951bb4c53",
-                "sha256:84ab8cb1ad6dc21e846048a20cc657ea2f99d00211cd4366aaa509e174f508f4",
-                "sha256:915b1662ee9d1b74faa3c4cf96c20a479cc8f0af0dd3157af1455cd6603ab93b",
-                "sha256:a5aea4a1305dc3ca2b042d63b08e235ed5c672c05c6dacaf18289297f790edf2",
-                "sha256:ac42a74a73591de22e4f8fd26274af1c9335eee7877120420445e28e5ed1b8f4",
-                "sha256:b06859aa0e98503d8c53b0e82de718c53c2854fd8e2aabd01c5217d2f465194d",
-                "sha256:b646249d8b39a79d7dcf7766a04960d94171b19ee7ee1f7b1ddb386150ac9024",
-                "sha256:bb81560300c7f1775f56b56aac4a1752be6a2c66831be7dbeaf1599330308a82",
-                "sha256:bb87b3d278063b61e9b980a7ebabf97b47504ec7e45139f3df66a02e3895a975",
-                "sha256:bbb511cc293fe6f45466e5ba805a95da3ae469dc91e7c9cb296a86652fc6e1db",
-                "sha256:c45312bb4e9c18aff7f57ea5b908f4bd90af2bbc393a53a0137f978c8512ef1e",
-                "sha256:ce55cd87fe92e2b2387e0fdc6abd66fcb1c6a1d25dfefd288017875eb448fa0f",
-                "sha256:d00c0bbbeeaf397c8a3f2a803e8d2d25aabb08f988c67a8bb2208953cf697655",
-                "sha256:d825f5037efc3e6dd6a018f0a535648a04d64e695396291949a0fef66202074f",
-                "sha256:e0ea651fc505acb6f6e4cd6a6b7f46cd89c90a6c6c7968e33246fc9bc3832fd0",
-                "sha256:e123c2a130472dd78e6fcc4a539a8f3f50a12f5e17faadaa132912c48a916dd9",
-                "sha256:eb17860bd744c90383bfa3b64834cc08a18d4ff9240b7936599f485f917bd720",
-                "sha256:edcaed89c723cc193588e3b1f6c0c182f5b96d7d129ff2d81ff02951df769f10",
-                "sha256:f0c70419e04d6d56227ce4c7b5e5df74ceaa11d9d93cd094da9b35aeb623a7af",
-                "sha256:fad574b1c6c0b1fae6b0b8a64b52b9ef7f61afbcfa5c7ea3730deffb9ea5ff10"
-            ],
-            "version": "==6.1b2"
-=======
                 "sha256:0fe2d45ba43b00a41cd73f8be321a44936dc1aba233dee979f17a042b83eb6dc",
                 "sha256:22aed82c2ea340c3771e3babc5ef220272f6fd06b5108a53b4976d0d722bcd52",
                 "sha256:2c027eb2a393d964b22b5c154d1a23a5f8727db6fda837118a776b29e2b8ebc6",
@@ -724,17 +637,13 @@
             ],
             "markers": "python_version >= '3.5'",
             "version": "==6.0.4"
->>>>>>> 2bd09a9c
         },
         "traitlets": {
             "hashes": [
                 "sha256:178f4ce988f69189f7e523337a3e11d91c786ded9360174a3d9ca83e79bc5396",
                 "sha256:69ff3f9d5351f31a7ad80443c2674b7099df13cc41fc5fa6e2f6d3b0330b0426"
             ],
-<<<<<<< HEAD
-=======
             "markers": "python_version >= '3.7'",
->>>>>>> 2bd09a9c
             "version": "==5.0.5"
         },
         "urllib3": {
@@ -760,8 +669,6 @@
             "markers": "python_version >= '2.7' and python_version not in '3.0, 3.1, 3.2, 3.3, 3.4'",
             "version": "==1.0.1"
         },
-<<<<<<< HEAD
-=======
         "zipp": {
             "hashes": [
                 "sha256:102c24ef8f171fd729d46599845e95c7ab894a4cf45f5de11a44cc7444fb1108",
@@ -770,7 +677,6 @@
             "markers": "python_version >= '3.6'",
             "version": "==3.4.0"
         },
->>>>>>> 2bd09a9c
         "zope.event": {
             "hashes": [
                 "sha256:2666401939cdaa5f4e0c08cf7f20c9b21423b95e88f4675b1443973bdb080c42",
@@ -841,10 +747,7 @@
                 "sha256:ae55bac364c405caa23a4f2d6cfecc6a0daada500274ffca4a9230e7129eac59",
                 "sha256:b778ce0c909a2653741cb4b1ac7015b5c130ab9c897611df43ae6a58523cb965"
             ],
-<<<<<<< HEAD
-=======
             "markers": "python_full_version >= '3.5.3'",
->>>>>>> 2bd09a9c
             "version": "==3.6.2"
         },
         "alembic": {
@@ -1096,10 +999,7 @@
                 "sha256:d3d5e10be0cf2a12214ddee45c6bd203dab435e3d83b4560c03066eda600bfe3",
                 "sha256:efe15aca4f64f3a7ea0c09c87826490e50ed166ce67368a68f315ea0807a20df"
             ],
-<<<<<<< HEAD
-=======
             "markers": "python_version >= '2.7' and python_version not in '3.0, 3.1, 3.2, 3.3, 3.4'",
->>>>>>> 2bd09a9c
             "version": "==3.2.1"
         },
         "decorator": {
@@ -1223,10 +1123,7 @@
                 "sha256:3139bf72d81dfd785b0a464e2776bd59bdc725b4cc10e6cf46b56a0db931c82e",
                 "sha256:969d844b7a85d32a5f9ac4e163df6e846d73c87c8b75847494ee8f4bd2186421"
             ],
-<<<<<<< HEAD
-=======
-            "markers": "python_version >= '2.7' and python_version not in '3.0, 3.1, 3.2, 3.3'",
->>>>>>> 2bd09a9c
+            "markers": "python_version >= '2.7' and python_version not in '3.0, 3.1, 3.2, 3.3'",
             "version": "==1.5.6"
         },
         "idna": {
@@ -1280,10 +1177,7 @@
                 "sha256:dcab1d98b469a12a1a624ead220584391648790275560e1a43e54c5dceae65e7",
                 "sha256:dcaeec1b5f0eca77faea2a35ab790b4f3680ff75590bfcb7145986905aab2f58"
             ],
-<<<<<<< HEAD
-=======
             "markers": "python_version >= '3.6' and python_version < '4.0'",
->>>>>>> 2bd09a9c
             "version": "==5.6.4"
         },
         "jedi": {
@@ -1480,10 +1374,7 @@
                 "sha256:01e2d726d16eaf2cde6db74a87e2451453547e8832d142f73f72fddcd4fe0250",
                 "sha256:4d6b116187c795c99b9dba13d46e764d596574b14c296d60670c8dfe454db364"
             ],
-<<<<<<< HEAD
-=======
             "markers": "python_version >= '3.6'",
->>>>>>> 2bd09a9c
             "version": "==0.5.1"
         },
         "nbconvert": {
@@ -1499,10 +1390,7 @@
                 "sha256:aa9450c16d29286dc69b92ea4913c1bffe86488f90184445996ccc03a2f60382",
                 "sha256:f545b22138865bfbcc6b1ffe89ed5a2b8e2dc5d4fe876f2ca60d8e6f702a30f8"
             ],
-<<<<<<< HEAD
-=======
             "markers": "python_version >= '3.5'",
->>>>>>> 2bd09a9c
             "version": "==5.0.8"
         },
         "nest-asyncio": {
@@ -1510,10 +1398,7 @@
                 "sha256:c2d3bdc76ba235a7ad215128afe31d74a320d25790c50cd94685ec5ea221b94d",
                 "sha256:c614fcfaca72b1f04778bc0e73f49c84500b3d045c49d149fc46f1566643c175"
             ],
-<<<<<<< HEAD
-=======
             "markers": "python_version >= '3.5'",
->>>>>>> 2bd09a9c
             "version": "==1.4.2"
         },
         "nodeenv": {
@@ -1625,10 +1510,7 @@
                 "sha256:25c95d2ac813909f813c93fde734b6e44406d1477a9faef7c915ff37d39c0a8c",
                 "sha256:7debb9a521e0b1ee7d2fe96ee4bd60ef03c6492784de0547337ca4433e46aa63"
             ],
-<<<<<<< HEAD
-=======
             "markers": "python_full_version >= '3.6.1'",
->>>>>>> 2bd09a9c
             "version": "==3.0.8"
         },
         "protobuf": {
@@ -1706,10 +1588,7 @@
                 "sha256:2295e7b2f6b5bd100585ebcb1f616591b652db8a741695b3d8f5d28bdc934367",
                 "sha256:c58a7d2815e0e8d7972bf1803331fb0152f867bd89adf8a01dfd55085434192e"
             ],
-<<<<<<< HEAD
-=======
-            "markers": "python_version >= '2.7' and python_version not in '3.0, 3.1, 3.2, 3.3'",
->>>>>>> 2bd09a9c
+            "markers": "python_version >= '2.7' and python_version not in '3.0, 3.1, 3.2, 3.3'",
             "version": "==2.6.0"
         },
         "pycparser": {
@@ -1725,10 +1604,7 @@
                 "sha256:0d94e0e05a19e57a99444b6ddcf9a6eb2e5c68d3ca1e98e90707af8152c90a92",
                 "sha256:35b2d75ee967ea93b55750aa9edbbf72813e06a66ba54438df2cfac9e3c27fc8"
             ],
-<<<<<<< HEAD
-=======
-            "markers": "python_version >= '2.7' and python_version not in '3.0, 3.1, 3.2, 3.3'",
->>>>>>> 2bd09a9c
+            "markers": "python_version >= '2.7' and python_version not in '3.0, 3.1, 3.2, 3.3'",
             "version": "==2.2.0"
         },
         "pygments": {
@@ -1736,10 +1612,7 @@
                 "sha256:381985fcc551eb9d37c52088a32914e00517e57f4a21609f48141ba08e193fa0",
                 "sha256:88a0bbcd659fcb9573703957c6b9cff9fab7295e6e76db54c9d00ae42df32773"
             ],
-<<<<<<< HEAD
-=======
             "markers": "python_version >= '3.5'",
->>>>>>> 2bd09a9c
             "version": "==2.7.2"
         },
         "pylint": {
@@ -1762,7 +1635,7 @@
                 "sha256:c203ec8783bf771a155b207279b9bccb8dea02d8f0c9e5f8ead507bc3246ecc1",
                 "sha256:ef9d7589ef3c200abe66653d3f1ab1033c3c419ae9b9bdb1240a85b024efc88b"
             ],
-            "markers": "python_version >= '2.6' and python_version not in '3.0, 3.1, 3.2, 3.3'",
+            "markers": "python_version >= '2.6' and python_version not in '3.0, 3.1, 3.2'",
             "version": "==2.4.7"
         },
         "pyrsistent": {
@@ -1823,7 +1696,7 @@
                 "sha256:73ebfe9dbf22e832286dafa60473e4cd239f8592f699aa5adaf10050e6e1823c",
                 "sha256:75bb3f31ea686f1197762692a9ee6a7550b59fc6ca3a1f4b5d7e32fb98e2da2a"
             ],
-            "markers": "python_version >= '2.7' and python_version not in '3.0, 3.1, 3.2, 3.3'",
+            "markers": "python_version >= '2.7' and python_version not in '3.0, 3.1, 3.2'",
             "version": "==2.8.1"
         },
         "python-editor": {
@@ -1840,10 +1713,7 @@
             "hashes": [
                 "sha256:f26eea7898db40609563bed0a7ca11af12e2a79858632706d835a0f961b7d398"
             ],
-<<<<<<< HEAD
-=======
             "markers": "python_version >= '3.4'",
->>>>>>> 2bd09a9c
             "version": "==2.0.1"
         },
         "pyyaml": {
@@ -1898,7 +1768,7 @@
                 "sha256:f1a25a61495b6f7bb986accc5b597a3541d9bd3ef0016f50be16dbb32025b302",
                 "sha256:fa411b1d8f371d3a49d31b0789eb6da2537dadbb2aef74a43aa99a78195c3f76"
             ],
-            "markers": "python_version >= '2.7' and python_version not in '3.0, 3.1, 3.2, 3.3'",
+            "markers": "python_version >= '2.7' and python_version not in '3.0, 3.1, 3.2'",
             "version": "==19.0.2"
         },
         "regex": {
@@ -1948,8 +1818,6 @@
             ],
             "version": "==0.16.12"
         },
-<<<<<<< HEAD
-=======
         "ruamel.yaml.clib": {
             "hashes": [
                 "sha256:058a1cc3df2a8aecc12f983a48bda99315cebf55a3b3a5463e37bb599b05727b",
@@ -1977,10 +1845,9 @@
                 "sha256:e9f7d1d8c26a6a12c23421061f9022bb62704e38211fe375c645485f38df34a2",
                 "sha256:f6061a31880c1ed6b6ce341215336e2f3d0c1deccd84957b6fa8ca474b41e89f"
             ],
-            "markers": "python_version < '3.9' and platform_python_implementation == 'CPython'",
+            "markers": "platform_python_implementation == 'CPython' and python_version < '3.9'",
             "version": "==0.2.2"
         },
->>>>>>> 2bd09a9c
         "send2trash": {
             "hashes": [
                 "sha256:60001cc07d707fe247c94f74ca6ac0d3255aabcb930529690897ca2a39db28b2",
@@ -1993,7 +1860,7 @@
                 "sha256:30639c035cdb23534cd4aa2dd52c3bf48f06e5f4a941509c8bafd8ce11080259",
                 "sha256:8b74bedcbbbaca38ff6d7491d76f2b06b3592611af620f8426e82dddb04a5ced"
             ],
-            "markers": "python_version >= '2.7' and python_version not in '3.0, 3.1, 3.2, 3.3'",
+            "markers": "python_version >= '2.7' and python_version not in '3.0, 3.1, 3.2'",
             "version": "==1.15.0"
         },
         "sqlalchemy": {
@@ -2037,10 +1904,7 @@
                 "sha256:f605f348f4e6a2ba00acb3399c71d213b92f27f2383fc4abebf7a37368c12142",
                 "sha256:fcdb3755a7c355bc29df1b5e6fb8226d5c8b90551d202d69d0076a8a5649d68b"
             ],
-<<<<<<< HEAD
-=======
-            "markers": "python_version >= '2.7' and python_version not in '3.0, 3.1, 3.2, 3.3'",
->>>>>>> 2bd09a9c
+            "markers": "python_version >= '2.7' and python_version not in '3.0, 3.1, 3.2, 3.3'",
             "version": "==1.3.20"
         },
         "tenacity": {
@@ -2075,51 +1939,6 @@
         },
         "tornado": {
             "hashes": [
-<<<<<<< HEAD
-                "sha256:050927c5308a5ad22245f1948053ca1a576d6f9e4255b074872378d4d25aff54",
-                "sha256:079ba16da044a114ec6ed03a54fa712fdce9ca6cce6e5d6a0c714cba8a79656b",
-                "sha256:0bfbaf7b8ca23aa06a2126c7100fb5289b279f433a3f05e0fcc981571909fa03",
-                "sha256:0daa0c7b7c0f101d220708e2bdc8128b06a58f9ee0650128b044cc2fb227acf4",
-                "sha256:0fa2c470bfbe0280540b85f14f4999d81d0c303aa2ac89a15df428ab376d4937",
-                "sha256:1686f219ffa85387760993c8d7b58abdf6ec7dcf8aca98e2bceec1cad63e56b7",
-                "sha256:1f0d5fcb8ac9e12c9c02f7d55313c2158a25504f72ce9cd0f40d5a0dc72f8ee9",
-                "sha256:217c304348856b678bebd294c5bb597060b9e614f282ea6c16f294cf90ed63f0",
-                "sha256:274523e1e4e3edd73f4fa50c6114652758c3b3a5244be90453537409fb10f90c",
-                "sha256:28039498112b683dad3077bd45fb93cd965cfd0f0facc31c025c7fc0c34ecbf5",
-                "sha256:2df3a1729fda484c3d0a3f2e2bfd950678c4973cd8af7285cbbc1419af23e91b",
-                "sha256:2f9db6ea476641714ebb02f49d584fa924685ef79d450c15994ee727ec16ece4",
-                "sha256:39c81b234ccf6c9b35593f8e1788c10b4a298013c9bdfc2a4597871608c83121",
-                "sha256:4befe806e0d4d5a47631dc61538d0a86ca5f39b8f0dcbaaeca0004a9151b8acd",
-                "sha256:5a750def4e943f517e45ea5a26a828fce3b76dc7d843404f28b46fbcca28d304",
-                "sha256:5bc5bf9e12c6ff2cc0600fac1dfabe4ed9f663252e92154e813c643d876e3648",
-                "sha256:645f081531f35296fa2825b517ad4116162921294e9d896a1298d63a55f17eb4",
-                "sha256:6c7cfa49b8d14ca33e1f11e6f9f51c77b42d28aefc963444bc8e39858baa146b",
-                "sha256:6cc7c261823a2a861df79366dd589e9ca6e49c326db5c834e4937f39a8c0ecb1",
-                "sha256:73598e3e7150658cf61f0015a9cec8430cf3f39e3c9c3083ce88ff16023a912d",
-                "sha256:803b3498a0d80190991bde5c0369c66b363632ad9206b558fd009a0e077aea32",
-                "sha256:83344fd56bf47fbf22058ac718bea4feef8a11486e5b0715aa0eb14951bb4c53",
-                "sha256:84ab8cb1ad6dc21e846048a20cc657ea2f99d00211cd4366aaa509e174f508f4",
-                "sha256:915b1662ee9d1b74faa3c4cf96c20a479cc8f0af0dd3157af1455cd6603ab93b",
-                "sha256:a5aea4a1305dc3ca2b042d63b08e235ed5c672c05c6dacaf18289297f790edf2",
-                "sha256:ac42a74a73591de22e4f8fd26274af1c9335eee7877120420445e28e5ed1b8f4",
-                "sha256:b06859aa0e98503d8c53b0e82de718c53c2854fd8e2aabd01c5217d2f465194d",
-                "sha256:b646249d8b39a79d7dcf7766a04960d94171b19ee7ee1f7b1ddb386150ac9024",
-                "sha256:bb81560300c7f1775f56b56aac4a1752be6a2c66831be7dbeaf1599330308a82",
-                "sha256:bb87b3d278063b61e9b980a7ebabf97b47504ec7e45139f3df66a02e3895a975",
-                "sha256:bbb511cc293fe6f45466e5ba805a95da3ae469dc91e7c9cb296a86652fc6e1db",
-                "sha256:c45312bb4e9c18aff7f57ea5b908f4bd90af2bbc393a53a0137f978c8512ef1e",
-                "sha256:ce55cd87fe92e2b2387e0fdc6abd66fcb1c6a1d25dfefd288017875eb448fa0f",
-                "sha256:d00c0bbbeeaf397c8a3f2a803e8d2d25aabb08f988c67a8bb2208953cf697655",
-                "sha256:d825f5037efc3e6dd6a018f0a535648a04d64e695396291949a0fef66202074f",
-                "sha256:e0ea651fc505acb6f6e4cd6a6b7f46cd89c90a6c6c7968e33246fc9bc3832fd0",
-                "sha256:e123c2a130472dd78e6fcc4a539a8f3f50a12f5e17faadaa132912c48a916dd9",
-                "sha256:eb17860bd744c90383bfa3b64834cc08a18d4ff9240b7936599f485f917bd720",
-                "sha256:edcaed89c723cc193588e3b1f6c0c182f5b96d7d129ff2d81ff02951df769f10",
-                "sha256:f0c70419e04d6d56227ce4c7b5e5df74ceaa11d9d93cd094da9b35aeb623a7af",
-                "sha256:fad574b1c6c0b1fae6b0b8a64b52b9ef7f61afbcfa5c7ea3730deffb9ea5ff10"
-            ],
-            "version": "==6.1b2"
-=======
                 "sha256:0fe2d45ba43b00a41cd73f8be321a44936dc1aba233dee979f17a042b83eb6dc",
                 "sha256:22aed82c2ea340c3771e3babc5ef220272f6fd06b5108a53b4976d0d722bcd52",
                 "sha256:2c027eb2a393d964b22b5c154d1a23a5f8727db6fda837118a776b29e2b8ebc6",
@@ -2132,17 +1951,13 @@
             ],
             "markers": "python_version >= '3.5'",
             "version": "==6.0.4"
->>>>>>> 2bd09a9c
         },
         "traitlets": {
             "hashes": [
                 "sha256:178f4ce988f69189f7e523337a3e11d91c786ded9360174a3d9ca83e79bc5396",
                 "sha256:69ff3f9d5351f31a7ad80443c2674b7099df13cc41fc5fa6e2f6d3b0330b0426"
             ],
-<<<<<<< HEAD
-=======
             "markers": "python_version >= '3.7'",
->>>>>>> 2bd09a9c
             "version": "==5.0.5"
         },
         "typed-ast": {
@@ -2178,7 +1993,7 @@
                 "sha256:fcf135e17cc74dbfbc05894ebca928ffeb23d9790b3167a674921db19082401f",
                 "sha256:fe460b922ec15dd205595c9b5b99e2f056fd98ae8f9f56b888e7a17dc2b757e7"
             ],
-            "markers": "python_version < '3.8' and implementation_name == 'cpython'",
+            "markers": "implementation_name == 'cpython' and python_version < '3.8'",
             "version": "==1.4.1"
         },
         "typing-extensions": {
@@ -2203,10 +2018,7 @@
                 "sha256:b0011228208944ce71052987437d3843e05690b2f23d1c7da4263fde104c97a2",
                 "sha256:b8d6110f493af256a40d65e29846c69340a947669eec8ce784fcf3dd3af28380"
             ],
-<<<<<<< HEAD
-=======
-            "markers": "python_version >= '2.7' and python_version not in '3.0, 3.1, 3.2, 3.3'",
->>>>>>> 2bd09a9c
+            "markers": "python_version >= '2.7' and python_version not in '3.0, 3.1, 3.2, 3.3'",
             "version": "==20.1.0"
         },
         "wcwidth": {
@@ -2272,10 +2084,7 @@
                 "sha256:f57744fc61e118b5d114ae8077d8eb9df4d2d2c11e2af194e21f0c11ed9dcf6c",
                 "sha256:f835015a825980b65356e9520979a1564c56efea7da7d4b68a14d4a07a3a7336"
             ],
-<<<<<<< HEAD
-=======
             "markers": "python_version >= '3.6'",
->>>>>>> 2bd09a9c
             "version": "==1.6.2"
         },
         "zipp": {
@@ -2283,10 +2092,7 @@
                 "sha256:102c24ef8f171fd729d46599845e95c7ab894a4cf45f5de11a44cc7444fb1108",
                 "sha256:ed5eee1974372595f9e416cc7bbeeb12335201d8081ca8a0743c954d4446e5cb"
             ],
-<<<<<<< HEAD
-=======
             "markers": "python_version >= '3.6'",
->>>>>>> 2bd09a9c
             "version": "==3.4.0"
         }
     }
