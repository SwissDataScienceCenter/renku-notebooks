{
    "_meta": {
        "hash": {
            "sha256": "a306a3cb91ab8d8cb3dc61e002c8b48c25c1393401d4f54646feee95fa957136"
        },
        "pipfile-spec": 6,
        "requires": {},
        "sources": [
            {
                "name": "pypi",
                "url": "https://pypi.org/simple",
                "verify_ssl": true
            }
        ]
    },
    "default": {
        "apispec": {
            "extras": [
                "yaml"
            ],
            "hashes": [
                "sha256:5bc5404b19259aeeb307ce9956e2c1a97722c6a130ef414671dfc21acd622afc",
                "sha256:d167890e37f14f3f26b588ff2598af35faa5c27612264ea1125509c8ff860834"
            ],
            "markers": "python_version >= '3.6'",
            "version": "==5.1.1"
        },
        "apispec-webframeworks": {
            "hashes": [
                "sha256:0db35b267914b3f8c562aca0261957dbcb4176f255eacc22520277010818dcf3",
                "sha256:482c563abbcc2a261439476cb3f1a7c7284cc997c322c574d48c111643e9c04e"
            ],
            "index": "pypi",
            "version": "==0.5.2"
        },
        "blinker": {
            "hashes": [
                "sha256:471aee25f3992bd325afa3772f1063dbdbbca947a041b8b89466dc00d606f8b6"
            ],
            "version": "==1.4"
        },
        "cachetools": {
            "hashes": [
                "sha256:89ea6f1b638d5a73a4f9226be57ac5e4f399d22770b92355f92dcb0f7f001693",
                "sha256:92971d3cb7d2a97efff7c7bb1657f21a8f5fb309a37530537c71b1774189f2d1"
            ],
            "markers": "python_version ~= '3.5'",
            "version": "==4.2.4"
        },
        "certifi": {
            "hashes": [
                "sha256:78884e7c1d4b00ce3cea67b44566851c4343c120abd683433ce934a68ea58872",
                "sha256:d62a0163eb4c2344ac042ab2bdf75399a71a2d8c7d47eac2e2ee91b9d6339569"
            ],
            "version": "==2021.10.8"
        },
        "charset-normalizer": {
            "hashes": [
<<<<<<< HEAD
                "sha256:1eecaa09422db5be9e29d7fc65664e6c33bd06f9ced7838578ba40d58bdf3721",
                "sha256:b0b883e8e874edfdece9c28f314e3dd5badf067342e42fb162203335ae61aa2c"
            ],
            "markers": "python_version >= '3'",
            "version": "==2.0.9"
=======
                "sha256:876d180e9d7432c5d1dfd4c5d26b72f099d503e8fcc0feb7532c9289be60fcbd",
                "sha256:cb957888737fc0bbcd78e3df769addb41fd1ff8cf950dc9e7ad7793f1bf44455"
            ],
            "markers": "python_version >= '3'",
            "version": "==2.0.10"
>>>>>>> fcd3e0e2
        },
        "click": {
            "hashes": [
                "sha256:353f466495adaeb40b6b5f592f9f91cb22372351c84caeb068132442a4518ef3",
                "sha256:410e932b050f5eed773c4cda94de75971c89cdb3155a72a0831139a79e5ecb5b"
            ],
            "markers": "python_version >= '3.6'",
            "version": "==8.0.3"
        },
        "docker": {
            "hashes": [
                "sha256:7a79bb439e3df59d0a72621775d600bc8bc8b422d285824cb37103eab91d1ce0",
                "sha256:d916a26b62970e7c2f554110ed6af04c7ccff8e9f81ad17d0d40c75637e227fb"
            ],
            "index": "pypi",
            "version": "==5.0.3"
        },
        "escapism": {
            "hashes": [
                "sha256:73256bdfb4f22230f0428fc6efecee61cdc4fad531b6f98b849cb9c80711e4ec",
                "sha256:d28f19edc3cb1ffc36fa238956ecc068695477e748f57157c6dde00a6b77f229"
            ],
            "index": "pypi",
            "version": "==1.0.1"
        },
        "flask": {
            "hashes": [
                "sha256:7b2fb8e934ddd50731893bdcdb00fc8c0315916f9fcd50d22c7cc1a95ab634e2",
                "sha256:cb90f62f1d8e4dc4621f52106613488b5ba826b2e1e10a33eac92f723093ab6a"
            ],
            "index": "pypi",
            "version": "==2.0.2"
        },
        "flask-apispec": {
            "hashes": [
                "sha256:7e82dabcac4234c1540438daac045e8475804b4dcf7f68898ffc47113ab34da0",
                "sha256:89e05dd2cb6e91ad999033c59aed4b5036aea9f0794d5ea5d9082be8ad4a99f2"
            ],
            "index": "pypi",
            "version": "==0.11.0"
        },
        "flask-swagger-ui": {
            "hashes": [
                "sha256:f329752a65b2940ada8eeb57bce613f7c0a12856a9c31063bb9e33798554c9ed"
            ],
            "index": "pypi",
            "version": "==3.36.0"
        },
        "gevent": {
            "hashes": [
                "sha256:0082d8a5d23c35812ce0e716a91ede597f6dd2c5ff508a02a998f73598c59397",
                "sha256:01928770972181ad8866ee37ea3504f1824587b188fcab782ef1619ce7538766",
                "sha256:05c5e8a50cd6868dd36536c92fb4468d18090e801bd63611593c0717bab63692",
                "sha256:08b4c17064e28f4eb85604486abc89f442c7407d2aed249cf54544ce5c9baee6",
                "sha256:177f93a3a90f46a5009e0841fef561601e5c637ba4332ab8572edd96af650101",
                "sha256:22ce1f38fdfe2149ffe8ec2131ca45281791c1e464db34b3b4321ae9d8d2efbb",
                "sha256:24d3550fbaeef5fddd794819c2853bca45a86c3d64a056a2c268d981518220d1",
                "sha256:2afa3f3ad528155433f6ac8bd64fa5cc303855b97004416ec719a6b1ca179481",
                "sha256:2bcec9f80196c751fdcf389ca9f7141e7b0db960d8465ed79be5e685bfcad682",
                "sha256:2cfff82f05f14b7f5d9ed53ccb7a609ae8604df522bb05c971bca78ec9d8b2b9",
                "sha256:3baeeccc4791ba3f8db27179dff11855a8f9210ddd754f6c9b48e0d2561c2aea",
                "sha256:3c012c73e6c61f13c75e3a4869dbe6a2ffa025f103421a6de9c85e627e7477b1",
                "sha256:3dad62f55fad839d498c801e139481348991cee6e1c7706041b5fe096cb6a279",
                "sha256:542ae891e2aa217d2cf6d8446538fcd2f3263a40eec123b970b899bac391c47a",
                "sha256:6a02a88723ed3f0fd92cbf1df3c4cd2fbd87d82b0a4bac3e36a8875923115214",
                "sha256:74fc1ef16b86616cfddcc74f7292642b0f72dde4dd95aebf4c45bb236744be54",
                "sha256:7909780f0cf18a1fc32aafd8c8e130cdd93c6e285b11263f7f2d1a0f3678bc50",
                "sha256:7ccffcf708094564e442ac6fde46f0ae9e40015cb69d995f4b39cc29a7643881",
                "sha256:8c21cb5c9f4e14d75b3fe0b143ec875d7dbd1495fad6d49704b00e57e781ee0f",
                "sha256:973749bacb7bc4f4181a8fb2a7e0e2ff44038de56d08e856dd54a5ac1d7331b4",
                "sha256:9d86438ede1cbe0fde6ef4cc3f72bf2f1ecc9630d8b633ff344a3aeeca272cdd",
                "sha256:9f9652d1e4062d4b5b5a0a49ff679fa890430b5f76969d35dccb2df114c55e0f",
                "sha256:a5ad4ed8afa0a71e1927623589f06a9b5e8b5e77810be3125cb4d93050d3fd1f",
                "sha256:b7709c64afa8bb3000c28bb91ec42c79594a7cb0f322e20427d57f9762366a5b",
                "sha256:bb5cb8db753469c7a9a0b8a972d2660fe851aa06eee699a1ca42988afb0aaa02",
                "sha256:c43f081cbca41d27fd8fef9c6a32cf83cb979345b20abc07bf68df165cdadb24",
                "sha256:cc2fef0f98ee180704cf95ec84f2bc2d86c6c3711bb6b6740d74e0afe708b62c",
                "sha256:da8d2d51a49b2a5beb02ad619ca9ddbef806ef4870ba04e5ac7b8b41a5b61db3",
                "sha256:e1899b921219fc8959ff9afb94dae36be82e0769ed13d330a393594d478a0b3a",
                "sha256:eae3c46f9484eaacd67ffcdf4eaf6ca830f587edd543613b0f5c4eb3c11d052d",
                "sha256:ec21f9eaaa6a7b1e62da786132d6788675b314f25f98d9541f1bf00584ed4749",
                "sha256:f289fae643a3f1c3b909d6b033e6921b05234a4907e9c9c8c3f1fe403e6ac452",
                "sha256:f48b64578c367b91fa793bf8eaaaf4995cb93c8bc45860e473bf868070ad094e"
            ],
            "index": "pypi",
            "version": "==21.12.0"
        },
        "google-auth": {
            "hashes": [
                "sha256:a348a50b027679cb7dae98043ac8dbcc1d7951f06d8387496071a1e05a2465c0",
                "sha256:d83570a664c10b97a1dc6f8df87e5fdfff012f48f62be131e449c20dfc32630e"
            ],
            "markers": "python_version >= '2.7' and python_version not in '3.0, 3.1, 3.2, 3.3, 3.4, 3.5'",
            "version": "==2.3.3"
        },
        "greenlet": {
            "hashes": [
                "sha256:0051c6f1f27cb756ffc0ffbac7d2cd48cb0362ac1736871399a739b2885134d3",
                "sha256:00e44c8afdbe5467e4f7b5851be223be68adb4272f44696ee71fe46b7036a711",
                "sha256:013d61294b6cd8fe3242932c1c5e36e5d1db2c8afb58606c5a67efce62c1f5fd",
                "sha256:049fe7579230e44daef03a259faa24511d10ebfa44f69411d99e6a184fe68073",
                "sha256:14d4f3cd4e8b524ae9b8aa567858beed70c392fdec26dbdb0a8a418392e71708",
                "sha256:166eac03e48784a6a6e0e5f041cfebb1ab400b394db188c48b3a84737f505b67",
                "sha256:17ff94e7a83aa8671a25bf5b59326ec26da379ace2ebc4411d690d80a7fbcf23",
                "sha256:1e12bdc622676ce47ae9abbf455c189e442afdde8818d9da983085df6312e7a1",
                "sha256:21915eb821a6b3d9d8eefdaf57d6c345b970ad722f856cd71739493ce003ad08",
                "sha256:288c6a76705dc54fba69fbcb59904ae4ad768b4c768839b8ca5fdadec6dd8cfd",
                "sha256:2bde6792f313f4e918caabc46532aa64aa27a0db05d75b20edfc5c6f46479de2",
                "sha256:32ca72bbc673adbcfecb935bb3fb1b74e663d10a4b241aaa2f5a75fe1d1f90aa",
                "sha256:356b3576ad078c89a6107caa9c50cc14e98e3a6c4874a37c3e0273e4baf33de8",
                "sha256:40b951f601af999a8bf2ce8c71e8aaa4e8c6f78ff8afae7b808aae2dc50d4c40",
                "sha256:572e1787d1460da79590bf44304abbc0a2da944ea64ec549188fa84d89bba7ab",
                "sha256:58df5c2a0e293bf665a51f8a100d3e9956febfbf1d9aaf8c0677cf70218910c6",
                "sha256:64e6175c2e53195278d7388c454e0b30997573f3f4bd63697f88d855f7a6a1fc",
                "sha256:7227b47e73dedaa513cdebb98469705ef0d66eb5a1250144468e9c3097d6b59b",
                "sha256:7418b6bfc7fe3331541b84bb2141c9baf1ec7132a7ecd9f375912eca810e714e",
                "sha256:7cbd7574ce8e138bda9df4efc6bf2ab8572c9aff640d8ecfece1b006b68da963",
                "sha256:7ff61ff178250f9bb3cd89752df0f1dd0e27316a8bd1465351652b1b4a4cdfd3",
                "sha256:833e1551925ed51e6b44c800e71e77dacd7e49181fdc9ac9a0bf3714d515785d",
                "sha256:8639cadfda96737427330a094476d4c7a56ac03de7265622fcf4cfe57c8ae18d",
                "sha256:8c5d5b35f789a030ebb95bff352f1d27a93d81069f2adb3182d99882e095cefe",
                "sha256:8c790abda465726cfb8bb08bd4ca9a5d0a7bd77c7ac1ca1b839ad823b948ea28",
                "sha256:8d2f1fb53a421b410751887eb4ff21386d119ef9cde3797bf5e7ed49fb51a3b3",
                "sha256:903bbd302a2378f984aef528f76d4c9b1748f318fe1294961c072bdc7f2ffa3e",
                "sha256:93f81b134a165cc17123626ab8da2e30c0455441d4ab5576eed73a64c025b25c",
                "sha256:95e69877983ea39b7303570fa6760f81a3eec23d0e3ab2021b7144b94d06202d",
                "sha256:9633b3034d3d901f0a46b7939f8c4d64427dfba6bbc5a36b1a67364cf148a1b0",
                "sha256:97e5306482182170ade15c4b0d8386ded995a07d7cc2ca8f27958d34d6736497",
                "sha256:9f3cba480d3deb69f6ee2c1825060177a22c7826431458c697df88e6aeb3caee",
                "sha256:aa5b467f15e78b82257319aebc78dd2915e4c1436c3c0d1ad6f53e47ba6e2713",
                "sha256:abb7a75ed8b968f3061327c433a0fbd17b729947b400747c334a9c29a9af6c58",
                "sha256:aec52725173bd3a7b56fe91bc56eccb26fbdff1386ef123abb63c84c5b43b63a",
                "sha256:b11548073a2213d950c3f671aa88e6f83cda6e2fb97a8b6317b1b5b33d850e06",
                "sha256:b1692f7d6bc45e3200844be0dba153612103db241691088626a33ff1f24a0d88",
                "sha256:b336501a05e13b616ef81ce329c0e09ac5ed8c732d9ba7e3e983fcc1a9e86965",
                "sha256:b8c008de9d0daba7b6666aa5bbfdc23dcd78cafc33997c9b7741ff6353bafb7f",
                "sha256:b92e29e58bef6d9cfd340c72b04d74c4b4e9f70c9fa7c78b674d1fec18896dc4",
                "sha256:be5f425ff1f5f4b3c1e33ad64ab994eed12fc284a6ea71c5243fd564502ecbe5",
                "sha256:dd0b1e9e891f69e7675ba5c92e28b90eaa045f6ab134ffe70b52e948aa175b3c",
                "sha256:e30f5ea4ae2346e62cedde8794a56858a67b878dd79f7df76a0767e356b1744a",
                "sha256:e6a36bb9474218c7a5b27ae476035497a6990e21d04c279884eb10d9b290f1b1",
                "sha256:e859fcb4cbe93504ea18008d1df98dee4f7766db66c435e4882ab35cf70cac43",
                "sha256:eb6ea6da4c787111adf40f697b4e58732ee0942b5d3bd8f435277643329ba627",
                "sha256:ec8c433b3ab0419100bd45b47c9c8551248a5aee30ca5e9d399a0b57ac04651b",
                "sha256:eff9d20417ff9dcb0d25e2defc2574d10b491bf2e693b4e491914738b7908168",
                "sha256:f0214eb2a23b85528310dad848ad2ac58e735612929c8072f6093f3585fd342d",
                "sha256:f276df9830dba7a333544bd41070e8175762a7ac20350786b322b714b0e654f5",
                "sha256:f3acda1924472472ddd60c29e5b9db0cec629fbe3c5c5accb74d6d6d14773478",
                "sha256:f70a9e237bb792c7cc7e44c531fd48f5897961701cdaa06cf22fc14965c496cf",
                "sha256:f9d29ca8a77117315101425ec7ec2a47a22ccf59f5593378fc4077ac5b754fce",
                "sha256:fa877ca7f6b48054f847b61d6fa7bed5cebb663ebc55e018fda12db09dcc664c",
                "sha256:fdcec0b8399108577ec290f55551d926d9a1fa6cad45882093a7a07ac5ec147b"
            ],
            "markers": "platform_python_implementation == 'CPython'",
            "version": "==1.1.2"
        },
        "gunicorn": {
            "hashes": [
                "sha256:9dcc4547dbb1cb284accfb15ab5667a0e5d1881cc443e0677b4882a4067a807e",
                "sha256:e0a968b5ba15f8a328fdfd7ab1fcb5af4470c28aaf7e55df02a99bc13138e6e8"
            ],
            "index": "pypi",
            "version": "==20.1.0"
        },
        "idna": {
            "hashes": [
                "sha256:84d9dd047ffa80596e0f246e2eab0b391788b0503584e8945f2368256d2735ff",
                "sha256:9d643ff0a55b762d5cdb124b8eaa99c66322e2157b69160bc32796e824360e6d"
            ],
            "markers": "python_version >= '3'",
            "version": "==3.3"
        },
        "importlib-metadata": {
            "hashes": [
                "sha256:92a8b58ce734b2a4494878e0ecf7d79ccd7a128b5fc6014c401e0b61f006f0f6",
                "sha256:b7cf7d3fef75f1e4c80a96ca660efbd51473d7e8f39b5ab9210febc7809012a4"
            ],
            "markers": "python_version < '3.8'",
            "version": "==4.10.0"
        },
        "itsdangerous": {
            "hashes": [
                "sha256:5174094b9637652bdb841a3029700391451bd092ba3db90600dea710ba28e97c",
                "sha256:9e724d68fc22902a1435351f84c3fb8623f303fffcc566a4cb952df8c572cff0"
            ],
            "markers": "python_version >= '3.6'",
            "version": "==2.0.1"
        },
        "jinja2": {
            "hashes": [
                "sha256:077ce6014f7b40d03b47d1f1ca4b0fc8328a692bd284016f806ed0eaca390ad8",
                "sha256:611bb273cd68f3b993fabdc4064fc858c5b47a973cb5aa7999ec1ba405c87cd7"
            ],
            "markers": "python_version >= '3.6'",
            "version": "==3.0.3"
        },
        "kubernetes": {
            "hashes": [
                "sha256:044c20253f8577491a87af8f9edea1f929ed6d62ce306376a6cb8aed24e572c5",
                "sha256:c9849afc2eafdce60efa210049ee7a94e7ef6cf3a7afa14a69b3bf0447825977"
            ],
            "index": "pypi",
            "version": "==21.7.0"
        },
        "markupsafe": {
            "hashes": [
                "sha256:01a9b8ea66f1658938f65b93a85ebe8bc016e6769611be228d797c9d998dd298",
                "sha256:023cb26ec21ece8dc3907c0e8320058b2e0cb3c55cf9564da612bc325bed5e64",
                "sha256:0446679737af14f45767963a1a9ef7620189912317d095f2d9ffa183a4d25d2b",
                "sha256:04635854b943835a6ea959e948d19dcd311762c5c0c6e1f0e16ee57022669194",
                "sha256:0717a7390a68be14b8c793ba258e075c6f4ca819f15edfc2a3a027c823718567",
                "sha256:0955295dd5eec6cb6cc2fe1698f4c6d84af2e92de33fbcac4111913cd100a6ff",
                "sha256:0d4b31cc67ab36e3392bbf3862cfbadac3db12bdd8b02a2731f509ed5b829724",
                "sha256:10f82115e21dc0dfec9ab5c0223652f7197feb168c940f3ef61563fc2d6beb74",
                "sha256:168cd0a3642de83558a5153c8bd34f175a9a6e7f6dc6384b9655d2697312a646",
                "sha256:1d609f577dc6e1aa17d746f8bd3c31aa4d258f4070d61b2aa5c4166c1539de35",
                "sha256:1f2ade76b9903f39aa442b4aadd2177decb66525062db244b35d71d0ee8599b6",
                "sha256:20dca64a3ef2d6e4d5d615a3fd418ad3bde77a47ec8a23d984a12b5b4c74491a",
                "sha256:2a7d351cbd8cfeb19ca00de495e224dea7e7d919659c2841bbb7f420ad03e2d6",
                "sha256:2d7d807855b419fc2ed3e631034685db6079889a1f01d5d9dac950f764da3dad",
                "sha256:2ef54abee730b502252bcdf31b10dacb0a416229b72c18b19e24a4509f273d26",
                "sha256:36bc903cbb393720fad60fc28c10de6acf10dc6cc883f3e24ee4012371399a38",
                "sha256:37205cac2a79194e3750b0af2a5720d95f786a55ce7df90c3af697bfa100eaac",
                "sha256:3c112550557578c26af18a1ccc9e090bfe03832ae994343cfdacd287db6a6ae7",
                "sha256:3dd007d54ee88b46be476e293f48c85048603f5f516008bee124ddd891398ed6",
                "sha256:4296f2b1ce8c86a6aea78613c34bb1a672ea0e3de9c6ba08a960efe0b0a09047",
                "sha256:47ab1e7b91c098ab893b828deafa1203de86d0bc6ab587b160f78fe6c4011f75",
                "sha256:49e3ceeabbfb9d66c3aef5af3a60cc43b85c33df25ce03d0031a608b0a8b2e3f",
                "sha256:4dc8f9fb58f7364b63fd9f85013b780ef83c11857ae79f2feda41e270468dd9b",
                "sha256:4efca8f86c54b22348a5467704e3fec767b2db12fc39c6d963168ab1d3fc9135",
                "sha256:53edb4da6925ad13c07b6d26c2a852bd81e364f95301c66e930ab2aef5b5ddd8",
                "sha256:5855f8438a7d1d458206a2466bf82b0f104a3724bf96a1c781ab731e4201731a",
                "sha256:594c67807fb16238b30c44bdf74f36c02cdf22d1c8cda91ef8a0ed8dabf5620a",
                "sha256:5b6d930f030f8ed98e3e6c98ffa0652bdb82601e7a016ec2ab5d7ff23baa78d1",
                "sha256:5bb28c636d87e840583ee3adeb78172efc47c8b26127267f54a9c0ec251d41a9",
                "sha256:60bf42e36abfaf9aff1f50f52644b336d4f0a3fd6d8a60ca0d054ac9f713a864",
                "sha256:611d1ad9a4288cf3e3c16014564df047fe08410e628f89805e475368bd304914",
                "sha256:6300b8454aa6930a24b9618fbb54b5a68135092bc666f7b06901f897fa5c2fee",
                "sha256:63f3268ba69ace99cab4e3e3b5840b03340efed0948ab8f78d2fd87ee5442a4f",
                "sha256:6557b31b5e2c9ddf0de32a691f2312a32f77cd7681d8af66c2692efdbef84c18",
                "sha256:693ce3f9e70a6cf7d2fb9e6c9d8b204b6b39897a2c4a1aa65728d5ac97dcc1d8",
                "sha256:6a7fae0dd14cf60ad5ff42baa2e95727c3d81ded453457771d02b7d2b3f9c0c2",
                "sha256:6c4ca60fa24e85fe25b912b01e62cb969d69a23a5d5867682dd3e80b5b02581d",
                "sha256:6fcf051089389abe060c9cd7caa212c707e58153afa2c649f00346ce6d260f1b",
                "sha256:7d91275b0245b1da4d4cfa07e0faedd5b0812efc15b702576d103293e252af1b",
                "sha256:89c687013cb1cd489a0f0ac24febe8c7a666e6e221b783e53ac50ebf68e45d86",
                "sha256:8d206346619592c6200148b01a2142798c989edcb9c896f9ac9722a99d4e77e6",
                "sha256:905fec760bd2fa1388bb5b489ee8ee5f7291d692638ea5f67982d968366bef9f",
                "sha256:97383d78eb34da7e1fa37dd273c20ad4320929af65d156e35a5e2d89566d9dfb",
                "sha256:984d76483eb32f1bcb536dc27e4ad56bba4baa70be32fa87152832cdd9db0833",
                "sha256:99df47edb6bda1249d3e80fdabb1dab8c08ef3975f69aed437cb69d0a5de1e28",
                "sha256:9f02365d4e99430a12647f09b6cc8bab61a6564363f313126f775eb4f6ef798e",
                "sha256:a30e67a65b53ea0a5e62fe23682cfe22712e01f453b95233b25502f7c61cb415",
                "sha256:ab3ef638ace319fa26553db0624c4699e31a28bb2a835c5faca8f8acf6a5a902",
                "sha256:aca6377c0cb8a8253e493c6b451565ac77e98c2951c45f913e0b52facdcff83f",
                "sha256:add36cb2dbb8b736611303cd3bfcee00afd96471b09cda130da3581cbdc56a6d",
                "sha256:b2f4bf27480f5e5e8ce285a8c8fd176c0b03e93dcc6646477d4630e83440c6a9",
                "sha256:b7f2d075102dc8c794cbde1947378051c4e5180d52d276987b8d28a3bd58c17d",
                "sha256:baa1a4e8f868845af802979fcdbf0bb11f94f1cb7ced4c4b8a351bb60d108145",
                "sha256:be98f628055368795d818ebf93da628541e10b75b41c559fdf36d104c5787066",
                "sha256:bf5d821ffabf0ef3533c39c518f3357b171a1651c1ff6827325e4489b0e46c3c",
                "sha256:c47adbc92fc1bb2b3274c4b3a43ae0e4573d9fbff4f54cd484555edbf030baf1",
                "sha256:cdfba22ea2f0029c9261a4bd07e830a8da012291fbe44dc794e488b6c9bb353a",
                "sha256:d6c7ebd4e944c85e2c3421e612a7057a2f48d478d79e61800d81468a8d842207",
                "sha256:d7f9850398e85aba693bb640262d3611788b1f29a79f0c93c565694658f4071f",
                "sha256:d8446c54dc28c01e5a2dbac5a25f071f6653e6e40f3a8818e8b45d790fe6ef53",
                "sha256:deb993cacb280823246a026e3b2d81c493c53de6acfd5e6bfe31ab3402bb37dd",
                "sha256:e0f138900af21926a02425cf736db95be9f4af72ba1bb21453432a07f6082134",
                "sha256:e9936f0b261d4df76ad22f8fee3ae83b60d7c3e871292cd42f40b81b70afae85",
                "sha256:f0567c4dc99f264f49fe27da5f735f414c4e7e7dd850cfd8e69f0862d7c74ea9",
                "sha256:f5653a225f31e113b152e56f154ccbe59eeb1c7487b39b9d9f9cdb58e6c79dc5",
                "sha256:f826e31d18b516f653fe296d967d700fddad5901ae07c622bb3705955e1faa94",
                "sha256:f8ba0e8349a38d3001fae7eadded3f6606f0da5d748ee53cc1dab1d6527b9509",
                "sha256:f9081981fe268bd86831e5c75f7de206ef275defcb82bc70740ae6dc507aee51",
                "sha256:fa130dd50c57d53368c9d59395cb5526eda596d3ffe36666cd81a44d56e48872"
            ],
            "markers": "python_version >= '3.6'",
            "version": "==2.0.1"
        },
        "marshmallow": {
            "hashes": [
                "sha256:04438610bc6dadbdddb22a4a55bcc7f6f8099e69580b2e67f5a681933a1f4400",
                "sha256:4c05c1684e0e97fe779c62b91878f173b937fe097b356cd82f793464f5bc6138"
            ],
            "markers": "python_version >= '3.6'",
            "version": "==3.14.1"
        },
        "oauthlib": {
            "hashes": [
                "sha256:42bf6354c2ed8c6acb54d971fce6f88193d97297e18602a3a886603f9d7730cc",
                "sha256:8f0215fcc533dd8dd1bee6f4c412d4f0cd7297307d43ac61666389e3bc3198a3"
            ],
            "markers": "python_version >= '3.6'",
            "version": "==3.1.1"
        },
        "packaging": {
            "hashes": [
                "sha256:dd47c42927d89ab911e606518907cc2d3a1f38bbd026385970643f9c5b8ecfeb",
                "sha256:ef103e05f519cdc783ae24ea4e2e0f508a9c99b2d4969652eed6a2e1ea5bd522"
            ],
            "markers": "python_version >= '3.6'",
            "version": "==21.3"
        },
        "pyasn1": {
            "hashes": [
                "sha256:014c0e9976956a08139dc0712ae195324a75e142284d5f87f1a87ee1b068a359",
                "sha256:03840c999ba71680a131cfaee6fab142e1ed9bbd9c693e285cc6aca0d555e576",
                "sha256:0458773cfe65b153891ac249bcf1b5f8f320b7c2ce462151f8fa74de8934becf",
                "sha256:08c3c53b75eaa48d71cf8c710312316392ed40899cb34710d092e96745a358b7",
                "sha256:39c7e2ec30515947ff4e87fb6f456dfc6e84857d34be479c9d4a4ba4bf46aa5d",
                "sha256:5c9414dcfede6e441f7e8f81b43b34e834731003427e5b09e4e00e3172a10f00",
                "sha256:6e7545f1a61025a4e58bb336952c5061697da694db1cae97b116e9c46abcf7c8",
                "sha256:78fa6da68ed2727915c4767bb386ab32cdba863caa7dbe473eaae45f9959da86",
                "sha256:7ab8a544af125fb704feadb008c99a88805126fb525280b2270bb25cc1d78a12",
                "sha256:99fcc3c8d804d1bc6d9a099921e39d827026409a58f2a720dcdb89374ea0c776",
                "sha256:aef77c9fb94a3ac588e87841208bdec464471d9871bd5050a287cc9a475cd0ba",
                "sha256:e89bf84b5437b532b0803ba5c9a5e054d21fec423a89952a74f87fa2c9b7bce2",
                "sha256:fec3e9d8e36808a28efb59b489e4528c10ad0f480e57dcc32b4de5c9d8c9fdf3"
            ],
            "version": "==0.4.8"
        },
        "pyasn1-modules": {
            "hashes": [
                "sha256:0845a5582f6a02bb3e1bde9ecfc4bfcae6ec3210dd270522fee602365430c3f8",
                "sha256:0fe1b68d1e486a1ed5473f1302bd991c1611d319bba158e98b106ff86e1d7199",
                "sha256:15b7c67fabc7fc240d87fb9aabf999cf82311a6d6fb2c70d00d3d0604878c811",
                "sha256:426edb7a5e8879f1ec54a1864f16b882c2837bfd06eee62f2c982315ee2473ed",
                "sha256:65cebbaffc913f4fe9e4808735c95ea22d7a7775646ab690518c056784bc21b4",
                "sha256:905f84c712230b2c592c19470d3ca8d552de726050d1d1716282a1f6146be65e",
                "sha256:a50b808ffeb97cb3601dd25981f6b016cbb3d31fbf57a8b8a87428e6158d0c74",
                "sha256:a99324196732f53093a84c4369c996713eb8c89d360a496b599fb1a9c47fc3eb",
                "sha256:b80486a6c77252ea3a3e9b1e360bc9cf28eaac41263d173c032581ad2f20fe45",
                "sha256:c29a5e5cc7a3f05926aff34e097e84f8589cd790ce0ed41b67aed6857b26aafd",
                "sha256:cbac4bc38d117f2a49aeedec4407d23e8866ea4ac27ff2cf7fb3e5b570df19e0",
                "sha256:f39edd8c4ecaa4556e989147ebf219227e2cd2e8a43c7e7fcb1f1c18c5fd6a3d",
                "sha256:fe0644d9ab041506b62782e92b06b8c68cca799e1a9636ec398675459e031405"
            ],
            "version": "==0.2.8"
        },
        "pyjwt": {
            "hashes": [
                "sha256:5c6eca3c2940464d106b99ba83b00c6add741c9becaec087fb7ccdefea71350e",
                "sha256:8d59a976fb773f3e6a39c85636357c4f0e242707394cadadd9814f5cbaa20e96"
            ],
            "index": "pypi",
            "version": "==1.7.1"
        },
        "pyparsing": {
            "hashes": [
                "sha256:04ff808a5b90911829c55c4e26f75fa5ca8a2f5f36aa3a51f68e27033341d3e4",
                "sha256:d9bdec0013ef1eb5a84ab39a3b3868911598afa494f5faa038647101504e2b81"
            ],
            "markers": "python_version >= '3.6'",
            "version": "==3.0.6"
        },
        "python-dateutil": {
            "hashes": [
                "sha256:0123cacc1627ae19ddf3c27a5de5bd67ee4586fbdd6440d9748f8abb483d3e86",
                "sha256:961d03dc3453ebbc59dbdea9e4e11c5651520a876d0f4db161e8674aae935da9"
            ],
            "markers": "python_version >= '2.7' and python_version not in '3.0, 3.1, 3.2, 3.3'",
            "version": "==2.8.2"
        },
        "python-gitlab": {
            "hashes": [
                "sha256:7216c9100b2a17cae5cf53b4b40ee36a7262d4ead7526c5a6278d911eba74847",
                "sha256:fd5de7e749e025c65dcf440ac8dbb069a024e3332ce94b4c845ec2f8da603464"
            ],
            "index": "pypi",
            "version": "==3.1.0"
        },
        "pyyaml": {
            "hashes": [
                "sha256:0283c35a6a9fbf047493e3a0ce8d79ef5030852c51e9d911a27badfde0605293",
                "sha256:055d937d65826939cb044fc8c9b08889e8c743fdc6a32b33e2390f66013e449b",
                "sha256:07751360502caac1c067a8132d150cf3d61339af5691fe9e87803040dbc5db57",
                "sha256:0b4624f379dab24d3725ffde76559cff63d9ec94e1736b556dacdfebe5ab6d4b",
                "sha256:0ce82d761c532fe4ec3f87fc45688bdd3a4c1dc5e0b4a19814b9009a29baefd4",
                "sha256:1e4747bc279b4f613a09eb64bba2ba602d8a6664c6ce6396a4d0cd413a50ce07",
                "sha256:213c60cd50106436cc818accf5baa1aba61c0189ff610f64f4a3e8c6726218ba",
                "sha256:231710d57adfd809ef5d34183b8ed1eeae3f76459c18fb4a0b373ad56bedcdd9",
                "sha256:277a0ef2981ca40581a47093e9e2d13b3f1fbbeffae064c1d21bfceba2030287",
                "sha256:2cd5df3de48857ed0544b34e2d40e9fac445930039f3cfe4bcc592a1f836d513",
                "sha256:40527857252b61eacd1d9af500c3337ba8deb8fc298940291486c465c8b46ec0",
                "sha256:473f9edb243cb1935ab5a084eb238d842fb8f404ed2193a915d1784b5a6b5fc0",
                "sha256:48c346915c114f5fdb3ead70312bd042a953a8ce5c7106d5bfb1a5254e47da92",
                "sha256:50602afada6d6cbfad699b0c7bb50d5ccffa7e46a3d738092afddc1f9758427f",
                "sha256:68fb519c14306fec9720a2a5b45bc9f0c8d1b9c72adf45c37baedfcd949c35a2",
                "sha256:77f396e6ef4c73fdc33a9157446466f1cff553d979bd00ecb64385760c6babdc",
                "sha256:819b3830a1543db06c4d4b865e70ded25be52a2e0631ccd2f6a47a2822f2fd7c",
                "sha256:897b80890765f037df3403d22bab41627ca8811ae55e9a722fd0392850ec4d86",
                "sha256:98c4d36e99714e55cfbaaee6dd5badbc9a1ec339ebfc3b1f52e293aee6bb71a4",
                "sha256:9df7ed3b3d2e0ecfe09e14741b857df43adb5a3ddadc919a2d94fbdf78fea53c",
                "sha256:9fa600030013c4de8165339db93d182b9431076eb98eb40ee068700c9c813e34",
                "sha256:a80a78046a72361de73f8f395f1f1e49f956c6be882eed58505a15f3e430962b",
                "sha256:b3d267842bf12586ba6c734f89d1f5b871df0273157918b0ccefa29deb05c21c",
                "sha256:b5b9eccad747aabaaffbc6064800670f0c297e52c12754eb1d976c57e4f74dcb",
                "sha256:c5687b8d43cf58545ade1fe3e055f70eac7a5a1a0bf42824308d868289a95737",
                "sha256:cba8c411ef271aa037d7357a2bc8f9ee8b58b9965831d9e51baf703280dc73d3",
                "sha256:d15a181d1ecd0d4270dc32edb46f7cb7733c7c508857278d3d378d14d606db2d",
                "sha256:d4db7c7aef085872ef65a8fd7d6d09a14ae91f691dec3e87ee5ee0539d516f53",
                "sha256:d4eccecf9adf6fbcc6861a38015c2a64f38b9d94838ac1810a9023a0609e1b78",
                "sha256:d67d839ede4ed1b28a4e8909735fc992a923cdb84e618544973d7dfc71540803",
                "sha256:daf496c58a8c52083df09b80c860005194014c3698698d1a57cbcfa182142a3a",
                "sha256:e61ceaab6f49fb8bdfaa0f92c4b57bcfbea54c09277b1b4f7ac376bfb7a7c174",
                "sha256:f84fbc98b019fef2ee9a1cb3ce93e3187a6df0b2538a651bfb890254ba9f90b5"
            ],
            "index": "pypi",
            "version": "==6.0"
        },
        "requests": {
            "hashes": [
                "sha256:68d7c56fd5a8999887728ef304a6d12edc7be74f1cfa47714fc8b414525c9a61",
                "sha256:f22fa1e554c9ddfd16e6e41ac79759e17be9e492b3587efa038054674760e72d"
            ],
            "index": "pypi",
            "version": "==2.27.1"
        },
        "requests-oauthlib": {
            "hashes": [
                "sha256:7f71572defaecd16372f9006f33c2ec8c077c3cfa6f5911a9a90202beb513f3d",
                "sha256:b4261601a71fd721a8bd6d7aa1cc1d6a8a93b4a9f5e96626f8e4d91e8beeaa6a",
                "sha256:fa6c47b933f01060936d87ae9327fead68768b69c6c9ea2109c48be30f2d4dbc"
            ],
            "version": "==1.3.0"
        },
        "requests-toolbelt": {
            "hashes": [
                "sha256:380606e1d10dc85c3bd47bf5a6095f815ec007be7a8b69c878507068df059e6f",
                "sha256:968089d4584ad4ad7c171454f0a5c6dac23971e9472521ea3b6d49d610aa6fc0"
            ],
            "version": "==0.9.1"
        },
        "rsa": {
            "hashes": [
                "sha256:5c6bd9dc7a543b7fe4304a631f8a8a3b674e2bbfc49c2ae96200cdbe55df6b17",
                "sha256:95c5d300c4e879ee69708c428ba566c59478fd653cc3a22243eeb8ed846950bb"
            ],
            "markers": "python_version >= '3.6'",
            "version": "==4.8"
        },
        "sentry-sdk": {
            "extras": [
                "flask"
            ],
            "hashes": [
<<<<<<< HEAD
                "sha256:2a1757d6611e4bec7d672c2b7ef45afef79fed201d064f53994753303944f5a8",
                "sha256:e4cb107e305b2c1b919414775fa73a9997f996447417d22b98e7610ded1e9eb5"
            ],
            "index": "pypi",
            "version": "==1.5.1"
=======
                "sha256:2cec50166bcb67e1965f8073541b2321e3864cd6fd42a526bcde9f0c4e4cc3f8",
                "sha256:7bbaa32bba806ec629962f207b597e86831c7ee2c1f287c21ba7de7fea9a9c46"
            ],
            "index": "pypi",
            "version": "==1.5.2"
>>>>>>> fcd3e0e2
        },
        "six": {
            "hashes": [
                "sha256:1e61c37477a1626458e36f7b1d82aa5c9b094fa4802892072e49de9c60c4c926",
                "sha256:8abb2f1d86890a2dfb989f9a77cfcfd3e47c2a354b01111771326f8aa26e0254"
            ],
            "markers": "python_version >= '2.7' and python_version not in '3.0, 3.1, 3.2, 3.3'",
            "version": "==1.16.0"
        },
        "typing-extensions": {
            "hashes": [
                "sha256:4ca091dea149f945ec56afb48dae714f21e8692ef22a395223bcd328961b6a0e",
                "sha256:7f001e5ac290a0c0401508864c7ec868be4e701886d5b573a9528ed3973d9d3b"
            ],
            "markers": "python_version < '3.8'",
            "version": "==4.0.1"
        },
        "urllib3": {
            "hashes": [
                "sha256:000ca7f471a233c2251c6c7023ee85305721bfdf18621ebff4fd17a8653427ed",
                "sha256:0e7c33d9a63e7ddfcb86780aac87befc2fbddf46c58dbb487e0855f7ceec283c"
            ],
            "index": "pypi",
            "version": "==1.26.8"
        },
        "webargs": {
            "hashes": [
                "sha256:8d4025a5efcfe15cc385e39bd84167d3e9ede0eb485e246eec21f340f1a0caf9",
                "sha256:f1f0b7f054a22263cf750529fc0926709ca47da9a2c417d423ad88d9fa6a5d33"
            ],
<<<<<<< HEAD
            "index": "pypi",
            "version": "==8.0.1"
=======
            "markers": "python_version >= '3.7'",
            "version": "==8.1.0"
>>>>>>> fcd3e0e2
        },
        "websocket-client": {
            "hashes": [
                "sha256:1315816c0acc508997eb3ae03b9d3ff619c9d12d544c9a9b553704b1cc4f6af5",
                "sha256:2eed4cc58e4d65613ed6114af2f380f7910ff416fc8c46947f6e76b6815f56c0"
            ],
            "markers": "python_version >= '3.6'",
            "version": "==1.2.3"
        },
        "werkzeug": {
            "hashes": [
                "sha256:63d3dc1cf60e7b7e35e97fa9861f7397283b75d765afcaefd993d6046899de8f",
                "sha256:aa2bb6fc8dee8d6c504c0ac1e7f5f7dc5810a9903e793b6f715a9f015bdadb9a"
            ],
            "markers": "python_version >= '3.6'",
            "version": "==2.0.2"
        },
        "zipp": {
            "hashes": [
                "sha256:9f50f446828eb9d45b267433fd3e9da8d801f614129124863f9c51ebceafb87d",
                "sha256:b47250dd24f92b7dd6a0a8fc5244da14608f3ca90a5efcd37a3b1642fac9a375"
            ],
            "markers": "python_version >= '3.7'",
            "version": "==3.7.0"
        },
        "zope.event": {
            "hashes": [
                "sha256:2666401939cdaa5f4e0c08cf7f20c9b21423b95e88f4675b1443973bdb080c42",
                "sha256:5e76517f5b9b119acf37ca8819781db6c16ea433f7e2062c4afc2b6fbedb1330"
            ],
            "version": "==4.5.0"
        },
        "zope.interface": {
            "hashes": [
                "sha256:08f9636e99a9d5410181ba0729e0408d3d8748026ea938f3b970a0249daa8192",
                "sha256:0b465ae0962d49c68aa9733ba92a001b2a0933c317780435f00be7ecb959c702",
                "sha256:0cba8477e300d64a11a9789ed40ee8932b59f9ee05f85276dbb4b59acee5dd09",
                "sha256:0cee5187b60ed26d56eb2960136288ce91bcf61e2a9405660d271d1f122a69a4",
                "sha256:0ea1d73b7c9dcbc5080bb8aaffb776f1c68e807767069b9ccdd06f27a161914a",
                "sha256:0f91b5b948686659a8e28b728ff5e74b1be6bf40cb04704453617e5f1e945ef3",
                "sha256:15e7d1f7a6ee16572e21e3576d2012b2778cbacf75eb4b7400be37455f5ca8bf",
                "sha256:17776ecd3a1fdd2b2cd5373e5ef8b307162f581c693575ec62e7c5399d80794c",
                "sha256:194d0bcb1374ac3e1e023961610dc8f2c78a0f5f634d0c737691e215569e640d",
                "sha256:1c0e316c9add0db48a5b703833881351444398b04111188069a26a61cfb4df78",
                "sha256:205e40ccde0f37496904572035deea747390a8b7dc65146d30b96e2dd1359a83",
                "sha256:273f158fabc5ea33cbc936da0ab3d4ba80ede5351babc4f577d768e057651531",
                "sha256:2876246527c91e101184f63ccd1d716ec9c46519cc5f3d5375a3351c46467c46",
                "sha256:2c98384b254b37ce50eddd55db8d381a5c53b4c10ee66e1e7fe749824f894021",
                "sha256:2e5a26f16503be6c826abca904e45f1a44ff275fdb7e9d1b75c10671c26f8b94",
                "sha256:334701327f37c47fa628fc8b8d28c7d7730ce7daaf4bda1efb741679c2b087fc",
                "sha256:3748fac0d0f6a304e674955ab1365d515993b3a0a865e16a11ec9d86fb307f63",
                "sha256:3c02411a3b62668200910090a0dff17c0b25aaa36145082a5a6adf08fa281e54",
                "sha256:3dd4952748521205697bc2802e4afac5ed4b02909bb799ba1fe239f77fd4e117",
                "sha256:3f24df7124c323fceb53ff6168da70dbfbae1442b4f3da439cd441681f54fe25",
                "sha256:469e2407e0fe9880ac690a3666f03eb4c3c444411a5a5fddfdabc5d184a79f05",
                "sha256:4de4bc9b6d35c5af65b454d3e9bc98c50eb3960d5a3762c9438df57427134b8e",
                "sha256:5208ebd5152e040640518a77827bdfcc73773a15a33d6644015b763b9c9febc1",
                "sha256:52de7fc6c21b419078008f697fd4103dbc763288b1406b4562554bd47514c004",
                "sha256:5bb3489b4558e49ad2c5118137cfeaf59434f9737fa9c5deefc72d22c23822e2",
                "sha256:5dba5f530fec3f0988d83b78cc591b58c0b6eb8431a85edd1569a0539a8a5a0e",
                "sha256:5dd9ca406499444f4c8299f803d4a14edf7890ecc595c8b1c7115c2342cadc5f",
                "sha256:5f931a1c21dfa7a9c573ec1f50a31135ccce84e32507c54e1ea404894c5eb96f",
                "sha256:63b82bb63de7c821428d513607e84c6d97d58afd1fe2eb645030bdc185440120",
                "sha256:66c0061c91b3b9cf542131148ef7ecbecb2690d48d1612ec386de9d36766058f",
                "sha256:6f0c02cbb9691b7c91d5009108f975f8ffeab5dff8f26d62e21c493060eff2a1",
                "sha256:71aace0c42d53abe6fc7f726c5d3b60d90f3c5c055a447950ad6ea9cec2e37d9",
                "sha256:7d97a4306898b05404a0dcdc32d9709b7d8832c0c542b861d9a826301719794e",
                "sha256:7df1e1c05304f26faa49fa752a8c690126cf98b40b91d54e6e9cc3b7d6ffe8b7",
                "sha256:8270252effc60b9642b423189a2fe90eb6b59e87cbee54549db3f5562ff8d1b8",
                "sha256:867a5ad16892bf20e6c4ea2aab1971f45645ff3102ad29bd84c86027fa99997b",
                "sha256:877473e675fdcc113c138813a5dd440da0769a2d81f4d86614e5d62b69497155",
                "sha256:8892f89999ffd992208754851e5a052f6b5db70a1e3f7d54b17c5211e37a98c7",
                "sha256:9a9845c4c6bb56e508651f005c4aeb0404e518c6f000d5a1123ab077ab769f5c",
                "sha256:a1e6e96217a0f72e2b8629e271e1b280c6fa3fe6e59fa8f6701bec14e3354325",
                "sha256:a8156e6a7f5e2a0ff0c5b21d6bcb45145efece1909efcbbbf48c56f8da68221d",
                "sha256:a9506a7e80bcf6eacfff7f804c0ad5350c8c95b9010e4356a4b36f5322f09abb",
                "sha256:af310ec8335016b5e52cae60cda4a4f2a60a788cbb949a4fbea13d441aa5a09e",
                "sha256:b0297b1e05fd128d26cc2460c810d42e205d16d76799526dfa8c8ccd50e74959",
                "sha256:bf68f4b2b6683e52bec69273562df15af352e5ed25d1b6641e7efddc5951d1a7",
                "sha256:d0c1bc2fa9a7285719e5678584f6b92572a5b639d0e471bb8d4b650a1a910920",
                "sha256:d4d9d6c1a455d4babd320203b918ccc7fcbefe308615c521062bc2ba1aa4d26e",
                "sha256:db1fa631737dab9fa0b37f3979d8d2631e348c3b4e8325d6873c2541d0ae5a48",
                "sha256:dd93ea5c0c7f3e25335ab7d22a507b1dc43976e1345508f845efc573d3d779d8",
                "sha256:f44e517131a98f7a76696a7b21b164bcb85291cee106a23beccce454e1f433a4",
                "sha256:f7ee479e96f7ee350db1cf24afa5685a5899e2b34992fb99e1f7c1b0b758d263"
            ],
            "markers": "python_version >= '2.7' and python_version not in '3.0, 3.1, 3.2, 3.3, 3.4'",
            "version": "==5.4.0"
        }
    },
    "develop": {
        "astroid": {
            "hashes": [
                "sha256:3975a0bd5373bdce166e60c851cfcbaf21ee96de80ec518c1f4cb3e94c3fb334",
                "sha256:ab7f36e8a78b8e54a62028ba6beef7561db4cdb6f2a5009ecc44a6f42b5697ef"
            ],
            "markers": "python_version ~= '3.6'",
            "version": "==2.6.6"
        },
        "attrs": {
            "hashes": [
                "sha256:2d27e3784d7a565d36ab851fe94887c5eccd6a463168875832a1be79c82828b4",
                "sha256:626ba8234211db98e869df76230a137c4c40a12d72445c45d5f5b716f076e2fd"
            ],
            "markers": "python_version >= '2.7' and python_version not in '3.0, 3.1, 3.2, 3.3, 3.4'",
            "version": "==21.4.0"
        },
        "black": {
            "hashes": [
                "sha256:802c6c30b637b28645b7fde282ed2569c0cd777dbe493a41b6a03c1d903f99ac",
                "sha256:a042adbb18b3262faad5aff4e834ff186bb893f95ba3a8013f09de1e5569def2"
            ],
            "index": "pypi",
            "version": "==21.11b1"
        },
        "certifi": {
            "hashes": [
                "sha256:78884e7c1d4b00ce3cea67b44566851c4343c120abd683433ce934a68ea58872",
                "sha256:d62a0163eb4c2344ac042ab2bdf75399a71a2d8c7d47eac2e2ee91b9d6339569"
            ],
            "version": "==2021.10.8"
        },
        "cfgv": {
            "hashes": [
                "sha256:c6a0883f3917a037485059700b9e75da2464e6c27051014ad85ba6aaa5884426",
                "sha256:f5a830efb9ce7a445376bb66ec94c638a9787422f96264c98edc6bdeed8ab736"
            ],
            "markers": "python_full_version >= '3.6.1'",
            "version": "==3.3.1"
        },
        "charset-normalizer": {
            "hashes": [
<<<<<<< HEAD
                "sha256:1eecaa09422db5be9e29d7fc65664e6c33bd06f9ced7838578ba40d58bdf3721",
                "sha256:b0b883e8e874edfdece9c28f314e3dd5badf067342e42fb162203335ae61aa2c"
            ],
            "markers": "python_version >= '3'",
            "version": "==2.0.9"
=======
                "sha256:876d180e9d7432c5d1dfd4c5d26b72f099d503e8fcc0feb7532c9289be60fcbd",
                "sha256:cb957888737fc0bbcd78e3df769addb41fd1ff8cf950dc9e7ad7793f1bf44455"
            ],
            "markers": "python_version >= '3'",
            "version": "==2.0.10"
>>>>>>> fcd3e0e2
        },
        "chartpress": {
            "hashes": [
                "sha256:3adaed1a80a095e6fd84c7f035229a01bc375c38723b203184d90df2fa0221f2",
                "sha256:7453649179d745885774dac93a6fea8fde833cc03bc4ef3febae677d750e476e"
            ],
            "index": "pypi",
            "version": "==1.3.0"
        },
        "click": {
            "hashes": [
                "sha256:353f466495adaeb40b6b5f592f9f91cb22372351c84caeb068132442a4518ef3",
                "sha256:410e932b050f5eed773c4cda94de75971c89cdb3155a72a0831139a79e5ecb5b"
            ],
            "markers": "python_version >= '3.6'",
            "version": "==8.0.3"
        },
        "coverage": {
            "extras": [
                "toml"
            ],
            "hashes": [
                "sha256:01774a2c2c729619760320270e42cd9e797427ecfddd32c2a7b639cdc481f3c0",
                "sha256:03b20e52b7d31be571c9c06b74746746d4eb82fc260e594dc662ed48145e9efd",
                "sha256:0a7726f74ff63f41e95ed3a89fef002916c828bb5fcae83b505b49d81a066884",
                "sha256:1219d760ccfafc03c0822ae2e06e3b1248a8e6d1a70928966bafc6838d3c9e48",
                "sha256:13362889b2d46e8d9f97c421539c97c963e34031ab0cb89e8ca83a10cc71ac76",
                "sha256:174cf9b4bef0db2e8244f82059a5a72bd47e1d40e71c68ab055425172b16b7d0",
                "sha256:17e6c11038d4ed6e8af1407d9e89a2904d573be29d51515f14262d7f10ef0a64",
                "sha256:215f8afcc02a24c2d9a10d3790b21054b58d71f4b3c6f055d4bb1b15cecce685",
                "sha256:22e60a3ca5acba37d1d4a2ee66e051f5b0e1b9ac950b5b0cf4aa5366eda41d47",
                "sha256:2641f803ee9f95b1f387f3e8f3bf28d83d9b69a39e9911e5bfee832bea75240d",
                "sha256:276651978c94a8c5672ea60a2656e95a3cce2a3f31e9fb2d5ebd4c215d095840",
                "sha256:3f7c17209eef285c86f819ff04a6d4cbee9b33ef05cbcaae4c0b4e8e06b3ec8f",
                "sha256:3feac4084291642165c3a0d9eaebedf19ffa505016c4d3db15bfe235718d4971",
                "sha256:49dbff64961bc9bdd2289a2bda6a3a5a331964ba5497f694e2cbd540d656dc1c",
                "sha256:4e547122ca2d244f7c090fe3f4b5a5861255ff66b7ab6d98f44a0222aaf8671a",
                "sha256:5829192582c0ec8ca4a2532407bc14c2f338d9878a10442f5d03804a95fac9de",
                "sha256:5d6b09c972ce9200264c35a1d53d43ca55ef61836d9ec60f0d44273a31aa9f17",
                "sha256:600617008aa82032ddeace2535626d1bc212dfff32b43989539deda63b3f36e4",
                "sha256:619346d57c7126ae49ac95b11b0dc8e36c1dd49d148477461bb66c8cf13bb521",
                "sha256:63c424e6f5b4ab1cf1e23a43b12f542b0ec2e54f99ec9f11b75382152981df57",
                "sha256:6dbc1536e105adda7a6312c778f15aaabe583b0e9a0b0a324990334fd458c94b",
                "sha256:6e1394d24d5938e561fbeaa0cd3d356207579c28bd1792f25a068743f2d5b282",
                "sha256:86f2e78b1eff847609b1ca8050c9e1fa3bd44ce755b2ec30e70f2d3ba3844644",
                "sha256:8bdfe9ff3a4ea37d17f172ac0dff1e1c383aec17a636b9b35906babc9f0f5475",
                "sha256:8e2c35a4c1f269704e90888e56f794e2d9c0262fb0c1b1c8c4ee44d9b9e77b5d",
                "sha256:92b8c845527eae547a2a6617d336adc56394050c3ed8a6918683646328fbb6da",
                "sha256:9365ed5cce5d0cf2c10afc6add145c5037d3148585b8ae0e77cc1efdd6aa2953",
                "sha256:9a29311bd6429be317c1f3fe4bc06c4c5ee45e2fa61b2a19d4d1d6111cb94af2",
                "sha256:9a2b5b52be0a8626fcbffd7e689781bf8c2ac01613e77feda93d96184949a98e",
                "sha256:a4bdeb0a52d1d04123b41d90a4390b096f3ef38eee35e11f0b22c2d031222c6c",
                "sha256:a9c8c4283e17690ff1a7427123ffb428ad6a52ed720d550e299e8291e33184dc",
                "sha256:b637c57fdb8be84e91fac60d9325a66a5981f8086c954ea2772efe28425eaf64",
                "sha256:bf154ba7ee2fd613eb541c2bc03d3d9ac667080a737449d1a3fb342740eb1a74",
                "sha256:c254b03032d5a06de049ce8bca8338a5185f07fb76600afff3c161e053d88617",
                "sha256:c332d8f8d448ded473b97fefe4a0983265af21917d8b0cdcb8bb06b2afe632c3",
                "sha256:c7912d1526299cb04c88288e148c6c87c0df600eca76efd99d84396cfe00ef1d",
                "sha256:cfd9386c1d6f13b37e05a91a8583e802f8059bebfccde61a418c5808dea6bbfa",
                "sha256:d5d2033d5db1d58ae2d62f095e1aefb6988af65b4b12cb8987af409587cc0739",
                "sha256:dca38a21e4423f3edb821292e97cec7ad38086f84313462098568baedf4331f8",
                "sha256:e2cad8093172b7d1595b4ad66f24270808658e11acf43a8f95b41276162eb5b8",
                "sha256:e3db840a4dee542e37e09f30859f1612da90e1c5239a6a2498c473183a50e781",
                "sha256:edcada2e24ed68f019175c2b2af2a8b481d3d084798b8c20d15d34f5c733fa58",
                "sha256:f467bbb837691ab5a8ca359199d3429a11a01e6dfb3d9dcc676dc035ca93c0a9",
                "sha256:f506af4f27def639ba45789fa6fde45f9a217da0be05f8910458e4557eed020c",
                "sha256:f614fc9956d76d8a88a88bb41ddc12709caa755666f580af3a688899721efecd",
                "sha256:f9afb5b746781fc2abce26193d1c817b7eb0e11459510fba65d2bd77fe161d9e",
                "sha256:fb8b8ee99b3fffe4fd86f4c81b35a6bf7e4462cba019997af2fe679365db0c49"
            ],
            "markers": "python_version >= '3.6'",
            "version": "==6.2"
        },
        "distlib": {
            "hashes": [
                "sha256:6564fe0a8f51e734df6333d08b8b94d4ea8ee6b99b5ed50613f731fd4089f34b",
                "sha256:e4b58818180336dc9c529bfb9a0b58728ffc09ad92027a3f30b7cd91e3458579"
            ],
            "version": "==0.3.4"
        },
        "docker": {
            "hashes": [
                "sha256:7a79bb439e3df59d0a72621775d600bc8bc8b422d285824cb37103eab91d1ce0",
                "sha256:d916a26b62970e7c2f554110ed6af04c7ccff8e9f81ad17d0d40c75637e227fb"
            ],
            "index": "pypi",
            "version": "==5.0.3"
        },
        "filelock": {
            "hashes": [
                "sha256:38b4f4c989f9d06d44524df1b24bd19e167d851f19b50bf3e3559952dddc5b80",
                "sha256:cf0fc6a2f8d26bd900f19bf33915ca70ba4dd8c56903eeb14e1e7a2fd7590146"
            ],
            "markers": "python_version >= '3.7'",
            "version": "==3.4.2"
        },
        "flake8": {
            "hashes": [
                "sha256:479b1304f72536a55948cb40a32dce8bb0ffe3501e26eaf292c7e60eb5e0428d",
                "sha256:806e034dda44114815e23c16ef92f95c91e4c71100ff52813adf7132a6ad870d"
            ],
            "index": "pypi",
            "version": "==4.0.1"
        },
        "identify": {
            "hashes": [
                "sha256:6b4b5031f69c48bf93a646b90de9b381c6b5f560df4cbe0ed3cf7650ae741e4d",
                "sha256:aa68609c7454dbcaae60a01ff6b8df1de9b39fe6e50b1f6107ec81dcda624aa6"
            ],
            "markers": "python_full_version >= '3.6.1'",
            "version": "==2.4.4"
        },
        "idna": {
            "hashes": [
                "sha256:84d9dd047ffa80596e0f246e2eab0b391788b0503584e8945f2368256d2735ff",
                "sha256:9d643ff0a55b762d5cdb124b8eaa99c66322e2157b69160bc32796e824360e6d"
            ],
            "markers": "python_version >= '3'",
            "version": "==3.3"
        },
        "importlib-metadata": {
            "hashes": [
                "sha256:92a8b58ce734b2a4494878e0ecf7d79ccd7a128b5fc6014c401e0b61f006f0f6",
                "sha256:b7cf7d3fef75f1e4c80a96ca660efbd51473d7e8f39b5ab9210febc7809012a4"
            ],
            "markers": "python_version < '3.8'",
            "version": "==4.10.0"
        },
        "iniconfig": {
            "hashes": [
                "sha256:011e24c64b7f47f6ebd835bb12a743f2fbe9a26d4cecaa7f53bc4f35ee9da8b3",
                "sha256:bc3af051d7d14b2ee5ef9969666def0cd1a000e121eaea580d4a313df4b37f32"
            ],
            "version": "==1.1.1"
        },
        "isort": {
            "hashes": [
                "sha256:6f62d78e2f89b4500b080fe3a81690850cd254227f27f75c3a0c491a1f351ba7",
                "sha256:e8443a5e7a020e9d7f97f1d7d9cd17c88bcb3bc7e218bf9cf5095fe550be2951"
            ],
            "markers": "python_version < '4' and python_full_version >= '3.6.1'",
            "version": "==5.10.1"
        },
        "lazy-object-proxy": {
            "hashes": [
                "sha256:043651b6cb706eee4f91854da4a089816a6606c1428fd391573ef8cb642ae4f7",
                "sha256:07fa44286cda977bd4803b656ffc1c9b7e3bc7dff7d34263446aec8f8c96f88a",
                "sha256:12f3bb77efe1367b2515f8cb4790a11cffae889148ad33adad07b9b55e0ab22c",
                "sha256:2052837718516a94940867e16b1bb10edb069ab475c3ad84fd1e1a6dd2c0fcfc",
                "sha256:2130db8ed69a48a3440103d4a520b89d8a9405f1b06e2cc81640509e8bf6548f",
                "sha256:39b0e26725c5023757fc1ab2a89ef9d7ab23b84f9251e28f9cc114d5b59c1b09",
                "sha256:46ff647e76f106bb444b4533bb4153c7370cdf52efc62ccfc1a28bdb3cc95442",
                "sha256:4dca6244e4121c74cc20542c2ca39e5c4a5027c81d112bfb893cf0790f96f57e",
                "sha256:553b0f0d8dbf21890dd66edd771f9b1b5f51bd912fa5f26de4449bfc5af5e029",
                "sha256:677ea950bef409b47e51e733283544ac3d660b709cfce7b187f5ace137960d61",
                "sha256:6a24357267aa976abab660b1d47a34aaf07259a0c3859a34e536f1ee6e76b5bb",
                "sha256:6a6e94c7b02641d1311228a102607ecd576f70734dc3d5e22610111aeacba8a0",
                "sha256:6aff3fe5de0831867092e017cf67e2750c6a1c7d88d84d2481bd84a2e019ec35",
                "sha256:6ecbb350991d6434e1388bee761ece3260e5228952b1f0c46ffc800eb313ff42",
                "sha256:7096a5e0c1115ec82641afbdd70451a144558ea5cf564a896294e346eb611be1",
                "sha256:70ed0c2b380eb6248abdef3cd425fc52f0abd92d2b07ce26359fcbc399f636ad",
                "sha256:8561da8b3dd22d696244d6d0d5330618c993a215070f473b699e00cf1f3f6443",
                "sha256:85b232e791f2229a4f55840ed54706110c80c0a210d076eee093f2b2e33e1bfd",
                "sha256:898322f8d078f2654d275124a8dd19b079080ae977033b713f677afcfc88e2b9",
                "sha256:8f3953eb575b45480db6568306893f0bd9d8dfeeebd46812aa09ca9579595148",
                "sha256:91ba172fc5b03978764d1df5144b4ba4ab13290d7bab7a50f12d8117f8630c38",
                "sha256:9d166602b525bf54ac994cf833c385bfcc341b364e3ee71e3bf5a1336e677b55",
                "sha256:a57d51ed2997e97f3b8e3500c984db50a554bb5db56c50b5dab1b41339b37e36",
                "sha256:b9e89b87c707dd769c4ea91f7a31538888aad05c116a59820f28d59b3ebfe25a",
                "sha256:bb8c5fd1684d60a9902c60ebe276da1f2281a318ca16c1d0a96db28f62e9166b",
                "sha256:c19814163728941bb871240d45c4c30d33b8a2e85972c44d4e63dd7107faba44",
                "sha256:c4ce15276a1a14549d7e81c243b887293904ad2d94ad767f42df91e75fd7b5b6",
                "sha256:c7a683c37a8a24f6428c28c561c80d5f4fd316ddcf0c7cab999b15ab3f5c5c69",
                "sha256:d609c75b986def706743cdebe5e47553f4a5a1da9c5ff66d76013ef396b5a8a4",
                "sha256:d66906d5785da8e0be7360912e99c9188b70f52c422f9fc18223347235691a84",
                "sha256:dd7ed7429dbb6c494aa9bc4e09d94b778a3579be699f9d67da7e6804c422d3de",
                "sha256:df2631f9d67259dc9620d831384ed7732a198eb434eadf69aea95ad18c587a28",
                "sha256:e368b7f7eac182a59ff1f81d5f3802161932a41dc1b1cc45c1f757dc876b5d2c",
                "sha256:e40f2013d96d30217a51eeb1db28c9ac41e9d0ee915ef9d00da639c5b63f01a1",
                "sha256:f769457a639403073968d118bc70110e7dce294688009f5c24ab78800ae56dc8",
                "sha256:fccdf7c2c5821a8cbd0a9440a456f5050492f2270bd54e94360cac663398739b",
                "sha256:fd45683c3caddf83abbb1249b653a266e7069a09f486daa8863fb0e7496a9fdb"
            ],
            "markers": "python_version >= '3.6'",
            "version": "==1.7.1"
        },
        "mccabe": {
            "hashes": [
                "sha256:ab8a6258860da4b6677da4bd2fe5dc2c659cff31b3ee4f7f5d64e79735b80d42",
                "sha256:dd8d182285a0fe56bace7f45b5e7d1a6ebcbf524e8f3bd87eb0f125271b8831f"
            ],
            "version": "==0.6.1"
        },
        "mypy-extensions": {
            "hashes": [
                "sha256:090fedd75945a69ae91ce1303b5824f428daf5a028d2f6ab8a299250a846f15d",
                "sha256:2d82818f5bb3e369420cb3c4060a7970edba416647068eb4c5343488a6c604a8"
            ],
            "version": "==0.4.3"
        },
        "nodeenv": {
            "hashes": [
                "sha256:3ef13ff90291ba2a4a7a4ff9a979b63ffdd00a464dbe04acf0ea6471517a4c2b",
                "sha256:621e6b7076565ddcacd2db0294c0381e01fd28945ab36bcf00f41c5daf63bef7"
            ],
            "version": "==1.6.0"
        },
        "packaging": {
            "hashes": [
                "sha256:dd47c42927d89ab911e606518907cc2d3a1f38bbd026385970643f9c5b8ecfeb",
                "sha256:ef103e05f519cdc783ae24ea4e2e0f508a9c99b2d4969652eed6a2e1ea5bd522"
            ],
            "markers": "python_version >= '3.6'",
            "version": "==21.3"
        },
        "pathspec": {
            "hashes": [
                "sha256:7d15c4ddb0b5c802d161efc417ec1a2558ea2653c2e8ad9c19098201dc1c993a",
                "sha256:e564499435a2673d586f6b2130bb5b95f04a3ba06f81b8f895b651a3c76aabb1"
            ],
            "version": "==0.9.0"
        },
        "platformdirs": {
            "hashes": [
                "sha256:1d7385c7db91728b83efd0ca99a5afb296cab9d0ed8313a45ed8ba17967ecfca",
                "sha256:440633ddfebcc36264232365d7840a970e75e1018d15b4327d11f91909045fda"
            ],
            "markers": "python_version >= '3.7'",
            "version": "==2.4.1"
        },
        "pluggy": {
            "hashes": [
                "sha256:4224373bacce55f955a878bf9cfa763c1e360858e330072059e10bad68531159",
                "sha256:74134bbf457f031a36d68416e1509f34bd5ccc019f0bcc952c7b909d06b37bd3"
            ],
            "markers": "python_version >= '3.6'",
            "version": "==1.0.0"
        },
        "pre-commit": {
            "hashes": [
                "sha256:758d1dc9b62c2ed8881585c254976d66eae0889919ab9b859064fc2fe3c7743e",
                "sha256:fe9897cac830aa7164dbd02a4e7b90cae49630451ce88464bca73db486ba9f65"
            ],
            "index": "pypi",
            "version": "==2.16.0"
        },
        "ptvsd": {
            "hashes": [
                "sha256:10745fbb788001959b4de405198d8bd5243611a88fb5a2e2c6800245bc0ddd74",
                "sha256:1d3d82ecc82186d099992a748556e6e54037f5c5e4d3fc9bba3e2302354be0d4",
                "sha256:20f48ffed42a6beb879c250d82662e175ad59cc46a29c95c6a4472ae413199c5",
                "sha256:22b699369a18ff28d4d1aa6a452739e50c7b7790cb16c6312d766e023c12fe27",
                "sha256:2bbc121bce3608501998afbe742f02b80e7d26b8fecd38f78b903f22f52a81d9",
                "sha256:3b05c06018fdbce5943c50fb0baac695b5c11326f9e21a5266c854306bda28ab",
                "sha256:3f839fe91d9ddca0d6a3a0afd6a1c824be1768498a737ab9333d084c5c3f3591",
                "sha256:459137736068bb02515040b2ed2738169cb30d69a38e0fd5dffcba255f41e68d",
                "sha256:58508485a1609a495dd45829bd6d219303cf9edef5ca1f01a9ed8ffaa87f390c",
                "sha256:612948a045fcf9c8931cd306972902440278f34de7ca684b49d4caeec9f1ec62",
                "sha256:70260b4591c07bff95566d49b6a5dc3051d8558035c43c847bad9a954def46bb",
                "sha256:72d114baa5737baf29c8068d1ccdd93cbb332d2030601c888eed0e3761b588d7",
                "sha256:90cbd082e7a9089664888d0d94aca760202f080133fca8f3fe65c48ed6b9e39d",
                "sha256:92d26aa7c8f7ffe41cb4b50a00846027027fa17acdf2d9dd8c24de77b25166c6",
                "sha256:b9970e3dc987eb2a6001af6c9d2f726dd6455cfc6d47e0f51925cbdee7ea2157",
                "sha256:c01204e3f025c3f7252c79c1a8a028246d29e3ef339e1a01ddf652999f47bdea",
                "sha256:c893fb9d1c2ef8f980cc00ced3fd90356f86d9f59b58ee97e0e7e622b8860f76",
                "sha256:c97c71835dde7e67fc7b06398bee1c012559a0784ebda9cf8acaf176c7ae766c",
                "sha256:ccc5c533135305709461f545feed5061c608714db38fa0f58e3f848a127b7fde",
                "sha256:cf09fd4d90c4c42ddd9bf853290f1a80bc2128993a3923bd3b96b68cc1acd03f",
                "sha256:d2662ec37ee049c0f8f2f9a378abeb7e570d9215c19eaf0a6d7189464195009f",
                "sha256:d9337ebba4d099698982e090b203e85670086c4b29cf1185b2e45cd353a8053e",
                "sha256:de5234bec74c47da668e1a1a21bcc9821af0cbb28b5153df78cd5abc744b29a2",
                "sha256:eda10ecd43daacc180a6fbe524992be76a877c3559e2b78016b4ada8fec10273",
                "sha256:fad06de012a78f277318d0c308dd3d7cc1f67167f3b2e1e2f7c6caf04c03440c"
            ],
            "index": "pypi",
            "version": "==4.3.2"
        },
        "py": {
            "hashes": [
                "sha256:51c75c4126074b472f746a24399ad32f6053d1b34b68d2fa41e558e6f4a98719",
                "sha256:607c53218732647dff4acdfcd50cb62615cedf612e72d1724fb1a0cc6405b378"
            ],
            "markers": "python_version >= '2.7' and python_version not in '3.0, 3.1, 3.2, 3.3, 3.4'",
            "version": "==1.11.0"
        },
        "pycodestyle": {
            "hashes": [
                "sha256:720f8b39dde8b293825e7ff02c475f3077124006db4f440dcbc9a20b76548a20",
                "sha256:eddd5847ef438ea1c7870ca7eb78a9d47ce0cdb4851a5523949f2601d0cbbe7f"
            ],
            "markers": "python_version >= '2.7' and python_version not in '3.0, 3.1, 3.2, 3.3, 3.4'",
            "version": "==2.8.0"
        },
        "pyflakes": {
            "hashes": [
                "sha256:05a85c2872edf37a4ed30b0cce2f6093e1d0581f8c19d7393122da7e25b2b24c",
                "sha256:3bb3a3f256f4b7968c9c788781e4ff07dce46bdf12339dcda61053375426ee2e"
            ],
            "markers": "python_version >= '2.7' and python_version not in '3.0, 3.1, 3.2, 3.3'",
            "version": "==2.4.0"
        },
        "pylint": {
            "hashes": [
                "sha256:349b149e88e4357ed4f77ac3a4e61c0ab965cda293b6f4e58caf73d4b24ae551",
                "sha256:adc11bec00c2084bf55c81dd69e26f2793fef757547997d44b21aed038f74403"
            ],
            "index": "pypi",
            "version": "==3.0.0a4"
        },
        "pyparsing": {
            "hashes": [
                "sha256:04ff808a5b90911829c55c4e26f75fa5ca8a2f5f36aa3a51f68e27033341d3e4",
                "sha256:d9bdec0013ef1eb5a84ab39a3b3868911598afa494f5faa038647101504e2b81"
            ],
            "markers": "python_version >= '3.6'",
            "version": "==3.0.6"
        },
        "pytest": {
            "hashes": [
                "sha256:8fc363e0b7407a9397e660ef81e1634e4504faaeb6ad1d2416da4c38d29a0f45",
                "sha256:e1af71303d633af3376130b388e028342815cff74d2f3be4aeb22f3fd94325e6"
            ],
            "index": "pypi",
            "version": "==7.0.0rc1"
        },
        "pytest-black": {
            "hashes": [
                "sha256:1d339b004f764d6cd0f06e690f6dd748df3d62e6fe1a692d6a5500ac2c5b75a5"
            ],
            "index": "pypi",
            "version": "==0.3.12"
        },
        "pytest-cov": {
            "hashes": [
                "sha256:578d5d15ac4a25e5f961c938b85a05b09fdaae9deef3bb6de9a6e766622ca7a6",
                "sha256:e7f0f5b1617d2210a2cabc266dfe2f4c75a8d32fb89eafb7ad9d06f6d076d470"
            ],
            "index": "pypi",
            "version": "==3.0.0"
        },
        "pytest-flake8": {
            "hashes": [
                "sha256:c28cf23e7d359753c896745fd4ba859495d02e16c84bac36caa8b1eec58f5bc1",
                "sha256:f0259761a903563f33d6f099914afef339c085085e643bee8343eb323b32dd6b"
            ],
            "index": "pypi",
            "version": "==1.0.7"
        },
        "pytest-mock": {
            "hashes": [
                "sha256:30c2f2cc9759e76eee674b81ea28c9f0b94f8f0445a1b87762cadf774f0df7e3",
                "sha256:40217a058c52a63f1042f0784f62009e976ba824c418cced42e88d5f40ab0e62"
            ],
            "index": "pypi",
            "version": "==3.6.1"
        },
        "pyyaml": {
            "hashes": [
                "sha256:0283c35a6a9fbf047493e3a0ce8d79ef5030852c51e9d911a27badfde0605293",
                "sha256:055d937d65826939cb044fc8c9b08889e8c743fdc6a32b33e2390f66013e449b",
                "sha256:07751360502caac1c067a8132d150cf3d61339af5691fe9e87803040dbc5db57",
                "sha256:0b4624f379dab24d3725ffde76559cff63d9ec94e1736b556dacdfebe5ab6d4b",
                "sha256:0ce82d761c532fe4ec3f87fc45688bdd3a4c1dc5e0b4a19814b9009a29baefd4",
                "sha256:1e4747bc279b4f613a09eb64bba2ba602d8a6664c6ce6396a4d0cd413a50ce07",
                "sha256:213c60cd50106436cc818accf5baa1aba61c0189ff610f64f4a3e8c6726218ba",
                "sha256:231710d57adfd809ef5d34183b8ed1eeae3f76459c18fb4a0b373ad56bedcdd9",
                "sha256:277a0ef2981ca40581a47093e9e2d13b3f1fbbeffae064c1d21bfceba2030287",
                "sha256:2cd5df3de48857ed0544b34e2d40e9fac445930039f3cfe4bcc592a1f836d513",
                "sha256:40527857252b61eacd1d9af500c3337ba8deb8fc298940291486c465c8b46ec0",
                "sha256:473f9edb243cb1935ab5a084eb238d842fb8f404ed2193a915d1784b5a6b5fc0",
                "sha256:48c346915c114f5fdb3ead70312bd042a953a8ce5c7106d5bfb1a5254e47da92",
                "sha256:50602afada6d6cbfad699b0c7bb50d5ccffa7e46a3d738092afddc1f9758427f",
                "sha256:68fb519c14306fec9720a2a5b45bc9f0c8d1b9c72adf45c37baedfcd949c35a2",
                "sha256:77f396e6ef4c73fdc33a9157446466f1cff553d979bd00ecb64385760c6babdc",
                "sha256:819b3830a1543db06c4d4b865e70ded25be52a2e0631ccd2f6a47a2822f2fd7c",
                "sha256:897b80890765f037df3403d22bab41627ca8811ae55e9a722fd0392850ec4d86",
                "sha256:98c4d36e99714e55cfbaaee6dd5badbc9a1ec339ebfc3b1f52e293aee6bb71a4",
                "sha256:9df7ed3b3d2e0ecfe09e14741b857df43adb5a3ddadc919a2d94fbdf78fea53c",
                "sha256:9fa600030013c4de8165339db93d182b9431076eb98eb40ee068700c9c813e34",
                "sha256:a80a78046a72361de73f8f395f1f1e49f956c6be882eed58505a15f3e430962b",
                "sha256:b3d267842bf12586ba6c734f89d1f5b871df0273157918b0ccefa29deb05c21c",
                "sha256:b5b9eccad747aabaaffbc6064800670f0c297e52c12754eb1d976c57e4f74dcb",
                "sha256:c5687b8d43cf58545ade1fe3e055f70eac7a5a1a0bf42824308d868289a95737",
                "sha256:cba8c411ef271aa037d7357a2bc8f9ee8b58b9965831d9e51baf703280dc73d3",
                "sha256:d15a181d1ecd0d4270dc32edb46f7cb7733c7c508857278d3d378d14d606db2d",
                "sha256:d4db7c7aef085872ef65a8fd7d6d09a14ae91f691dec3e87ee5ee0539d516f53",
                "sha256:d4eccecf9adf6fbcc6861a38015c2a64f38b9d94838ac1810a9023a0609e1b78",
                "sha256:d67d839ede4ed1b28a4e8909735fc992a923cdb84e618544973d7dfc71540803",
                "sha256:daf496c58a8c52083df09b80c860005194014c3698698d1a57cbcfa182142a3a",
                "sha256:e61ceaab6f49fb8bdfaa0f92c4b57bcfbea54c09277b1b4f7ac376bfb7a7c174",
                "sha256:f84fbc98b019fef2ee9a1cb3ce93e3187a6df0b2538a651bfb890254ba9f90b5"
            ],
            "index": "pypi",
            "version": "==6.0"
        },
        "regex": {
            "hashes": [
                "sha256:0416f7399e918c4b0e074a0f66e5191077ee2ca32a0f99d4c187a62beb47aa05",
                "sha256:05b7d6d7e64efe309972adab77fc2af8907bb93217ec60aa9fe12a0dad35874f",
                "sha256:0617383e2fe465732af4509e61648b77cbe3aee68b6ac8c0b6fe934db90be5cc",
                "sha256:07856afef5ffcc052e7eccf3213317fbb94e4a5cd8177a2caa69c980657b3cb4",
                "sha256:0f594b96fe2e0821d026365f72ac7b4f0b487487fb3d4aaf10dd9d97d88a9737",
                "sha256:139a23d1f5d30db2cc6c7fd9c6d6497872a672db22c4ae1910be22d4f4b2068a",
                "sha256:162abfd74e88001d20cb73ceaffbfe601469923e875caf9118333b1a4aaafdc4",
                "sha256:2207ae4f64ad3af399e2d30dde66f0b36ae5c3129b52885f1bffc2f05ec505c8",
                "sha256:2409b5c9cef7054dde93a9803156b411b677affc84fca69e908b1cb2c540025d",
                "sha256:2fee3ed82a011184807d2127f1733b4f6b2ff6ec7151d83ef3477f3b96a13d03",
                "sha256:30ab804ea73972049b7a2a5c62d97687d69b5a60a67adca07eb73a0ddbc9e29f",
                "sha256:3598893bde43091ee5ca0a6ad20f08a0435e93a69255eeb5f81b85e81e329264",
                "sha256:3b5df18db1fccd66de15aa59c41e4f853b5df7550723d26aa6cb7f40e5d9da5a",
                "sha256:3c5fb32cc6077abad3bbf0323067636d93307c9fa93e072771cf9a64d1c0f3ef",
                "sha256:416c5f1a188c91e3eb41e9c8787288e707f7d2ebe66e0a6563af280d9b68478f",
                "sha256:42b50fa6666b0d50c30a990527127334d6b96dd969011e843e726a64011485da",
                "sha256:432bd15d40ed835a51617521d60d0125867f7b88acf653e4ed994a1f8e4995dc",
                "sha256:473e67837f786404570eae33c3b64a4b9635ae9f00145250851a1292f484c063",
                "sha256:4aaa4e0705ef2b73dd8e36eeb4c868f80f8393f5f4d855e94025ce7ad8525f50",
                "sha256:50a7ddf3d131dc5633dccdb51417e2d1910d25cbcf842115a3a5893509140a3a",
                "sha256:529801a0d58809b60b3531ee804d3e3be4b412c94b5d267daa3de7fadef00f49",
                "sha256:537ca6a3586931b16a85ac38c08cc48f10fc870a5b25e51794c74df843e9966d",
                "sha256:53db2c6be8a2710b359bfd3d3aa17ba38f8aa72a82309a12ae99d3c0c3dcd74d",
                "sha256:5537f71b6d646f7f5f340562ec4c77b6e1c915f8baae822ea0b7e46c1f09b733",
                "sha256:563d5f9354e15e048465061509403f68424fef37d5add3064038c2511c8f5e00",
                "sha256:5d408a642a5484b9b4d11dea15a489ea0928c7e410c7525cd892f4d04f2f617b",
                "sha256:61600a7ca4bcf78a96a68a27c2ae9389763b5b94b63943d5158f2a377e09d29a",
                "sha256:6650f16365f1924d6014d2ea770bde8555b4a39dc9576abb95e3cd1ff0263b36",
                "sha256:666abff54e474d28ff42756d94544cdfd42e2ee97065857413b72e8a2d6a6345",
                "sha256:68a067c11463de2a37157930d8b153005085e42bcb7ad9ca562d77ba7d1404e0",
                "sha256:6e1d2cc79e8dae442b3fa4a26c5794428b98f81389af90623ffcc650ce9f6732",
                "sha256:74cbeac0451f27d4f50e6e8a8f3a52ca074b5e2da9f7b505c4201a57a8ed6286",
                "sha256:780b48456a0f0ba4d390e8b5f7c661fdd218934388cde1a974010a965e200e12",
                "sha256:788aef3549f1924d5c38263104dae7395bf020a42776d5ec5ea2b0d3d85d6646",
                "sha256:7ee1227cf08b6716c85504aebc49ac827eb88fcc6e51564f010f11a406c0a667",
                "sha256:7f301b11b9d214f83ddaf689181051e7f48905568b0c7017c04c06dfd065e244",
                "sha256:83ee89483672b11f8952b158640d0c0ff02dc43d9cb1b70c1564b49abe92ce29",
                "sha256:85bfa6a5413be0ee6c5c4a663668a2cad2cbecdee367630d097d7823041bdeec",
                "sha256:9345b6f7ee578bad8e475129ed40123d265464c4cfead6c261fd60fc9de00bcf",
                "sha256:93a5051fcf5fad72de73b96f07d30bc29665697fb8ecdfbc474f3452c78adcf4",
                "sha256:962b9a917dd7ceacbe5cd424556914cb0d636001e393b43dc886ba31d2a1e449",
                "sha256:96fc32c16ea6d60d3ca7f63397bff5c75c5a562f7db6dec7d412f7c4d2e78ec0",
                "sha256:98ba568e8ae26beb726aeea2273053c717641933836568c2a0278a84987b2a1a",
                "sha256:a3feefd5e95871872673b08636f96b61ebef62971eab044f5124fb4dea39919d",
                "sha256:a955b747d620a50408b7fdf948e04359d6e762ff8a85f5775d907ceced715129",
                "sha256:b43c2b8a330a490daaef5a47ab114935002b13b3f9dc5da56d5322ff218eeadb",
                "sha256:b483c9d00a565633c87abd0aaf27eb5016de23fed952e054ecc19ce32f6a9e7e",
                "sha256:b9ed0b1e5e0759d6b7f8e2f143894b2a7f3edd313f38cf44e1e15d360e11749b",
                "sha256:ba05430e819e58544e840a68b03b28b6d328aff2e41579037e8bab7653b37d83",
                "sha256:ca49e1ab99593438b204e00f3970e7a5f70d045267051dfa6b5f4304fcfa1dbf",
                "sha256:ca5f18a75e1256ce07494e245cdb146f5a9267d3c702ebf9b65c7f8bd843431e",
                "sha256:cd410a1cbb2d297c67d8521759ab2ee3f1d66206d2e4328502a487589a2cb21b",
                "sha256:ce298e3d0c65bd03fa65ffcc6db0e2b578e8f626d468db64fdf8457731052942",
                "sha256:d5ca078bb666c4a9d1287a379fe617a6dccd18c3e8a7e6c7e1eb8974330c626a",
                "sha256:d5fd67df77bab0d3f4ea1d7afca9ef15c2ee35dfb348c7b57ffb9782a6e4db6e",
                "sha256:da1a90c1ddb7531b1d5ff1e171b4ee61f6345119be7351104b67ff413843fe94",
                "sha256:dba70f30fd81f8ce6d32ddeef37d91c8948e5d5a4c63242d16a2b2df8143aafc",
                "sha256:dc07f021ee80510f3cd3af2cad5b6a3b3a10b057521d9e6aaeb621730d320c5a",
                "sha256:dd33eb9bdcfbabab3459c9ee651d94c842bc8a05fabc95edf4ee0c15a072495e",
                "sha256:e0538c43565ee6e703d3a7c3bdfe4037a5209250e8502c98f20fea6f5fdf2965",
                "sha256:e1f54b9b4b6c53369f40028d2dd07a8c374583417ee6ec0ea304e710a20f80a0",
                "sha256:e32d2a2b02ccbef10145df9135751abea1f9f076e67a4e261b05f24b94219e36",
                "sha256:e6096b0688e6e14af6a1b10eaad86b4ff17935c49aa774eac7c95a57a4e8c296",
                "sha256:e71255ba42567d34a13c03968736c5d39bb4a97ce98188fafb27ce981115beec",
                "sha256:ed2e07c6a26ed4bea91b897ee2b0835c21716d9a469a96c3e878dc5f8c55bb23",
                "sha256:eef2afb0fd1747f33f1ee3e209bce1ed582d1896b240ccc5e2697e3275f037c7",
                "sha256:f23222527b307970e383433daec128d769ff778d9b29343fb3496472dc20dabe",
                "sha256:f341ee2df0999bfdf7a95e448075effe0db212a59387de1a70690e4acb03d4c6",
                "sha256:f5be7805e53dafe94d295399cfbe5227f39995a997f4fd8539bf3cbdc8f47ca8",
                "sha256:f7f325be2804246a75a4f45c72d4ce80d2443ab815063cdf70ee8fb2ca59ee1b",
                "sha256:f8af619e3be812a2059b212064ea7a640aff0568d972cd1b9e920837469eb3cb",
                "sha256:fa8c626d6441e2d04b6ee703ef2d1e17608ad44c7cb75258c09dd42bacdfc64b",
                "sha256:fbb9dc00e39f3e6c0ef48edee202f9520dafb233e8b51b06b8428cfcb92abd30",
                "sha256:fff55f3ce50a3ff63ec8e2a8d3dd924f1941b250b0aac3d3d42b687eeff07a8e"
            ],
            "version": "==2021.11.10"
        },
        "requests": {
            "hashes": [
                "sha256:68d7c56fd5a8999887728ef304a6d12edc7be74f1cfa47714fc8b414525c9a61",
                "sha256:f22fa1e554c9ddfd16e6e41ac79759e17be9e492b3587efa038054674760e72d"
            ],
            "index": "pypi",
            "version": "==2.27.1"
        },
        "ruamel.yaml": {
            "hashes": [
                "sha256:4b8a33c1efb2b443a93fcaafcfa4d2e445f8e8c29c528d9f5cdafb7cc9e4004c",
                "sha256:810eef9c46523a3f77479c66267a4708255ebe806a2d540078408c2227f011af"
            ],
            "markers": "python_version >= '3'",
            "version": "==0.17.20"
        },
        "ruamel.yaml.clib": {
            "hashes": [
                "sha256:0847201b767447fc33b9c235780d3aa90357d20dd6108b92be544427bea197dd",
                "sha256:1070ba9dd7f9370d0513d649420c3b362ac2d687fe78c6e888f5b12bf8bc7bee",
                "sha256:1866cf2c284a03b9524a5cc00daca56d80057c5ce3cdc86a52020f4c720856f0",
                "sha256:221eca6f35076c6ae472a531afa1c223b9c29377e62936f61bc8e6e8bdc5f9e7",
                "sha256:31ea73e564a7b5fbbe8188ab8b334393e06d997914a4e184975348f204790277",
                "sha256:3fb9575a5acd13031c57a62cc7823e5d2ff8bc3835ba4d94b921b4e6ee664104",
                "sha256:4ff604ce439abb20794f05613c374759ce10e3595d1867764dd1ae675b85acbd",
                "sha256:6e7be2c5bcb297f5b82fee9c665eb2eb7001d1050deaba8471842979293a80b0",
                "sha256:72a2b8b2ff0a627496aad76f37a652bcef400fd861721744201ef1b45199ab78",
                "sha256:77df077d32921ad46f34816a9a16e6356d8100374579bc35e15bab5d4e9377de",
                "sha256:78988ed190206672da0f5d50c61afef8f67daa718d614377dcd5e3ed85ab4a99",
                "sha256:7b2927e92feb51d830f531de4ccb11b320255ee95e791022555971c466af4527",
                "sha256:7f7ecb53ae6848f959db6ae93bdff1740e651809780822270eab111500842a84",
                "sha256:825d5fccef6da42f3c8eccd4281af399f21c02b32d98e113dbc631ea6a6ecbc7",
                "sha256:846fc8336443106fe23f9b6d6b8c14a53d38cef9a375149d61f99d78782ea468",
                "sha256:89221ec6d6026f8ae859c09b9718799fea22c0e8da8b766b0b2c9a9ba2db326b",
                "sha256:9efef4aab5353387b07f6b22ace0867032b900d8e91674b5d8ea9150db5cae94",
                "sha256:a32f8d81ea0c6173ab1b3da956869114cae53ba1e9f72374032e33ba3118c233",
                "sha256:a49e0161897901d1ac9c4a79984b8410f450565bbad64dbfcbf76152743a0cdb",
                "sha256:ada3f400d9923a190ea8b59c8f60680c4ef8a4b0dfae134d2f2ff68429adfab5",
                "sha256:bf75d28fa071645c529b5474a550a44686821decebdd00e21127ef1fd566eabe",
                "sha256:cfdb9389d888c5b74af297e51ce357b800dd844898af9d4a547ffc143fa56751",
                "sha256:d67f273097c368265a7b81e152e07fb90ed395df6e552b9fa858c6d2c9f42502",
                "sha256:dc6a613d6c74eef5a14a214d433d06291526145431c3b964f5e16529b1842bed",
                "sha256:de9c6b8a1ba52919ae919f3ae96abb72b994dd0350226e28f3686cb4f142165c"
            ],
            "markers": "python_version < '3.11' and platform_python_implementation == 'CPython'",
            "version": "==0.2.6"
        },
        "six": {
            "hashes": [
                "sha256:1e61c37477a1626458e36f7b1d82aa5c9b094fa4802892072e49de9c60c4c926",
                "sha256:8abb2f1d86890a2dfb989f9a77cfcfd3e47c2a354b01111771326f8aa26e0254"
            ],
            "markers": "python_version >= '2.7' and python_version not in '3.0, 3.1, 3.2, 3.3'",
            "version": "==1.16.0"
        },
        "toml": {
            "hashes": [
                "sha256:806143ae5bfb6a3c6e736a764057db0e6a0e05e338b5630894a5f779cabb4f9b",
                "sha256:b3bda1d108d5dd99f4a20d24d9c348e91c4db7ab1b749200bded2f839ccbe68f"
            ],
            "markers": "python_version >= '2.6' and python_version not in '3.0, 3.1, 3.2, 3.3'",
            "version": "==0.10.2"
        },
        "tomli": {
            "hashes": [
                "sha256:05b6166bff487dc068d322585c7ea4ef78deed501cc124060e0f238e89a9231f",
                "sha256:e3069e4be3ead9668e21cb9b074cd948f7b3113fd9c8bba083f48247aab8b11c"
            ],
            "markers": "python_version >= '3.6'",
            "version": "==1.2.3"
        },
        "typed-ast": {
            "hashes": [
                "sha256:01ae5f73431d21eead5015997ab41afa53aa1fbe252f9da060be5dad2c730ace",
                "sha256:067a74454df670dcaa4e59349a2e5c81e567d8d65458d480a5b3dfecec08c5ff",
                "sha256:0fb71b8c643187d7492c1f8352f2c15b4c4af3f6338f21681d3681b3dc31a266",
                "sha256:1b3ead4a96c9101bef08f9f7d1217c096f31667617b58de957f690c92378b528",
                "sha256:2068531575a125b87a41802130fa7e29f26c09a2833fea68d9a40cf33902eba6",
                "sha256:209596a4ec71d990d71d5e0d312ac935d86930e6eecff6ccc7007fe54d703808",
                "sha256:2c726c276d09fc5c414693a2de063f521052d9ea7c240ce553316f70656c84d4",
                "sha256:398e44cd480f4d2b7ee8d98385ca104e35c81525dd98c519acff1b79bdaac363",
                "sha256:52b1eb8c83f178ab787f3a4283f68258525f8d70f778a2f6dd54d3b5e5fb4341",
                "sha256:5feca99c17af94057417d744607b82dd0a664fd5e4ca98061480fd8b14b18d04",
                "sha256:7538e495704e2ccda9b234b82423a4038f324f3a10c43bc088a1636180f11a41",
                "sha256:760ad187b1041a154f0e4d0f6aae3e40fdb51d6de16e5c99aedadd9246450e9e",
                "sha256:777a26c84bea6cd934422ac2e3b78863a37017618b6e5c08f92ef69853e765d3",
                "sha256:95431a26309a21874005845c21118c83991c63ea800dd44843e42a916aec5899",
                "sha256:9ad2c92ec681e02baf81fdfa056fe0d818645efa9af1f1cd5fd6f1bd2bdfd805",
                "sha256:9c6d1a54552b5330bc657b7ef0eae25d00ba7ffe85d9ea8ae6540d2197a3788c",
                "sha256:aee0c1256be6c07bd3e1263ff920c325b59849dc95392a05f258bb9b259cf39c",
                "sha256:af3d4a73793725138d6b334d9d247ce7e5f084d96284ed23f22ee626a7b88e39",
                "sha256:b36b4f3920103a25e1d5d024d155c504080959582b928e91cb608a65c3a49e1a",
                "sha256:b9574c6f03f685070d859e75c7f9eeca02d6933273b5e69572e5ff9d5e3931c3",
                "sha256:bff6ad71c81b3bba8fa35f0f1921fb24ff4476235a6e94a26ada2e54370e6da7",
                "sha256:c190f0899e9f9f8b6b7863debfb739abcb21a5c054f911ca3596d12b8a4c4c7f",
                "sha256:c907f561b1e83e93fad565bac5ba9c22d96a54e7ea0267c708bffe863cbe4075",
                "sha256:cae53c389825d3b46fb37538441f75d6aecc4174f615d048321b716df2757fb0",
                "sha256:dd4a21253f42b8d2b48410cb31fe501d32f8b9fbeb1f55063ad102fe9c425e40",
                "sha256:dde816ca9dac1d9c01dd504ea5967821606f02e510438120091b84e852367428",
                "sha256:f2362f3cb0f3172c42938946dbc5b7843c2a28aec307c49100c8b38764eb6927",
                "sha256:f328adcfebed9f11301eaedfa48e15bdece9b519fb27e6a8c01aa52a17ec31b3",
                "sha256:f8afcf15cc511ada719a88e013cec87c11aff7b91f019295eb4530f96fe5ef2f",
                "sha256:fb1bbeac803adea29cedd70781399c99138358c26d05fcbd23c13016b7f5ec65"
            ],
            "index": "pypi",
            "version": "==1.4.3"
        },
        "typing-extensions": {
            "hashes": [
                "sha256:4ca091dea149f945ec56afb48dae714f21e8692ef22a395223bcd328961b6a0e",
                "sha256:7f001e5ac290a0c0401508864c7ec868be4e701886d5b573a9528ed3973d9d3b"
            ],
            "markers": "python_version < '3.8'",
            "version": "==4.0.1"
        },
        "urllib3": {
            "hashes": [
                "sha256:000ca7f471a233c2251c6c7023ee85305721bfdf18621ebff4fd17a8653427ed",
                "sha256:0e7c33d9a63e7ddfcb86780aac87befc2fbddf46c58dbb487e0855f7ceec283c"
            ],
            "index": "pypi",
            "version": "==1.26.8"
        },
        "virtualenv": {
            "hashes": [
                "sha256:339f16c4a86b44240ba7223d0f93a7887c3ca04b5f9c8129da7958447d079b09",
                "sha256:d8458cf8d59d0ea495ad9b34c2599487f8a7772d796f9910858376d1600dd2dd"
            ],
            "markers": "python_version >= '2.7' and python_version not in '3.0, 3.1, 3.2, 3.3, 3.4'",
            "version": "==20.13.0"
        },
        "websocket-client": {
            "hashes": [
                "sha256:1315816c0acc508997eb3ae03b9d3ff619c9d12d544c9a9b553704b1cc4f6af5",
                "sha256:2eed4cc58e4d65613ed6114af2f380f7910ff416fc8c46947f6e76b6815f56c0"
            ],
            "markers": "python_version >= '3.6'",
            "version": "==1.2.3"
        },
        "wrapt": {
            "hashes": [
                "sha256:b62ffa81fb85f4332a4f609cab4ac40709470da05643a082ec1eb88e6d9b97d7"
            ],
            "version": "==1.12.1"
        },
        "zipp": {
            "hashes": [
                "sha256:9f50f446828eb9d45b267433fd3e9da8d801f614129124863f9c51ebceafb87d",
                "sha256:b47250dd24f92b7dd6a0a8fc5244da14608f3ca90a5efcd37a3b1642fac9a375"
            ],
            "markers": "python_version >= '3.7'",
            "version": "==3.7.0"
        }
    }
}<|MERGE_RESOLUTION|>--- conflicted
+++ resolved
@@ -56,19 +56,11 @@
         },
         "charset-normalizer": {
             "hashes": [
-<<<<<<< HEAD
-                "sha256:1eecaa09422db5be9e29d7fc65664e6c33bd06f9ced7838578ba40d58bdf3721",
-                "sha256:b0b883e8e874edfdece9c28f314e3dd5badf067342e42fb162203335ae61aa2c"
-            ],
-            "markers": "python_version >= '3'",
-            "version": "==2.0.9"
-=======
                 "sha256:876d180e9d7432c5d1dfd4c5d26b72f099d503e8fcc0feb7532c9289be60fcbd",
                 "sha256:cb957888737fc0bbcd78e3df769addb41fd1ff8cf950dc9e7ad7793f1bf44455"
             ],
             "markers": "python_version >= '3'",
             "version": "==2.0.10"
->>>>>>> fcd3e0e2
         },
         "click": {
             "hashes": [
@@ -243,11 +235,11 @@
         },
         "importlib-metadata": {
             "hashes": [
-                "sha256:92a8b58ce734b2a4494878e0ecf7d79ccd7a128b5fc6014c401e0b61f006f0f6",
-                "sha256:b7cf7d3fef75f1e4c80a96ca660efbd51473d7e8f39b5ab9210febc7809012a4"
+                "sha256:899e2a40a8c4a1aec681feef45733de8a6c58f3f6a0dbed2eb6574b4387a77b6",
+                "sha256:951f0d8a5b7260e9db5e41d429285b5f451e928479f19d80818878527d36e95e"
             ],
             "markers": "python_version < '3.8'",
-            "version": "==4.10.0"
+            "version": "==4.10.1"
         },
         "itsdangerous": {
             "hashes": [
@@ -515,19 +507,11 @@
                 "flask"
             ],
             "hashes": [
-<<<<<<< HEAD
-                "sha256:2a1757d6611e4bec7d672c2b7ef45afef79fed201d064f53994753303944f5a8",
-                "sha256:e4cb107e305b2c1b919414775fa73a9997f996447417d22b98e7610ded1e9eb5"
-            ],
-            "index": "pypi",
-            "version": "==1.5.1"
-=======
                 "sha256:2cec50166bcb67e1965f8073541b2321e3864cd6fd42a526bcde9f0c4e4cc3f8",
                 "sha256:7bbaa32bba806ec629962f207b597e86831c7ee2c1f287c21ba7de7fea9a9c46"
             ],
             "index": "pypi",
             "version": "==1.5.2"
->>>>>>> fcd3e0e2
         },
         "six": {
             "hashes": [
@@ -558,13 +542,8 @@
                 "sha256:8d4025a5efcfe15cc385e39bd84167d3e9ede0eb485e246eec21f340f1a0caf9",
                 "sha256:f1f0b7f054a22263cf750529fc0926709ca47da9a2c417d423ad88d9fa6a5d33"
             ],
-<<<<<<< HEAD
-            "index": "pypi",
-            "version": "==8.0.1"
-=======
-            "markers": "python_version >= '3.7'",
+            "index": "pypi",
             "version": "==8.1.0"
->>>>>>> fcd3e0e2
         },
         "websocket-client": {
             "hashes": [
@@ -587,7 +566,7 @@
                 "sha256:9f50f446828eb9d45b267433fd3e9da8d801f614129124863f9c51ebceafb87d",
                 "sha256:b47250dd24f92b7dd6a0a8fc5244da14608f3ca90a5efcd37a3b1642fac9a375"
             ],
-            "markers": "python_version >= '3.7'",
+            "markers": "python_full_version >= '3.7.0'",
             "version": "==3.7.0"
         },
         "zope.event": {
@@ -697,19 +676,11 @@
         },
         "charset-normalizer": {
             "hashes": [
-<<<<<<< HEAD
-                "sha256:1eecaa09422db5be9e29d7fc65664e6c33bd06f9ced7838578ba40d58bdf3721",
-                "sha256:b0b883e8e874edfdece9c28f314e3dd5badf067342e42fb162203335ae61aa2c"
-            ],
-            "markers": "python_version >= '3'",
-            "version": "==2.0.9"
-=======
                 "sha256:876d180e9d7432c5d1dfd4c5d26b72f099d503e8fcc0feb7532c9289be60fcbd",
                 "sha256:cb957888737fc0bbcd78e3df769addb41fd1ff8cf950dc9e7ad7793f1bf44455"
             ],
             "markers": "python_version >= '3'",
             "version": "==2.0.10"
->>>>>>> fcd3e0e2
         },
         "chartpress": {
             "hashes": [
@@ -832,11 +803,11 @@
         },
         "importlib-metadata": {
             "hashes": [
-                "sha256:92a8b58ce734b2a4494878e0ecf7d79ccd7a128b5fc6014c401e0b61f006f0f6",
-                "sha256:b7cf7d3fef75f1e4c80a96ca660efbd51473d7e8f39b5ab9210febc7809012a4"
+                "sha256:899e2a40a8c4a1aec681feef45733de8a6c58f3f6a0dbed2eb6574b4387a77b6",
+                "sha256:951f0d8a5b7260e9db5e41d429285b5f451e928479f19d80818878527d36e95e"
             ],
             "markers": "python_version < '3.8'",
-            "version": "==4.10.0"
+            "version": "==4.10.1"
         },
         "iniconfig": {
             "hashes": [
@@ -1334,7 +1305,7 @@
                 "sha256:9f50f446828eb9d45b267433fd3e9da8d801f614129124863f9c51ebceafb87d",
                 "sha256:b47250dd24f92b7dd6a0a8fc5244da14608f3ca90a5efcd37a3b1642fac9a375"
             ],
-            "markers": "python_version >= '3.7'",
+            "markers": "python_full_version >= '3.7.0'",
             "version": "==3.7.0"
         }
     }
