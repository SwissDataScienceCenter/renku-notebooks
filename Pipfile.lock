--- conflicted
+++ resolved
@@ -1009,17 +1009,10 @@
         },
         "identify": {
             "hashes": [
-<<<<<<< HEAD
-                "sha256:d7da7de6825568daa4449858ce328ecc0e1ada2554d972a6f4f90e736aaf499a",
-                "sha256:e4db4796b3b0cf4f9cb921da51430abffff2d4ba7d7c521184ed5252bd90d461"
-            ],
-            "version": "==1.5.4"
-=======
                 "sha256:7c22c384a2c9b32c5cc891d13f923f6b2653aa83e2d75d8f79be240d6c86c4f4",
                 "sha256:da683bfb7669fa749fc7731f378229e2dbf29a1d1337cbde04106f02236eb29d"
             ],
             "version": "==1.5.5"
->>>>>>> 136a4e1f
         },
         "idna": {
             "hashes": [
