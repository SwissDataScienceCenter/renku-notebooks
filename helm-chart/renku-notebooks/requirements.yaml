--- conflicted
+++ resolved
@@ -1,11 +1,7 @@
 dependencies:
 - name: amalthea
   repository: "https://swissdatasciencecenter.github.io/helm-charts/"
-<<<<<<< HEAD
   version: "0.1.3"
 - name: dlf-chart
   repository: "https://swissdatasciencecenter.github.io/datashim/"
-  version: "0.1.1-rc5"
-=======
-  version: 0.2.1
->>>>>>> 32f6c5e6
+  version: "0.1.1-rc6"