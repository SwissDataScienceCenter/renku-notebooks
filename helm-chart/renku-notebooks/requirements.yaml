dependencies:
- name: amalthea
  repository: "https://swissdatasciencecenter.github.io/helm-charts/"
<<<<<<< HEAD
  version: 0.1.0-rc11
- name: dlf-chart
  repository: "https://swissdatasciencecenter.github.io/datashim-charts/"
  version: "0.1.0"
=======
  version: 0.1.0
>>>>>>> 5f909f64
<|MERGE_RESOLUTION|>--- conflicted
+++ resolved
@@ -1,11 +1,7 @@
 dependencies:
 - name: amalthea
   repository: "https://swissdatasciencecenter.github.io/helm-charts/"
-<<<<<<< HEAD
-  version: 0.1.0-rc11
+  version: "0.1.0"
 - name: dlf-chart
   repository: "https://swissdatasciencecenter.github.io/datashim-charts/"
-  version: "0.1.0"
-=======
-  version: 0.1.0
->>>>>>> 5f909f64
+  version: "0.1.0"