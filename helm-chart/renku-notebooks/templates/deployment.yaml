--- conflicted
+++ resolved
@@ -68,15 +68,9 @@
             - name: GITLAB_URL
               value: {{  required "A GitLab URL must be specified." .Values.global.gitlab.url }}
             - name: IMAGE_REGISTRY
-<<<<<<< HEAD
               value: {{ required "An image registry must be specified." .Values.global.gitlab.registryHost }}
-            - name: GIT_CLONE_IMAGE
-              value: "{{ .Values.git_clone.image.name }}:{{ .Values.git_clone.image.tag }}"
-=======
-              value: {{ required "An image registry must be specified." .Values.gitlab.registry.host }}
             - name: GIT_RPC_SERVER_IMAGE
               value: "{{ .Values.gitRpcServer.image.name }}:{{ .Values.gitRpcServer.image.tag }}"
->>>>>>> 39a6d960
             - name: GIT_HTTPS_PROXY_IMAGE
               value: "{{ .Values.gitHttpsProxy.image.name }}:{{ .Values.gitHttpsProxy.image.tag }}"
             - name: GIT_CLONE_IMAGE
