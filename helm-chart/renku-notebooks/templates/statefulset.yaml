apiVersion: apps/v1
kind: StatefulSet
metadata:
  name: {{ template "notebooks.fullname" . }}
  labels:
    app: {{ template "notebooks.name" . }}
    chart: {{ template "notebooks.chart" . }}
    release: {{ .Release.Name }}
    heritage: {{ .Release.Service }}
spec:
  {{- if not .Values.autoscaling.enabled }}
  replicas: {{ .Values.replicaCount }}
  {{- end }}
  serviceName: {{ template "notebooks.fullname" . }}
  selector:
    matchLabels:
      app: {{ template "notebooks.name" . }}
      release: {{ .Release.Name }}
  template:
    metadata:
      labels:
        app: {{ template "notebooks.name" . }}
        release: {{ .Release.Name }}
      annotations:
        checksum/config: {{ include (print $.Template.BasePath "/configmap.yaml") . | sha256sum }}
    spec:
      securityContext:
        runAsUser: 1000
      containers:
        - name: {{ .Chart.Name }}
          image: "{{ .Values.image.repository }}:{{ .Values.image.tag }}"
          imagePullPolicy: {{ .Values.image.pullPolicy }}
          env:
            {{ if .Values.userSessionPersistentVolumes.enabled }}
            - name: NOTEBOOKS_SESSION_PVS_ENABLED
              value: {{ .Values.userSessionPersistentVolumes.enabled | quote }}
            - name: NOTEBOOKS_SESSION_PVS_STORAGE_CLASS
              value: {{ .Values.userSessionPersistentVolumes.storageClass | quote}}
            {{ end }}
            - name: USE_EMPTY_DIR_SIZE_LIMIT
              value: {{ .Values.userSessionPersistentVolumes.useEmptyDirSizeLimit | quote }}
            - name: NOTEBOOKS_DEFAULT_IMAGE
              value: "{{ .Values.defaultSessionImage }}"
            - name: NOTEBOOKS_SERVER_OPTIONS_DEFAULTS_PATH
              value: /etc/renku-notebooks/server_options/server_defaults.json
            - name: NOTEBOOKS_SERVER_OPTIONS_UI_PATH
              value: /etc/renku-notebooks/server_options/server_options.json
            {{ if eq .Values.debug true }}
            - name: FLASK_DEBUG
              value: "1"
            {{ end }}
            - name: OIDC_CLIENT_ID
              value: {{ .Values.oidc.clientId }}
            - name: OIDC_CLIENT_SECRET
              value: {{ .Values.oidc.clientSecret }}
            - name: OIDC_AUTH_URL
              value: {{ .Values.oidc.authUrl }}
            - name: OIDC_TOKEN_URL
              value: {{ .Values.oidc.tokenUrl }}
            - name: OIDC_ALLOW_UNVERIFIED_EMAIL
              value: {{ .Values.oidc.allowUnverifiedEmail | quote }}
            - name: SESSION_HOST
              value: {{ .Values.sessionIngress.host }}
            - name: SESSION_TLS_SECRET
              value: {{ .Values.sessionIngress.tlsSecret }}
            - name: SESSION_INGRESS_ANNOTATIONS
              value: |
                {{- .Values.sessionIngress.annotations | toYaml | nindent 16 }}
            - name: GITLAB_URL
            {{ if .Values.gitlab.url }}
              value: {{ .Values.gitlab.url }}
            {{ else }}
              value: {{ template "notebooks.http" . }}://{{ .Values.global.renku.domain}}{{ .Values.global.gitlab.urlPrefix }}
            {{ end }}
            - name: IMAGE_REGISTRY
              value: {{ required "An image registry must be specified." .Values.gitlab.registry.host }}
            - name: GIT_RPC_SERVER_IMAGE
              value: "{{ .Values.gitRpcServer.image.name }}:{{ .Values.gitRpcServer.image.tag }}"
            - name: GIT_HTTPS_PROXY_IMAGE
              value: "{{ .Values.gitHttpsProxy.image.name }}:{{ .Values.gitHttpsProxy.image.tag }}"
            - name: GIT_CLONE_IMAGE
              value: "{{ .Values.gitClone.image.name }}:{{ .Values.gitClone.image.tag }}"
            - name: ANONYMOUS_SESSIONS_ENABLED
              value: {{ .Values.global.anonymousSessions.enabled | quote }}
            - name: CULLING_REGISTERED_IDLE_SESSIONS_THRESHOLD_SECONDS
              value: {{ .Values.culling.idleThresholdSeconds.registered | quote }}
            - name: CULLING_ANONYMOUS_IDLE_SESSIONS_THRESHOLD_SECONDS
              value: {{ .Values.culling.idleThresholdSeconds.anonymous | quote }}
            - name: CULLING_REGISTERED_MAX_AGE_THRESHOLD_SECONDS
              value: {{ .Values.culling.maxAgeSecondsThreshold.registered | quote }}
            - name: CULLING_ANONYMOUS_MAX_AGE_THRESHOLD_SECONDS
              value: {{ .Values.culling.maxAgeSecondsThreshold.anonymous | quote }}
            - name: CRD_GROUP
              value: {{ .Values.amalthea.crdApiGroup }}
            - name: CRD_VERSION
              value: {{ .Values.amalthea.crdApiVersion }}
            - name: CRD_PLURAL
              value: {{ .Values.amalthea.crdNames.plural }}
            - name: SENTRY_ENABLED
              value: {{ .Values.sentry.enabled | quote }}
            - name: SENTRY_DSN
              value: {{ .Values.sentry.dsn | quote }}
            - name: SENTRY_ENV
              value: {{ .Values.sentry.environment | quote }}
            - name: SENTRY_SAMPLE_RATE
              value: {{ .Values.sentry.sampleRate | quote }}
<<<<<<< HEAD
=======
            {{ end }}
            - name: SENTRY_RELEASE
              value: {{ .Chart.Version | quote }}
>>>>>>> cbda830f
            - name: CERTIFICATES_IMAGE
              value: "{{ .Values.global.certificates.image.repository }}:{{ .Values.global.certificates.image.tag }}"
            - name: CUSTOM_CA_CERTS_SECRETS
              value: |
                {{- .Values.global.certificates.customCAs | toYaml | nindent 16 }}
            {{- with .Values.sessionNodeSelector }}
            - name: SESSION_NODE_SELECTOR
              value: |
                {{- toYaml . | nindent 16 }}
            {{- end }}
            {{- with .Values.sessionAffinity }}
            - name: SESSION_AFFINITY
              value: |
                {{- toYaml . | nindent 16 }}
            {{- end }}
            {{- with .Values.sessionTolerations }}
            - name: SESSION_TOLERATIONS
              value: |
                {{- toYaml . | nindent 16 }}
            {{- end }}
            - name: KUBERNETES_NAMESPACE
              valueFrom:
                fieldRef:
                  apiVersion: v1
                  fieldPath: metadata.namespace
            {{- include "certificates.env.python" . | nindent 12 }}
            - name: ENFORCE_CPU_LIMITS
              value: {{ .Values.enforceCPULimits | quote }}
            - name: S3_MOUNTS_ENABLED
              value: {{ .Values.s3mounts.enabled | quote }}
          ports:
            - name: http
              containerPort: 8000
              protocol: TCP
          volumeMounts:
            - name: server-options
              mountPath: /etc/renku-notebooks/server_options
            {{- include "certificates.volumeMounts.system" . | nindent 12 }}
          livenessProbe:
            httpGet:
              path: /health
              port: http
            periodSeconds: 30
          readinessProbe:
            httpGet:
              path: /health
              port: http
            periodSeconds: 30
          resources:
{{ toYaml .Values.resources | indent 12 }}
      initContainers:
        {{- include "certificates.initContainer" . | nindent 8 }}
        - name: k8s-resource-schema-migrations
          image: "{{ .Values.image.repository }}:{{ .Values.image.tag }}"
          imagePullPolicy: {{ .Values.image.pullPolicy }}
          env:
            - name: CRD_GROUP
              value: {{ .Values.amalthea.crdApiGroup }}
            - name: CRD_VERSION
              value: {{ .Values.amalthea.crdApiVersion }}
            - name: CRD_PLURAL
              value: {{ .Values.amalthea.crdNames.plural }}
            - name: K8S_NAMESPACE
              value: {{ .Release.Namespace }}
            - name: POD_NAME
              valueFrom:
                fieldRef:
                  apiVersion: v1
                  fieldPath: metadata.name
          command:
            - python
          args:
            - /resource_schema_migrations/run_all.py
      volumes:
        - name: server-options
          configMap:
            name: {{ template "notebooks.fullname" . }}-options
        {{- include "certificates.volumes" . | nindent 8 }}

      serviceAccountName: {{ if .Values.rbac.create }}"{{ template "notebooks.fullname" . }}"{{ else }}"{{ .Values.rbac.serviceAccountName }}"{{ end }}
    {{- with .Values.nodeSelector }}
      nodeSelector:
{{ toYaml . | indent 8 }}
    {{- end }}
    {{- with .Values.affinity }}
      affinity:
{{ toYaml . | indent 8 }}
    {{- end }}
    {{- with .Values.tolerations }}
      tolerations:
{{ toYaml . | indent 8 }}
    {{- end }}
      {{- if .Values.image.pullSecrets }}
      imagePullSecrets:
      {{- range .Values.image.pullSecrets }}
        - name: {{ . }}
      {{- end}}
      {{- end }}<|MERGE_RESOLUTION|>--- conflicted
+++ resolved
@@ -104,12 +104,8 @@
               value: {{ .Values.sentry.environment | quote }}
             - name: SENTRY_SAMPLE_RATE
               value: {{ .Values.sentry.sampleRate | quote }}
-<<<<<<< HEAD
-=======
-            {{ end }}
             - name: SENTRY_RELEASE
               value: {{ .Chart.Version | quote }}
->>>>>>> cbda830f
             - name: CERTIFICATES_IMAGE
               value: "{{ .Values.global.certificates.image.repository }}:{{ .Values.global.certificates.image.tag }}"
             - name: CUSTOM_CA_CERTS_SECRETS
