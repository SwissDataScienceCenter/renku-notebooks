---
apiVersion: v1
kind: ConfigMap
metadata:
  name: {{ template "notebooks.fullname" . }}-options
  labels:
    app: {{ template "notebooks.name" . }}
    chart: {{ template "notebooks.chart" . }}
    release: {{ .Release.Name }}
    heritage: {{ .Release.Service }}
data:
  server_options.json: |
    {{ .Values.serverOptions | default dict | toJson }}
  server_defaults.json: |
    {{ toJson .Values.serverDefaults }}
---
apiVersion: v1
kind: ConfigMap
metadata:
  name: hub-config-spawner
  labels:
    app: {{ template "notebooks.name" . }}
    chart: {{ template "notebooks.chart" . }}
    release: {{ .Release.Name }}
    heritage: {{ .Release.Service }}
data:
{{- if .Values.sentry.dsn }}
  SENTRY_DSN: {{ .Values.sentry.dsn | quote }}
{{- end }}
---
apiVersion: v1
kind: ConfigMap
metadata:
  name: notebook-helper-scripts
  labels:
    app: {{ template "notebooks.name" . }}
    chart: {{ template "notebooks.chart" . }}
    release: {{ .Release.Name }}
    heritage: {{ .Release.Service }}
data:
  pre-stop.sh: |
    #!/bin/bash
    UNCOMMITTED_CHANGES=`git status -s`
    UNPUSHED_COMMITS=`git log --branches --not --remotes`

    if [ "${GIT_AUTOSAVE}" != "1" ] ; then
      exit 0
    fi

    if [ -z "$UNCOMMITTED_CHANGES" ] && [ -z "$UNPUSHED_COMMITS" ]; then
      exit 0
    fi

    CURRENT_BRANCH=`git rev-parse --abbrev-ref HEAD`
    LOCAL_SHA=`git rev-parse --short HEAD`
    INITIAL_SHA="${CI_COMMIT_SHA:0:7}"

<<<<<<< HEAD
    AUTOSAVE_BRANCH="renku/autosave/$USERNAME/${CURRENT_BRANCH}/${INITIAL_SHA}/${LOCAL_SHA}"
=======
    AUTOSAVE_BRANCH="renku/autosave/$RENKU_USERNAME/${CURRENT_BRANCH}/${INITIAL_SHA}/${LOCAL_SHA}"
>>>>>>> 2931adf0
    if [ -z "$UNCOMMITTED_CHANGES" ] && [ ! -z "$UNPUSHED_COMMITS" ]; then
      # there are only unpushed commits
      git checkout -b "$AUTOSAVE_BRANCH"
      git push origin "$AUTOSAVE_BRANCH"
      git checkout "$CURRENT_BRANCH"
      git branch -D "$AUTOSAVE_BRANCH"
    fi

    if [ ! -z "$UNCOMMITTED_CHANGES" ]; then
      # there are uncommitted changes
      git stash --include-untracked
      git checkout -b "$AUTOSAVE_BRANCH"
      git stash apply
      git add .
<<<<<<< HEAD
      git commit -am "Auto-saving for $USERNAME on branch $CURRENT_BRANCH from commit $INITIAL_SHA"
=======
      git commit -am "Auto-saving for $RENKU_USERNAME on branch $CURRENT_BRANCH from commit $INITIAL_SHA"
>>>>>>> 2931adf0
      git push origin "$AUTOSAVE_BRANCH"
      git checkout "$CURRENT_BRANCH"
      git branch -D "$AUTOSAVE_BRANCH"
      git stash pop
    fi<|MERGE_RESOLUTION|>--- conflicted
+++ resolved
@@ -55,11 +55,7 @@
     LOCAL_SHA=`git rev-parse --short HEAD`
     INITIAL_SHA="${CI_COMMIT_SHA:0:7}"
 
-<<<<<<< HEAD
-    AUTOSAVE_BRANCH="renku/autosave/$USERNAME/${CURRENT_BRANCH}/${INITIAL_SHA}/${LOCAL_SHA}"
-=======
     AUTOSAVE_BRANCH="renku/autosave/$RENKU_USERNAME/${CURRENT_BRANCH}/${INITIAL_SHA}/${LOCAL_SHA}"
->>>>>>> 2931adf0
     if [ -z "$UNCOMMITTED_CHANGES" ] && [ ! -z "$UNPUSHED_COMMITS" ]; then
       # there are only unpushed commits
       git checkout -b "$AUTOSAVE_BRANCH"
@@ -74,11 +70,7 @@
       git checkout -b "$AUTOSAVE_BRANCH"
       git stash apply
       git add .
-<<<<<<< HEAD
-      git commit -am "Auto-saving for $USERNAME on branch $CURRENT_BRANCH from commit $INITIAL_SHA"
-=======
       git commit -am "Auto-saving for $RENKU_USERNAME on branch $CURRENT_BRANCH from commit $INITIAL_SHA"
->>>>>>> 2931adf0
       git push origin "$AUTOSAVE_BRANCH"
       git checkout "$CURRENT_BRANCH"
       git branch -D "$AUTOSAVE_BRANCH"
