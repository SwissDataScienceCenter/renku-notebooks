# Default values for notebooks.
# This is a YAML-formatted file.
# Declare variables to be passed into your templates.

global:
  useHTTPS: false
  gitlab:
    urlPrefix: /
  renku:
    domain:
  anonymousSessions:
    enabled: false
  ## Specify a secret that containes the certificate
  ## if you would like to use a custom CA. The key for the secret
  ## should have the .crt extension otherwise it is ignored. The
  ## keys across all secrets are mounted as files in one location so
  ## the keys across all secrets have to be unique.
  certificates:
    image:
      repository: renku/certificates
      tag: "0.0.2"
    customCAs: []
      # - secret:
  gateway:
    ## The secret for the renku client from Keycloak
    clientSecret:
  keycloak:
    ## The name of the realm in Keycloak used by Renku
<<<<<<< HEAD
    realm:
=======
    realm:  
  crc:
    serviceName: renku-crc
>>>>>>> 0dec7f47

amalthea:
  scope:
    clusterWide: false
  deployCrd: true
  ## If enabling S3 mounts uncomment the section below
  # extraChildResources:
  #   - name: datasets
  #     group: com.ie.ibm.hpsys

## Used only if S3 Mounts are enabled
dlf-chart:
  csi-sidecars-rbac:
    enabled: true
  csi-nfs-chart:
    enabled: false
  csi-s3-chart:
    mounter: "goofys"
    enabled: true
  csi-h3-chart:
    enabled: false
  dataset-operator-chart:
    enabled: true

cloudstorage:
  ## If enabled this will allow mounting of buckets into user sessions
  ## from any S3-compatible storage provider.
  s3:
    enabled: false
    installDatashim: false
    readOnly: true
  ## Azure blob storage mounting support is experimental. The CSI
  ## storage driver for mounting azure blob storage has to be already installed
  ## in the cluster if enabled.
  azureBlob:
    enabled: false
    readOnly: true

# configuration for user session persistent volumes
userSessionPersistentVolumes:
  enabled: true
  # storageClass: leave undefined to use default, otherwise specify required class
  ## Prevents from applying size limits if emptyDirs are used for user sessions.
  ## This may be desirable because going over the limit for an emptyDir results in
  ## immediate eviction of the user session. EmptyDirs are used when the enabled flag
  ## above is set to false.
  useEmptyDirSizeLimit: false

gitlab:
  ## specify the GitLab instance URL
  url:
  registry:
    ## Set the default image registry
    host:

## For sending exceptions to Sentry, specify the DSN to use
sentry:
  enabled: false
  dsn:
  environment:
  ## Sample rate is used for performance monitoring in sentry
  sampleRate: 0.2

sessionSentry:
  gitClone:
    enabled: false
    dsn:
    environment:
    ## Sample rate is used for performance monitoring in sentry
    sampleRate: 0.2
  sidecar:
    enabled: false
    dsn:
    environment:
    ## Sample rate is used for performance monitoring in sentry
    sampleRate: 0.2

replicaCount: 2

## Configure autoscaling
autoscaling:
  enabled: false
  minReplicas: 2
  maxReplicas: 5
  targetCPUUtilizationPercentage: 50

image:
  repository: renku/renku-notebooks
  tag: "latest"
  pullPolicy: IfNotPresent

  ## Optionally specify an array of imagePullSecrets.
  ## Secrets must be manually created in the namespace.
  ## ref: https://kubernetes.io/docs/tasks/configure-pod-container/pull-image-private-registry/
  ##
  # pullSecrets:
  #   - myRegistrKeySecretName

# turns on flask debug mode
debug: true

# oidc settings
oidc:
  clientId: renku-jupyterserver
  clientSecret:
  tokenUrl:
  authUrl:
  allowUnverifiedEmail: false

sessionIngress:
  host:
  tlsSecret:
  annotations:
    kubernetes.io/ingress.class: nginx
    nginx.ingress.kubernetes.io/proxy-body-size: "0"
    nginx.ingress.kubernetes.io/proxy-buffer-size: 8k
    nginx.ingress.kubernetes.io/proxy-request-buffering: "off"

## Use a specific namespace to launch sessions in
## If left null then sessions will be launched in the same namespace
## as where the chart is installed.
sessionsNamespace:

sessionAutosave:
  ## Any file higher than the minimum will be added to LFS
  minimumLFSFileSizeBytes: 1000000
  ## How long should k8s wait for an autosave branch to be created before
  ## fully and forcefully removing a user session
  terminationGracePeriodSeconds: 600
  ## The warning for session termination shows up this many seconds before the
  ## session is terminated due to idleness.
  terminationWarningDurationSeconds: 3600

## Setup node selector, tolerations and node affinities for user sessions that are launched
## by the notebook service. These can be used so that user sessions are only scheduled on
## dedicated nodes rather than on all nodes in a cluster. A strict setup where session pods
## are scheduled only on dedicated nodes and nothing else is scheduled on said nodes would involve:
## (i) taints on the nodes to prevent other non-session workloads from getting scheduled there,
## (ii) tolerations below to make sure the user session pods can get schedulded on the dedicated nodes,
## (iii) node affinity below to make sure the user sessions do not get scheduled on other nodes.
sessionNodeSelector: {}
sessionTolerations: []
sessionAffinity: {}

## Default server options - these will be provided to the user in the UI
## Note that requests are also limits, i.e. a user's jupyter kernel
## that exceeds the requested memory limit will be terminated/restarted.
serverOptions:
  defaultUrl:
    order: 1
    displayName: Default Environment
    type: enum
    default: /lab
    ## add /rstudio to the list for R projects
    options: [/lab]
  cpu_request:
    order: 2
    displayName: Number of CPUs
    type: enum
    default: 0.5
    options: [0.5, 1.0]
  mem_request:
    order: 3
    displayName: Amount of Memory
    type: enum
    default: 1G
    options: [1G, 2G]
  disk_request:
    order: 4
    displayName: Amount of Storage
    type: enum
    default: "1G"
    options: ["1G", "10G"]
    ## set allow_any_value to true to not enforce value checks
    ## arbitrary PV sizes
    # allow_any_value: true
    # value_range:
    #   type: bytes
    #   min: "1G"
    #   max: "100G"
  gpu_request:
    order: 5
    displayName: Number of GPUs
    type: enum
    default: 0
    options: [0]
  lfs_auto_fetch:
    order: 6
    displayName: Automatically fetch LFS data
    type: boolean
    default: false

## Default server option values used to launch a session when
## such values are not provided explicitly in the post request.
## It is mandatory to provide all of these to deploy the helm chart.
## The defaults below do not have to be equal to the default values
## specified in the server options for the UI above but they have to be
## within the available choices or valid ranges.
serverDefaults:
  defaultUrl: /lab
  cpu_request: 0.5
  mem_request: 1G
  disk_request: 1G
  gpu_request: 0
  lfs_auto_fetch: false

## How to enforce CPU limits for sessions, options are "lax", "off" or "strict"
## - "strict" = CPU limit equals cpu request
## - "lax" = CPU limit equals 3x cpu request
## - "off" = no CPU limits at all
enforceCPULimits: "off"

## Default image used when the requested image for a user session cannot be found.
defaultSessionImage: "renku/renkulab-py:3.9-0.18.0"

gitRpcServer:
  image:
    name: renku/git-rpc-server
    tag: "latest"

gitHttpsProxy:
  image:
    name: renku/git-https-proxy
    tag: "latest"

gitClone:
  image:
    name: renku/git-clone
    tag: "latest"

service:
  type: ClusterIP
  port: 80

rbac:
  serviceAccountName: default
  create: true

ingress:
  enabled: false
  annotations: {}
    # kubernetes.io/ingress.class: nginx
    # kubernetes.io/tls-acme: "true"
  path: /
  hosts:
    - chart-example.local
  tls: []
  #  - secretName: chart-example-tls
  #    hosts:
  #      - chart-example.local

resources: {}
  # We usually recommend not to specify default resources and to leave this as a conscious
  # choice for the user. This also increases chances charts run on environments with little
  # resources, such as Minikube. If you do want to specify resources, uncomment the following
  # lines, adjust them as necessary, and remove the curly braces after 'resources:'.
  # limits:
  #  cpu: 100m
  #  memory: 128Mi
  # requests:
  #  cpu: 100m
  #  memory: 128Mi

nodeSelector: {}

tolerations: []

affinity: {}

culling:
  # How long before an idle session is removed from the cluster.
  # Setting a value of zero below makes it so that a session is never culled.
  idleThresholdSeconds:
    anonymous: 43200 # 12 hours
    registered: 86400 # 24 hours
  maxAgeSecondsThreshold:
    anonymous: 0 # do not cull sessions solely based on age (use activity)
    registered: 0 # do not cull sessions solely based on age (use activity)

podSecurityContext: {}

securityContext:
  runAsUser: 1000
  runAsGroup: 1000
  runAsNonRoot: true
  allowPrivilegeEscalation: false

tests:
  enabled: false
  oidc_issuer:
  gitlab_token:
  ## Specify the session types to be used in the tests, allowed values are 'registered' and/or 'anonymous'
  sessionTypes: ["registered"]
  image:
    repository: renku/renku-notebooks-tests
    tag: "latest"
    pullPolicy: IfNotPresent

k8sWatcher:
  image:
    repository: renku/k8s-watcher
    tag: latest
    pullPolicy: IfNotPresent
  resources: {}
  replicaCount: 1
  autoscaling:
    enabled: false
    targetCPUUtilizationPercentage: 50
    minReplicas: 2
    maxReplicas: 5

ssh:
  enabled: false
  image:
    repository: renku/renku-notebooks-ssh
    tag: "latest"
    pullPolicy: IfNotPresent
  resources: {}
  replicaCount: 1
  service:
    type: ClusterIP
    port: 22
  autoscaling:
    enabled: false
    targetCPUUtilizationPercentage: 50
    minReplicas: 1
    maxReplicas: 3
  ## If defined the keys in the secret will be mounted as SSH host keys.
  ## This is useful to make sure that the host can be properly recognized
  ## when connecting to a session. If left unset then the host keys are
  ## likely to change causing ssh connections to fail and require removing the
  ## old keys from ~/.ssh/known_hosts. Therefore it is reccomended that this is
  ## set for production. The required keys are:
  ## - ssh_host_dsa_key
  ## - ssh_host_dsa_key.pub
  ## - ssh_host_rsa_key
  ## - ssh_host_rsa_key.pub
  ## - ssh_host_ecdsa_key
  ## - ssh_host_ecdsa_key.pub
  ## - ssh_host_ed25519_key
  ## - ssh_host_ed25519_key.pub
  hostKeySecret:

## Used for testing - should be set to false for production
dummyStores: false<|MERGE_RESOLUTION|>--- conflicted
+++ resolved
@@ -26,13 +26,9 @@
     clientSecret:
   keycloak:
     ## The name of the realm in Keycloak used by Renku
-<<<<<<< HEAD
-    realm:
-=======
     realm:  
   crc:
     serviceName: renku-crc
->>>>>>> 0dec7f47
 
 amalthea:
   scope:
