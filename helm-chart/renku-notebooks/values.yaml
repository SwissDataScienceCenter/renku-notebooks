--- conflicted
+++ resolved
@@ -157,14 +157,10 @@
   minimumLFSFileSizeBytes: 1000000
   ## How long should k8s wait for an autosave branch to be created before
   ## fully and forcefully removing a user session
-<<<<<<< HEAD
-  terminationGracePeriodSeconds: 6
-=======
   terminationGracePeriodSeconds: 600
   ## The warning for session termination shows up this many seconds before the
   ## session is terminated due to idleness.
   terminationWarningDurationSeconds: 3600
->>>>>>> cac0b0af
 
 ## Setup node selector, tolerations and node affinities for user sessions that are launched
 ## by the notebook service. These can be used so that user sessions are only scheduled on
@@ -364,11 +360,7 @@
   ## This is useful to make sure that the host can be properly recognized
   ## when connecting to a session. If left unset then the host keys are
   ## likely to change causing ssh connections to fail and require removing the
-<<<<<<< HEAD
   ## old keys from ~/.ssh/known_hosts. Therefore, it is recommended that this is
-=======
-  ## old keys from ~/.ssh/known_hosts. Therefore it is reccomended that this is
->>>>>>> cac0b0af
   ## set for production. The required keys are:
   ## - ssh_host_dsa_key
   ## - ssh_host_dsa_key.pub
