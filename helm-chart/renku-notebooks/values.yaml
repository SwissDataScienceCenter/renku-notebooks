--- conflicted
+++ resolved
@@ -5,77 +5,8 @@
 
   gitRpcServer:
     image:
-<<<<<<< HEAD
-      repository: renku/certificates
-      tag: "0.0.2"
-    customCAs: []
-      # - secret:
-  gateway:
-    ## The secret for the renku client from Keycloak
-    clientSecret:
-  keycloak:
-    ## The name of the realm in Keycloak used by Renku
-    realm:
-  dataService:
-    serviceName: renku-data-service
-
-amalthea:
-  scope:
-    clusterWide: false
-  deployCrd: true
-  ## If enabling S3 mounts uncomment the section below
-  # extraChildResources:
-  #   - name: datasets
-  #     group: com.ie.ibm.hpsys
-
-## Used only if S3 Mounts are enabled
-dlf-chart:
-  csi-sidecars-rbac:
-    enabled: true
-  csi-nfs-chart:
-    enabled: false
-  csi-s3-chart:
-    mounter: "goofys"
-    enabled: true
-  csi-h3-chart:
-    enabled: false
-  dataset-operator-chart:
-    enabled: true
-
-cloudstorage:
-  ## If enabled this will allow mounting of buckets into user sessions
-  ## from any S3-compatible storage provider.
-  s3:
-    enabled: false
-    installDatashim: false
-    readOnly: true
-  ## Azure blob storage mounting support is experimental. The CSI
-  ## storage driver for mounting azure blob storage has to be already installed
-  ## in the cluster if enabled.
-  azureBlob:
-    enabled: false
-    readOnly: true
-
-# configuration for user session persistent volumes
-userSessionPersistentVolumes:
-  enabled: true
-  # storageClass: leave undefined to use default, otherwise specify required class
-  ## Prevents from applying size limits if emptyDirs are used for user sessions.
-  ## This may be desirable because going over the limit for an emptyDir results in
-  ## immediate eviction of the user session. EmptyDirs are used when the enabled flag
-  ## above is set to false.
-  useEmptyDirSizeLimit: false
-
-gitlab:
-  ## specify the GitLab instance URL
-  url:
-  registry:
-    ## Set the default image registry
-    host:
-=======
       name: registry.dev.renku.ch/tasko.olevski/renku-images/git-rpc-server
       tag: "1.19.0"
->>>>>>> 89b2c12f
 
   gitHttpsProxy:
     image:
