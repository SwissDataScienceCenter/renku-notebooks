name: CI

on: [push]

env:
  DOCKER_CACHE_PREFIX: "v1"

jobs:
  test:
    runs-on: ubuntu-latest
    steps:
    - uses: actions/checkout@v3
    - name: Install poetry
      run: |
        curl -sSL https://install.python-poetry.org | python3 -
    - name: Set up Python
      uses: actions/setup-python@v4
      with:
        python-version: '3.11'
        cache: poetry
    - name: Install dependencies
      run: |
        poetry install
    - name: Test with pytest
      run: |
        poetry run flake8 -v
        poetry run pytest tests/unit renku_notebooks

  test-git-proxy:
    runs-on: ubuntu-latest
    steps:
    - uses: actions/checkout@v3
    - uses: actions/setup-go@v4
      with:
        go-version: '>=1.18.0'
    - name: Test git proxy
      run: |
        cd git-https-proxy
        go test -v

  test-git-services:
    runs-on: ubuntu-latest
    steps:
    - uses: actions/checkout@v3
    - name: Install poetry
      run: |
        curl -sSL https://install.python-poetry.org | python3 -
    - name: Set up Python
      uses: actions/setup-python@v4
      with:
        python-version: '3.11'
        cache: poetry
    - name: Install dependencies
      run: |
        cd git_services
        poetry install
    - name: Test git services
      run: |
        cd git_services
        poetry run flake8 -v
        poetry run pytest -v tests

<<<<<<< HEAD
  test-chart:
    needs: test
    runs-on: ubuntu-latest
    steps:
      - uses: actions/checkout@v3
      - uses: actions/setup-python@v1
        with:
          python-version: '3.11'
      - name: Install helm
        uses: azure/setup-helm@v3
      - name: Test chart
        run: |
          helm dep update helm-chart/renku-notebooks
          helm lint helm-chart/renku-notebooks

  publish-chart-tagged:
=======
  publish-images:
>>>>>>> 89b2c12f
    runs-on: ubuntu-latest
    needs:
    - test
    - test-git-proxy
    - test-git-services
    if: "startsWith(github.ref, 'refs/tags/')"
    steps:
    - uses: actions/checkout@v3
      with:
        fetch-depth: 0
    - name: set up environment variables
      run: |
        echo "GIT_USER=Renku Bot" >> $GITHUB_ENV
        echo "GIT_EMAIL=renku@datascience.ch" >> $GITHUB_ENV
    - name: Push images
      uses: SwissDataScienceCenter/renku-actions/publish-chartpress-images@v1.7.0
      env:
        DOCKER_USERNAME: ${{ secrets.RENKU_DOCKER_USERNAME }}
        DOCKER_PASSWORD: ${{ secrets.RENKU_DOCKER_PASSWORD }}
    - name: Update component version
      uses: SwissDataScienceCenter/renku-actions/update-component-version@v1.7.0
      env:
<<<<<<< HEAD
        CHART_NAME: renku-notebooks
        GITHUB_TOKEN: ${{ secrets.RENKUBOT_GITHUB_TOKEN }}

  push-latest-image:
    runs-on: ubuntu-latest
    needs: publish-chart-tagged
    if: "startsWith(github.ref, 'refs/tags/')"
    steps:
    - uses: actions/checkout@v3
    - name: Install poetry
      run: |
        curl -sSL https://install.python-poetry.org | python3 -
    - uses: actions/setup-python@v4
    - name: Cache Docker layers
      uses: actions/cache@v3
      with:
        path: /tmp/.buildx-cache
        key: ${{ env.DOCKER_CACHE_PREFIX }}-${{ runner.os }}-buildx-${{ github.run_id }}
        restore-keys: |
          ${{ env.DOCKER_CACHE_PREFIX }}-${{ runner.os }}-buildx-
    - name: Add cache parameters to chartpress.yaml
      run: |
        curl -L https://github.com/mikefarah/yq/releases/download/v4.27.3/yq_linux_amd64 -o yq
        chmod a+x yq
        ./yq -i '.charts[].images[].extraBuildCommandOptions |= ["--cache-from=type=local,src=/tmp/.buildx-cache", "--cache-to=type=local,dest=/tmp/.buildx-cache-new,mode=max"]' chartpress.yaml
        rm yq
        cat chartpress.yaml
    - uses: azure/setup-helm@v3
    - uses: actions/setup-python@v2
      with:
        python-version: 3.11
        cache: poetry
    - name: Push latest image
      env:
        DOCKER_USERNAME: ${{ secrets.RENKU_DOCKER_USERNAME }}
        DOCKER_PASSWORD: ${{ secrets.RENKU_DOCKER_PASSWORD }}
      run: |
        poetry install
        echo ${DOCKER_PASSWORD} | docker login -u ${DOCKER_USERNAME} --password-stdin
        helm dep update helm-chart/renku-notebooks
        docker buildx create --use
        poetry run chartpress --builder docker-buildx --push --tag latest
    - name: Move cache
      # Temp fix
      # https://github.com/docker/build-push-action/issues/252
      # https://github.com/moby/buildkit/issues/1896
      run: |
        rm -rf /tmp/.buildx-cache
        mv /tmp/.buildx-cache-new /tmp/.buildx-cache
=======
        COMPONENT_NAME: renku-notebooks
        GITHUB_TOKEN: ${{ secrets.RENKUBOT_GITHUB_TOKEN }}
>>>>>>> 89b2c12f
<|MERGE_RESOLUTION|>--- conflicted
+++ resolved
@@ -60,26 +60,7 @@
         poetry run flake8 -v
         poetry run pytest -v tests
 
-<<<<<<< HEAD
-  test-chart:
-    needs: test
-    runs-on: ubuntu-latest
-    steps:
-      - uses: actions/checkout@v3
-      - uses: actions/setup-python@v1
-        with:
-          python-version: '3.11'
-      - name: Install helm
-        uses: azure/setup-helm@v3
-      - name: Test chart
-        run: |
-          helm dep update helm-chart/renku-notebooks
-          helm lint helm-chart/renku-notebooks
-
-  publish-chart-tagged:
-=======
   publish-images:
->>>>>>> 89b2c12f
     runs-on: ubuntu-latest
     needs:
     - test
@@ -102,57 +83,5 @@
     - name: Update component version
       uses: SwissDataScienceCenter/renku-actions/update-component-version@v1.7.0
       env:
-<<<<<<< HEAD
-        CHART_NAME: renku-notebooks
-        GITHUB_TOKEN: ${{ secrets.RENKUBOT_GITHUB_TOKEN }}
-
-  push-latest-image:
-    runs-on: ubuntu-latest
-    needs: publish-chart-tagged
-    if: "startsWith(github.ref, 'refs/tags/')"
-    steps:
-    - uses: actions/checkout@v3
-    - name: Install poetry
-      run: |
-        curl -sSL https://install.python-poetry.org | python3 -
-    - uses: actions/setup-python@v4
-    - name: Cache Docker layers
-      uses: actions/cache@v3
-      with:
-        path: /tmp/.buildx-cache
-        key: ${{ env.DOCKER_CACHE_PREFIX }}-${{ runner.os }}-buildx-${{ github.run_id }}
-        restore-keys: |
-          ${{ env.DOCKER_CACHE_PREFIX }}-${{ runner.os }}-buildx-
-    - name: Add cache parameters to chartpress.yaml
-      run: |
-        curl -L https://github.com/mikefarah/yq/releases/download/v4.27.3/yq_linux_amd64 -o yq
-        chmod a+x yq
-        ./yq -i '.charts[].images[].extraBuildCommandOptions |= ["--cache-from=type=local,src=/tmp/.buildx-cache", "--cache-to=type=local,dest=/tmp/.buildx-cache-new,mode=max"]' chartpress.yaml
-        rm yq
-        cat chartpress.yaml
-    - uses: azure/setup-helm@v3
-    - uses: actions/setup-python@v2
-      with:
-        python-version: 3.11
-        cache: poetry
-    - name: Push latest image
-      env:
-        DOCKER_USERNAME: ${{ secrets.RENKU_DOCKER_USERNAME }}
-        DOCKER_PASSWORD: ${{ secrets.RENKU_DOCKER_PASSWORD }}
-      run: |
-        poetry install
-        echo ${DOCKER_PASSWORD} | docker login -u ${DOCKER_USERNAME} --password-stdin
-        helm dep update helm-chart/renku-notebooks
-        docker buildx create --use
-        poetry run chartpress --builder docker-buildx --push --tag latest
-    - name: Move cache
-      # Temp fix
-      # https://github.com/docker/build-push-action/issues/252
-      # https://github.com/moby/buildkit/issues/1896
-      run: |
-        rm -rf /tmp/.buildx-cache
-        mv /tmp/.buildx-cache-new /tmp/.buildx-cache
-=======
         COMPONENT_NAME: renku-notebooks
-        GITHUB_TOKEN: ${{ secrets.RENKUBOT_GITHUB_TOKEN }}
->>>>>>> 89b2c12f
+        GITHUB_TOKEN: ${{ secrets.RENKUBOT_GITHUB_TOKEN }}