name: Acceptance tests

on:
  pull_request:
    types:
      - opened
      - edited
      - synchronize
      - reopened
      - closed

concurrency:
  group: ${{ github.workflow }}-${{ github.event.pull_request.number || github.ref }}
  cancel-in-progress: true

jobs:
  check-deploy:
    runs-on: ubuntu-22.04
    outputs:
      pr-contains-string: ${{ steps.deploy-comment.outputs.pr-contains-string }}
      renku: ${{ steps.deploy-comment.outputs.renku}}
      renku-core: ${{ steps.deploy-comment.outputs.renku-core}}
      renku-gateway: ${{ steps.deploy-comment.outputs.renku-gateway}}
      renku-graph: ${{ steps.deploy-comment.outputs.renku-graph}}
      renku-ui: ${{ steps.deploy-comment.outputs.renku-ui}}
      test-enabled: ${{ steps.deploy-comment.outputs.test-enabled}}
      test-cypress-enabled: ${{ steps.deploy-comment.outputs.test-cypress-enabled}}
      persist: ${{ steps.deploy-comment.outputs.persist}}
      extra-values: ${{ steps.deploy-comment.outputs.extra-values}}
    steps:
      - id: deploy-comment
<<<<<<< HEAD
        uses: SwissDataScienceCenter/renku-actions/check-pr-description@v1.5.2
=======
        uses: SwissDataScienceCenter/renku-actions/check-pr-description@v1.5.0
>>>>>>> 9e7d7967
        with:
          string: /deploy
          pr_ref: ${{ github.event.number }}

  deploy-pr:
    needs: check-deploy
    if: github.event.action != 'closed' && needs.check-deploy.outputs.pr-contains-string == 'true'
    runs-on: ubuntu-22.04
    environment:
      name: renku-ci-nb-${{ github.event.number }}
    steps:
      - name: deploy-pr
        if: needs.check-deploy.outputs.pr-contains-string == 'true'
<<<<<<< HEAD
        uses: SwissDataScienceCenter/renku-actions/deploy-renku@v1.5.2
=======
        uses: SwissDataScienceCenter/renku-actions/deploy-renku@v1.5.0
>>>>>>> 9e7d7967
        env:
          DOCKER_PASSWORD: ${{ secrets.RENKU_DOCKER_PASSWORD }}
          DOCKER_USERNAME: ${{ secrets.RENKU_DOCKER_USERNAME }}
          GITLAB_TOKEN: ${{ secrets.DEV_GITLAB_TOKEN }}
          KUBECONFIG: "${{ github.workspace }}/renkubot-kube.config"
          RANCHER_PROJECT_ID: ${{ secrets.CI_RANCHER_PROJECT }}
          RENKU_RELEASE: renku-ci-nb-${{ github.event.number }}
          RENKU_VALUES_FILE: "${{ github.workspace }}/values.yaml"
          RENKU_VALUES: ${{ secrets.CI_RENKU_VALUES }}
          RENKUBOT_KUBECONFIG: ${{ secrets.RENKUBOT_DEV_KUBECONFIG }}
          RENKUBOT_RANCHER_BEARER_TOKEN: ${{ secrets.RENKUBOT_RANCHER_BEARER_TOKEN }}
          RANCHER_DEV_API_ENDPOINT: ${{ secrets.RANCHER_DEV_API_ENDPOINT }}
          RENKU_BOT_DEV_PASSWORD: ${{ secrets.RENKU_BOT_DEV_PASSWORD }}
          RENKU_ANONYMOUS_SESSIONS: true
          RENKU_TESTS_ENABLED: true
          TEST_ARTIFACTS_PATH: "tests-artifacts-${{ github.sha }}"
          renku_notebooks: "@${{ github.head_ref }}"
          renku: "${{ needs.check-deploy.outputs.renku }}"
          renku_core: "${{ needs.check-deploy.outputs.renku-core }}"
          renku_graph: "${{ needs.check-deploy.outputs.renku-graph }}"
          renku_gateway: "${{ needs.check-deploy.outputs.renku-gateway }}"
          renku_ui: "${{ needs.check-deploy.outputs.renku-ui }}"
          extra_values: "${{ needs.check-deploy.outputs.extra-values }}"
      - name: Check existing renkubot comment
        uses: peter-evans/find-comment@v2
        id: findcomment
        with:
          issue-number: ${{ github.event.pull_request.number }}
          comment-author: "RenkuBot"
          body-includes: "You can access the deployment of this PR at"
      - name: Create comment pre deploy
        if: steps.findcomment.outputs.comment-id == 0
        uses: peter-evans/create-or-update-comment@v3
        with:
          token: ${{ secrets.RENKUBOT_GITHUB_TOKEN }}
          issue-number: ${{ github.event.pull_request.number }}
          body: |
            You can access the deployment of this PR at https://renku-ci-nb-${{ github.event.number }}.dev.renku.ch

  test-pr:
    runs-on: ubuntu-22.04
    if: ${{ github.event.action != 'closed' && needs.check-deploy.outputs.pr-contains-string == 'true' && needs.check-deploy.outputs.test-enabled == 'true' }}
    needs: [check-deploy, deploy-pr]
    steps:
<<<<<<< HEAD
      - uses: SwissDataScienceCenter/renku-actions/test-renku@v1.5.2
=======
      - uses: SwissDataScienceCenter/renku-actions/test-renku@v1.5.0
>>>>>>> 9e7d7967
        with:
          kubeconfig: ${{ secrets.RENKUBOT_DEV_KUBECONFIG }}
          renku-release: renku-ci-nb-${{ github.event.number }}
          gitlab-token: ${{ secrets.DEV_GITLAB_TOKEN }}
          persist: "${{ needs.check-deploy.outputs.persist }}"
          s3-results-access-key: ${{ secrets.ACCEPTANCE_TESTS_BUCKET_ACCESS_KEY }}
          s3-results-secret-key: ${{ secrets.ACCEPTANCE_TESTS_BUCKET_SECRET_KEY }}
          test-timeout-mins: "80"
  
  cypress-acceptance-tests:
    if: |
      github.event.action != 'closed' &&
      needs.check-deploy.outputs.pr-contains-string == 'true' &&
      (needs.check-deploy.outputs.test-enabled == 'true' || needs.check-deploy.outputs.test-cypress-enabled == 'true')
    needs: [check-deploy, deploy-pr]
    runs-on: ubuntu-22.04

    strategy:
      fail-fast: false
      max-parallel: 1
      matrix:
        tests: [publicProject, updateProjects, useSession, rstudioSession]

    steps:
      - name: Extract Renku repository reference
        run: echo "RENKU_REFERENCE=`echo '${{ needs.check-deploy.outputs.renku }}' | cut -d'@' -f2`" >> $GITHUB_ENV
      - uses: SwissDataScienceCenter/renku-actions/test-renku-cypress@v1.5.0
        with:
          e2e-target: ${{ matrix.tests }}
          renku-reference: ${{ env.RENKU_REFERENCE }}
          renku-release: renku-ci-nb-${{ github.event.number }}
          test-user-password: ${{ secrets.RENKU_BOT_DEV_PASSWORD }}
  
  cleanup:
    if: github.event.action == 'closed'
    runs-on: ubuntu-22.04
    steps:
      - uses: actions/checkout@v3
      - name: renku teardown
<<<<<<< HEAD
        uses: SwissDataScienceCenter/renku-actions/cleanup-renku-ci-deployments@v1.5.2
=======
        uses: SwissDataScienceCenter/renku-actions/cleanup-renku-ci-deployments@v1.5.0
>>>>>>> 9e7d7967
        env:
          HELM_RELEASE_REGEX: "^renku-ci-nb-${{ github.event.number }}$"
          GITLAB_TOKEN: ${{ secrets.DEV_GITLAB_TOKEN }}
          RENKUBOT_KUBECONFIG: ${{ secrets.RENKUBOT_DEV_KUBECONFIG }}
          MAX_AGE_SECONDS: 0
          DELETE_NAMESPACE: "true"<|MERGE_RESOLUTION|>--- conflicted
+++ resolved
@@ -29,11 +29,7 @@
       extra-values: ${{ steps.deploy-comment.outputs.extra-values}}
     steps:
       - id: deploy-comment
-<<<<<<< HEAD
         uses: SwissDataScienceCenter/renku-actions/check-pr-description@v1.5.2
-=======
-        uses: SwissDataScienceCenter/renku-actions/check-pr-description@v1.5.0
->>>>>>> 9e7d7967
         with:
           string: /deploy
           pr_ref: ${{ github.event.number }}
@@ -47,11 +43,7 @@
     steps:
       - name: deploy-pr
         if: needs.check-deploy.outputs.pr-contains-string == 'true'
-<<<<<<< HEAD
         uses: SwissDataScienceCenter/renku-actions/deploy-renku@v1.5.2
-=======
-        uses: SwissDataScienceCenter/renku-actions/deploy-renku@v1.5.0
->>>>>>> 9e7d7967
         env:
           DOCKER_PASSWORD: ${{ secrets.RENKU_DOCKER_PASSWORD }}
           DOCKER_USERNAME: ${{ secrets.RENKU_DOCKER_USERNAME }}
@@ -96,11 +88,7 @@
     if: ${{ github.event.action != 'closed' && needs.check-deploy.outputs.pr-contains-string == 'true' && needs.check-deploy.outputs.test-enabled == 'true' }}
     needs: [check-deploy, deploy-pr]
     steps:
-<<<<<<< HEAD
       - uses: SwissDataScienceCenter/renku-actions/test-renku@v1.5.2
-=======
-      - uses: SwissDataScienceCenter/renku-actions/test-renku@v1.5.0
->>>>>>> 9e7d7967
         with:
           kubeconfig: ${{ secrets.RENKUBOT_DEV_KUBECONFIG }}
           renku-release: renku-ci-nb-${{ github.event.number }}
@@ -140,11 +128,7 @@
     steps:
       - uses: actions/checkout@v3
       - name: renku teardown
-<<<<<<< HEAD
         uses: SwissDataScienceCenter/renku-actions/cleanup-renku-ci-deployments@v1.5.2
-=======
-        uses: SwissDataScienceCenter/renku-actions/cleanup-renku-ci-deployments@v1.5.0
->>>>>>> 9e7d7967
         env:
           HELM_RELEASE_REGEX: "^renku-ci-nb-${{ github.event.number }}$"
           GITLAB_TOKEN: ${{ secrets.DEV_GITLAB_TOKEN }}
