--- conflicted
+++ resolved
@@ -28,11 +28,7 @@
       extra-values: ${{ steps.deploy-comment.outputs.extra-values}}
     steps:
       - id: deploy-comment
-<<<<<<< HEAD
-        uses: SwissDataScienceCenter/renku-actions/check-pr-description@amalthea-deploy
-=======
         uses: SwissDataScienceCenter/renku-actions/check-pr-description@v1.9.0
->>>>>>> b94c77e0
         with:
           string: /deploy
           pr_ref: ${{ github.event.number }}
@@ -46,11 +42,7 @@
       url: https://renku-ci-nb-${{ github.event.number }}.dev.renku.ch
     steps:
       - name: deploy-pr
-<<<<<<< HEAD
-        uses: SwissDataScienceCenter/renku-actions/deploy-renku@amalthea-deploy
-=======
         uses: SwissDataScienceCenter/renku-actions/deploy-renku@v1.9.0
->>>>>>> b94c77e0
         env:
           DOCKER_PASSWORD: ${{ secrets.RENKU_DOCKER_PASSWORD }}
           DOCKER_USERNAME: ${{ secrets.RENKU_DOCKER_USERNAME }}
@@ -95,11 +87,7 @@
     if: github.event.action != 'closed' && needs.check-deploy.outputs.pr-contains-string == 'true' && needs.check-deploy.outputs.test-enabled == 'true'
     runs-on: ubuntu-22.04
     steps:
-<<<<<<< HEAD
-      - uses: SwissDataScienceCenter/renku-actions/test-renku@amalthea-deploy
-=======
       - uses: SwissDataScienceCenter/renku-actions/test-renku@v1.9.0
->>>>>>> b94c77e0
         with:
           kubeconfig: ${{ secrets.RENKUBOT_DEV_KUBECONFIG }}
           renku-release: renku-ci-nb-${{ github.event.number }}
