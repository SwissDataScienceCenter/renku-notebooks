--- conflicted
+++ resolved
@@ -12,110 +12,6 @@
 # env:
 #   DOCKER_CACHE_PREFIX: "v1"
 
-<<<<<<< HEAD
-jobs:
-  integration-test:
-    strategy:
-      matrix:
-        session-type: ["registered", "anonymous"]
-    if: github.event.action != 'closed'
-    runs-on: ubuntu-latest
-    steps:
-    - name: Checkout Code
-      uses: actions/checkout@v3
-    - name: Add cache parameters to chartpress.yaml
-      run: |
-        curl -L https://github.com/mikefarah/yq/releases/download/v4.27.3/yq_linux_amd64 -o yq
-        chmod a+x yq
-        ./yq -i '.charts[].images[].extraBuildCommandOptions |= ["--cache-from=type=local,src=/tmp/.buildx-cache", "--cache-to=type=local,dest=/tmp/.buildx-cache-new,mode=max"]' chartpress.yaml
-        rm yq
-        cat chartpress.yaml
-    - name: Cache Docker layers
-      uses: actions/cache@v3
-      with:
-        path: /tmp/.buildx-cache
-        key: ${{ env.DOCKER_CACHE_PREFIX }}-${{ runner.os }}-buildx-${{ github.run_id }}
-        restore-keys: |
-          ${{ env.DOCKER_CACHE_PREFIX }}-${{ runner.os }}-buildx-
-    - uses: helm/kind-action@v1.8.0
-      with:
-        cluster_name: kind
-        wait: 10m0s
-    - name: Create values file
-      env:
-        OIDC_GITLAB_CLIENT_ID: ${{ secrets.OIDC_GITLAB_CLIENT_ID }}
-        OIDC_GITLAB_CLIENT_SECRET: ${{ secrets.OIDC_GITLAB_CLIENT_SECRET }}
-        RENKUBOT_DEV_GITLAB_ACCESS_TOKEN: ${{ secrets.RENKUBOT_DEV_GITLAB_ACCESS_TOKEN }}
-      run: |
-        cat <<EOF > test-values.yaml
-        amalthea:
-          scope:
-            namespaces: [default]
-          deployCrd: true
-        global:
-          anonymousSessions:
-            enabled: true
-          gateway:
-            clientSecret: test-dummy-client-secret
-          keycloak:
-            realm: Renku
-        userSessionPersistentVolumes:
-          enabled: true
-          storageClass: standard
-        gitlab:
-          registry:
-            host: registry.dev.renku.ch
-          url: https://gitlab.dev.renku.ch
-        oidc:
-          clientId: $OIDC_GITLAB_CLIENT_ID
-          clientSecret: $OIDC_GITLAB_CLIENT_SECRET
-          tokenUrl: https://gitlab.dev.renku.ch/oauth/token
-          authUrl: https://gitlab.dev.renku.ch/oauth/authorize
-          allowUnverifiedEmail: true
-        replicaCount: 1
-        sessionIngress:
-          host: test.host.com
-          tlsSecret: dummy-tls-secret
-        serverDefaults:
-          defaultUrl: /lab
-          lfs_auto_fetch: false
-        tests:
-          sessionTypes:
-            - ${{ matrix.session-type }}
-          enabled: true
-          oidc_issuer: https://gitlab.dev.renku.ch
-          gitlab_token: $RENKUBOT_DEV_GITLAB_ACCESS_TOKEN
-        debug: false
-        dummyStores: true
-        EOF
-    - name: Install poetry
-      run: |
-        curl -sSL https://install.python-poetry.org | python3 -
-    - uses: actions/setup-python@v4
-      with:
-        python-version: '3.11'
-        cache: poetry
-    - name: Setup chartpress
-      run: |
-        poetry install
-        docker buildx create --use
-        poetry run chartpress --builder docker-buildx
-        poetry run chartpress --builder docker-buildx --list-images | xargs -n 1 kind load docker-image
-    - name: Move cache
-      # Temp fix
-      # https://github.com/docker/build-push-action/issues/252
-      # https://github.com/moby/buildkit/issues/1896
-      run: |
-        rm -rf /tmp/.buildx-cache
-        mv /tmp/.buildx-cache-new /tmp/.buildx-cache
-    - name: Install Helm Chart
-      run: |
-        helm dep update helm-chart/renku-notebooks
-        helm install renku-notebooks helm-chart/renku-notebooks -f test-values.yaml --wait --timeout 15m0s
-    - name: Helm Test
-      run: |
-        helm test renku-notebooks --timeout 60m0s --logs
-=======
 # jobs:
 #   integration-test:
 #     strategy:
@@ -217,5 +113,4 @@
 #         helm install renku-notebooks helm-chart/renku-notebooks -f test-values.yaml --wait --timeout 15m0s
 #     - name: Helm Test
 #       run: |
-#         helm test renku-notebooks --timeout 60m0s --logs
->>>>>>> 89b2c12f
+#         helm test renku-notebooks --timeout 60m0s --logs