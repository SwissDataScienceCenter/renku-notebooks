# -*- coding: utf-8 -*-
#
# Copyright 2020 - Swiss Data Science Center (SDSC)
# A partnership between École Polytechnique Fédérale de Lausanne (EPFL) and
# Eidgenössische Technische Hochschule Zürich (ETHZ).
#
# Licensed under the Apache License, Version 2.0 (the "License");
# you may not use this file except in compliance with the License.
# You may obtain a copy of the License at
#
#     http://www.apache.org/licenses/LICENSE-2.0
#
# Unless required by applicable law or agreed to in writing, software
# distributed under the License is distributed on an "AS IS" BASIS,
# WITHOUT WARRANTIES OR CONDITIONS OF ANY KIND, either express or implied.
# See the License for the specific language governing permissions and
# limitations under the License.
"""Scripts used to remove user registry secrets in k8s"""

import argparse
from datetime import datetime, timedelta
import logging
from pathlib import Path
import re

from kubernetes import client
from kubernetes.config.incluster_config import (
    SERVICE_CERT_FILENAME,
    SERVICE_TOKEN_FILENAME,
    InClusterConfigLoader,
)

POD_LABELS = [  # unlikely to have invalid characters, used to quickly filter
    "renku.io/commit-sha",
    "renku.io/username",
    "renku.io/gitlabProjectId",
]

POD_ANNOTATIONS = [  # most likely to have invalid characters (i.e. /, \, etc)
    "renku.io/git-host",
    "renku.io/namespace",
    "renku.io/username",
<<<<<<< HEAD
    "renku.io/projectName",
=======
>>>>>>> 44d95789
]


def find_pod_by_secret(secret, k8s_client):
    """Find the user jupyterhub podname based on the registry pull secret."""
    label_selector = []
    for label_key in POD_LABELS:
        label_selector.append(f"{label_key}={secret.metadata.labels[label_key]}")
    label_selector = ",".join(label_selector)

    pod_list = k8s_client.list_namespaced_pod(
        secret.metadata.namespace, label_selector=label_selector,
    )
    matching_pods = []
    for pod in pod_list.items:
        match = True
        for annotation in POD_ANNOTATIONS:
            match = match and (
                pod.metadata.annotations is not None
                and secret.metadata.annotations is not None
                and annotation in pod.metadata.annotations.keys()
                and annotation in secret.metadata.annotations.keys()
                and pod.metadata.annotations.get(annotation, "pod_annotation")
                == secret.metadata.annotations.get(annotation, "secret_annotation")
            )
        if match:
            matching_pods.append(pod)

    if len(matching_pods) > 1:
        raise Exception(
            "There should at most one pod that matches a secret, "
            f"found {len(matching_pods)} that match the secret {secret.metadata.name}"
        )
    elif len(matching_pods) == 1:
        return matching_pods[0].metadata.name
    return None


def remove_user_registry_secret(namespace, k8s_client, max_secret_age_hrs=0.25):
    """Used in a cronjob to periodically remove old user registry secrets"""
    secret_name_regex = ".+-registry-[a-z0-9-]{36}$"
    logging.info(
        f"Checking for user registry secrets whose "
        f"names match the regex: {secret_name_regex}"
    )
    secret_list = k8s_client.list_namespaced_secret(
        namespace, label_selector="component=singleuser-server"
    )
    max_secret_age = timedelta(hours=max_secret_age_hrs)
    for secret in secret_list.items:
        # loop through secrets and find ones that match the predefined regex
        secret_name = secret.metadata.name
        secret_name_match = re.match(secret_name_regex, secret_name)
        # calculate secret age
        tz = secret.metadata.creation_timestamp.tzinfo
        secret_age = datetime.now(tz=tz) - secret.metadata.creation_timestamp
        if (
            secret_name_match is not None
            and secret.type == "kubernetes.io/dockerconfigjson"
            and secret.metadata.annotations is not None
            and secret.metadata.labels is not None
            and all(
                [
                    # check that label keys for sha, username, namespace are present
                    label_key in secret.metadata.labels.keys()
                    for label_key in POD_LABELS
                ]
            )
            and all(
                [
                    # check that annotation keys for project name and git-host are present
                    annotation_key in secret.metadata.annotations.keys()
                    for annotation_key in POD_ANNOTATIONS
                ]
            )
        ):
            podname = find_pod_by_secret(secret, k8s_client)
            if podname is None:
                # pod does not exist, delete if secret is old enough
                if secret_age > max_secret_age:
                    logging.info(
                        f"User pod that used secret {secret_name} does not exist, "
                        f"deleting secret as it is older "
                        f"than the {max_secret_age_hrs} hours threshold"
                    )
                    k8s_client.delete_namespaced_secret(secret_name, namespace)


def float_gt_zero(number):
    if float(number) <= 0:
        raise argparse.ArgumentTypeError(
            f"{number} should be a float and greater than zero."
        )
    else:
        return float(number)


def main():
    # set logging level
    logging.basicConfig(level=logging.INFO)

    # check arguments
    parser = argparse.ArgumentParser(description="Clean up user registry secrets.")
    parser.add_argument(
        "-n",
        "--namespace",
        type=str,
        required=True,
        help="K8s namespace where the user pods and registry secrets are located.",
    )
    parser.add_argument(
        "-a",
        "--age-hours-minimum",
        type=float_gt_zero,
        default=0.25,
        help="The maximum age allowed for a registry secret to have before it is removed"
        "if the user Jupyterhub pod cannot be found.",
    )
    args = parser.parse_args()

    # initialize k8s client
    token_filename = Path(SERVICE_TOKEN_FILENAME)
    cert_filename = Path(SERVICE_CERT_FILENAME)
    InClusterConfigLoader(
        token_filename=token_filename, cert_filename=cert_filename
    ).load_and_set()
    k8s_client = client.CoreV1Api()

    # remove user registry secret
    remove_user_registry_secret(args.namespace, k8s_client, args.age_hours_minimum)


if __name__ == "__main__":
    main()<|MERGE_RESOLUTION|>--- conflicted
+++ resolved
@@ -40,10 +40,6 @@
     "renku.io/git-host",
     "renku.io/namespace",
     "renku.io/username",
-<<<<<<< HEAD
-    "renku.io/projectName",
-=======
->>>>>>> 44d95789
 ]
 
 
