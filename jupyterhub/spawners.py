# -*- coding: utf-8 -*-
#
# Copyright 2018 - Swiss Data Science Center (SDSC)
# A partnership between École Polytechnique Fédérale de Lausanne (EPFL) and
# Eidgenössische Technische Hochschule Zürich (ETHZ).
#
# Licensed under the Apache License, Version 2.0 (the "License");
# you may not use this file except in compliance with the License.
# You may obtain a copy of the License at
#
#     http://www.apache.org/licenses/LICENSE-2.0
#
# Unless required by applicable law or agreed to in writing, software
# distributed under the License is distributed on an "AS IS" BASIS,
# WITHOUT WARRANTIES OR CONDITIONS OF ANY KIND, either express or implied.
# See the License for the specific language governing permissions and
# limitations under the License.
"""Implement integration for using GitLab repositories."""

import os
from urllib.parse import urlsplit, urlunsplit, urlparse

import escapism
import gitlab
from kubernetes import client
from tornado import gen, web
from urllib3.exceptions import ProtocolError

from kubespawner import KubeSpawner

RENKU_ANNOTATION_PREFIX = "renku.io/"
"""The prefix for renku-specific pod annotations."""

# Do we have access to the JH config directly in the spawner?
GITLAB_AUTH = os.environ.get("JUPYTERHUB_AUTHENTICATOR", "gitlab") == "gitlab"


class SpawnerMixin:
    """Extend spawner methods."""

    @gen.coroutine
    def git_repository(self):
        """Return the URL of current repository."""
        options = self.user_options
        namespace = options.get("namespace")
        project = options.get("project")

        url = os.environ.get("GITLAB_URL", "http://gitlab.renku.build")

        scheme, netloc, path, query, fragment = urlsplit(url)

        repository = urlunsplit(
            (
                scheme,
                netloc,
                path + "/" + namespace + "/" + project + ".git",
                query,
                fragment,
            )
        )

        return repository

    def get_env(self):
        """Extend environment variables passed to the notebook server."""
        # TODO how to get the async result here?
        #      repository = yield from self.git_repository()

        environment = super().get_env()

        env_dict = {
            "CI_NAMESPACE": self.user_options.get("namespace", ""),
            "CI_PROJECT": self.user_options.get("project", ""),
            "CI_COMMIT_SHA": self.user_options.get("commit_sha", ""),
            "GITLAB_URL": os.environ.get("GITLAB_URL", "http://gitlab.renku.build"),
            "CI_REF_NAME": self.user_options.get("branch", "master"),
        }

        if GITLAB_AUTH:
            env_dict.update(
                {
                    "EMAIL": self.gl_user.email,
                    "GIT_AUTHOR_NAME": self.gl_user.name,
                    "GIT_COMMITTER_NAME": self.gl_user.name,
                }
            )

        environment.update(env_dict)
        return environment

    @gen.coroutine
    def start(self, *args, **kwargs):
        """Start the notebook server."""
        self.log.info("starting with args: {}".format(" ".join(self.get_args())))
        self.log.debug("user options: {}".format(self.user_options))

        auth_state = yield self.user.get_auth_state()
        if GITLAB_AUTH:
            assert "access_token" in auth_state
            oauth_token = auth_state["access_token"]
        else:
            oauth_token = None

        options = self.user_options
        namespace = options.get("namespace")
        project = options.get("project")
        self.image = options.get("image")
        self.cmd = "jupyterhub-singleuser"

        url = os.getenv("GITLAB_URL", "http://gitlab.renku.build")

        gl = gitlab.Gitlab(url, api_version=4, oauth_token=oauth_token)
        gl_project = gl.projects.get("{0}/{1}".format(namespace, project))

        self.environment["GITLAB_AUTOSAVE"] = "0"

        # check authorization against GitLab
        if GITLAB_AUTH:
            try:
                gl.auth()
                self.gl_user = gl.user

            except Exception as e:
                self.log.error(e)
                raise web.HTTPError(401, "Not logged in with GitLab.")

            # gather project permissions for the logged in user
            permissions = gl_project.attributes["permissions"].items()
            access_levels = [x[1].get("access_level", 0) for x in permissions if x[1]]
            access_levels_string = ", ".join(map(lambda lev: str(lev), access_levels))

            self.log.debug(
                "access level for user {username} in "
                "{namespace}/{project} = {access_level}".format(
                    username=self.user.name,
                    namespace=namespace,
                    project=project,
                    access_level=access_levels_string,
                )
            )

            access_level = gitlab.GUEST_ACCESS
            if len(access_levels) > 0:
                access_level = max(access_levels)
            self.gl_access_level = access_level

            if access_level >= gitlab.MAINTAINER_ACCESS:

                environment = {
                    variable.key: variable.value
                    for variable in gl_project.variables.list()
                }
                self.environment.update(environment)

            if access_level >= gitlab.DEVELOPER_ACCESS:
                self.environment["GITLAB_AUTOSAVE"] = "1"

        try:
            result = yield super().start(*args, **kwargs)
        except ProtocolError:
            self.log.warning(
                "Spawning a JH server failed with ProtocolError, "
                f"user_options {self.user_options}, args: {' '.join(self.get_args())}, "
                f"auth_state has keys: {list(auth_state.keys())}, "
                f"oauth_token is None: {oauth_token is None}"
            )
            raise
        return result


class RenkuKubeSpawner(SpawnerMixin, KubeSpawner):
    """A class for spawning notebooks on Renku-JupyterHub using K8S."""

    @gen.coroutine
    def get_pod_manifest(self):
        """Include volume with the git repository."""
        repository = yield self.git_repository()
        options = self.user_options
        auth_state = yield self.user.get_auth_state()
        self.extra_containers = []

        if GITLAB_AUTH:
            assert "access_token" in auth_state
            oauth_token = auth_state["access_token"]
        else:
            oauth_token = None

        # make sure the pod name is less than 64 characters - if longer, keep
        # the last 16 untouched since it is the server hash
        if len(self.pod_name) > 63:
            self.pod_name = self.pod_name[:47] + self.pod_name[-16:]

        # Process the requested server options
        server_options = options.get("server_options", {})
        self.default_url = server_options.get("defaultUrl")
        self.cpu_guarantee = float(server_options.get("cpu_request", 0.1))

        # Make the user pods be in Guaranteed QoS class if the user
        # had specified a memory request. Otherwise use a sensible default.
        self.mem_guarantee = server_options.get("mem_request", "500M")
        self.mem_limit = server_options.get("mem_request", "1G")

        gpu = server_options.get("gpu_request", {})
        if gpu:
            self.extra_resource_limits = {"nvidia.com/gpu": str(gpu)}

        # Configure the git repository volume
        git_volume_name = self.pod_name[:54] + "-git-repo"

        # 1. Define a new empty volume.
        self.volumes = [
            volume for volume in self.volumes if volume["name"] != git_volume_name
        ]
        volume = {"name": git_volume_name, "emptyDir": {}}
        self.volumes.append(volume)

        # 2. Define a volume mount for both init and notebook containers.
        mount_path = f'/work/{options["project"]}'
        volume_mount = {"mountPath": mount_path, "name": git_volume_name}

        # 3. Configure the init container
        init_container_name = "git-clone"
        self.init_containers = [
            container
            for container in self.init_containers
            if not container.name.startswith(init_container_name)
        ]
        lfs_auto_fetch = server_options.get("lfs_auto_fetch")
        gitlab_autosave = self.environment.get("GITLAB_AUTOSAVE", "0")
        init_container = client.V1Container(
            name=init_container_name,
            env=[
                client.V1EnvVar(name="MOUNT_PATH", value=mount_path),
                client.V1EnvVar(name="REPOSITORY", value=repository),
                client.V1EnvVar(
                    name="LFS_AUTO_FETCH", value="1" if lfs_auto_fetch else "0"
                ),
                client.V1EnvVar(
                    name="COMMIT_SHA", value=str(options.get("commit_sha"))
                ),
                client.V1EnvVar(name="BRANCH", value=options.get("branch", "master")),
                client.V1EnvVar(name="JUPYTERHUB_USER", value=self.user.name),
                client.V1EnvVar(name="GITLAB_AUTOSAVE", value=gitlab_autosave),
                client.V1EnvVar(name="GITLAB_OAUTH_TOKEN", value=oauth_token),
                client.V1EnvVar(name="GITLAB_URL", value=os.getenv("GITLAB_URL")),
            ],
            image=options.get("git_clone_image"),
            volume_mounts=[volume_mount],
            working_dir=mount_path,
            security_context=client.V1SecurityContext(run_as_user=0),
        )
        self.init_containers.append(init_container)

        # 4. Configure notebook container git repo volume mount
        self.volume_mounts = [
            volume_mount
            for volume_mount in self.volume_mounts
            if volume_mount["mountPath"] != mount_path
        ]
        self.volume_mounts.append(volume_mount)

        # 5. Configure autosaving script execution hook
        self.lifecycle_hooks = {
            "preStop": {
                "exec": {
                    "command": [
                        "/bin/sh",
                        "-c",
                        "/usr/local/bin/pre-stop.sh",
                        "||",
                        "true",
                    ]
                }
            }
        }

        # 6. Set up the https proxy for GitLab
        https_proxy = client.V1Container(
            name="git-https-proxy",
            env=[
                client.V1EnvVar(name="GITLAB_OAUTH_TOKEN", value=oauth_token),
                client.V1EnvVar(name="REPOSITORY_URL", value=repository),
                client.V1EnvVar(name="MITM_PROXY_PORT", value="8080"),
            ],
            image=options.get("git_https_proxy_image"),
        )
        self.extra_containers.append(https_proxy)

        # Finalize the pod configuration

        # Set the repository path to the working directory
        self.working_dir = mount_path
        self.notebook_dir = mount_path

        # add git project-specific annotations
        repository_url = (
            os.environ.get("GITLAB_URL", "http://gitlab.renku.build")
            + "/"
            + options.get("namespace")
            + "/"
            + options.get("project")
        )
        parsed_git_url = urlparse(
            os.environ.get("GITLAB_URL", "http://gitlab.renku.build"),
        )
        git_host = parsed_git_url.netloc
        safe_username = escapism.escape(self.user.name, escape_char="-").lower()
        self.extra_annotations = {
            RENKU_ANNOTATION_PREFIX + "namespace": options.get("namespace"),
            RENKU_ANNOTATION_PREFIX
            + "gitlabProjectId": "{}".format(options.get("project_id")),
            RENKU_ANNOTATION_PREFIX + "branch": options.get("branch"),
            RENKU_ANNOTATION_PREFIX + "repository": repository_url,
            RENKU_ANNOTATION_PREFIX + "git-host": git_host,
            RENKU_ANNOTATION_PREFIX + "username": safe_username,
            RENKU_ANNOTATION_PREFIX + "commit-sha": options.get("commit_sha"),
            RENKU_ANNOTATION_PREFIX + "projectName": options.get("project"),
        }
        # some annotations are repeated as labels so that the k8s api can filter resources
        self.extra_labels = {
            RENKU_ANNOTATION_PREFIX + "username": safe_username[:63],
            RENKU_ANNOTATION_PREFIX + "commit-sha": options.get("commit_sha"),
<<<<<<< HEAD
            RENKU_ANNOTATION_PREFIX + "projectName": options.get("project")[:63],
            "hub.jupyter.org/network-access-hub": "true"
=======
            RENKU_ANNOTATION_PREFIX
            + "gitlabProjectId": "{}".format(options.get("project_id")),
            "hub.jupyter.org/network-access-hub": "true",
>>>>>>> 44d95789
        }

        self.delete_grace_period = 30

        self.gid = 100
        self.supplemental_gids = [1000]

        # set the image pull policy
        self.image_pull_policy = "Always"

        # Prevent kubernetes service links from appearing in user environment
        self.extra_pod_config = {"enableServiceLinks": False}

        pod = yield super().get_pod_manifest()

        # Because repository comes from a coroutine, we can't put it simply in `get_env()`
        pod.spec.containers[0].env.append(
            client.V1EnvVar("CI_REPOSITORY_URL", repository)
        )

        # Add image pull secrets
        if options.get("image_pull_secrets"):
            secrets = [
                client.V1LocalObjectReference(name=name)
                for name in options.get("image_pull_secrets")
            ]
            pod.spec.image_pull_secrets = secrets

        return pod<|MERGE_RESOLUTION|>--- conflicted
+++ resolved
@@ -320,14 +320,9 @@
         self.extra_labels = {
             RENKU_ANNOTATION_PREFIX + "username": safe_username[:63],
             RENKU_ANNOTATION_PREFIX + "commit-sha": options.get("commit_sha"),
-<<<<<<< HEAD
-            RENKU_ANNOTATION_PREFIX + "projectName": options.get("project")[:63],
-            "hub.jupyter.org/network-access-hub": "true"
-=======
             RENKU_ANNOTATION_PREFIX
             + "gitlabProjectId": "{}".format(options.get("project_id")),
             "hub.jupyter.org/network-access-hub": "true",
->>>>>>> 44d95789
         }
 
         self.delete_grace_period = 30
