--- conflicted
+++ resolved
@@ -17,12 +17,9 @@
 gevent = "*"
 flask-apispec = "*"
 flask-swagger-ui = "*"
-<<<<<<< HEAD
 apispec-webframeworks = "*"
 webargs = "*"
-=======
 pyjwt = "<2.0.0"
->>>>>>> b92722d0
 
 [dev-packages]
 pylint = "*"
