--- conflicted
+++ resolved
@@ -15,14 +15,9 @@
 "urllib3" = ">=1.24.2"
 sentry-sdk = {extras = ["flask"],version = "*"}
 gevent = "*"
-flask-apispec = "*"
-flask-swagger-ui = "*"
-<<<<<<< HEAD
 apispec-webframeworks = "*"
 webargs = "*"
-=======
 boto3 = "*"
->>>>>>> 808e7675
 pyjwt = "<2.0.0"
 
 [dev-packages]
