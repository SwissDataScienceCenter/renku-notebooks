--- conflicted
+++ resolved
@@ -17,11 +17,8 @@
 gevent = "*"
 flask-apispec = "*"
 flask-swagger-ui = "*"
-<<<<<<< HEAD
 boto3 = "*"
-=======
 pyjwt = "<2.0.0"
->>>>>>> 0fa71df3
 
 [dev-packages]
 pylint = "*"
