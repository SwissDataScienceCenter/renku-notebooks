--- conflicted
+++ resolved
@@ -28,11 +28,7 @@
 flake8 = "<5.0.0"
 pytest-flake8 = "*"
 pytest = "*"
-<<<<<<< HEAD
-black = "==22.1.0"
-=======
 black = "==22.3.0"
->>>>>>> 0debe9dc
 pre-commit = "*"
 pytest-black = "*"
 pytest-cov = "*"
